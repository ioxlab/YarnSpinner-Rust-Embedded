--- conflicted
+++ resolved
@@ -6,9 +6,5 @@
 
 [dependencies]
 yarn_slinger_core = { path = "../core" }
-<<<<<<< HEAD
-yarn_slinger_compiler = { path = "../compiler" }
 unicode-normalization = "0.1.22"
-=======
-log = "0.4.17"
->>>>>>> 6b74f8d3
+log = "0.4.17"