[package]
name = "yarn_slinger_runtime"
version = "0.1.0"
edition = "2021"
license = "MIT OR Apache-2.0"

[dependencies]
yarn_slinger_core = { path = "../core" }
<<<<<<< HEAD
unicode-normalization = "0.1.22"
log = "0.4.17"
=======
log = "0.4"
icu_plurals = "1.2"
icu_locid = "1.2"
icu_provider = "1.2"
icu_provider_adapters = "1.2"
fixed_decimal = { version = "0.5", features = ["ryu"] }
zerovec = "0.9"

[build-dependencies]
icu_plurals = "1.2"
icu_datagen = "1.2"
icu_provider_adapters = "1.2"
>>>>>>> 40d142f6
<|MERGE_RESOLUTION|>--- conflicted
+++ resolved
@@ -6,10 +6,7 @@
 
 [dependencies]
 yarn_slinger_core = { path = "../core" }
-<<<<<<< HEAD
-unicode-normalization = "0.1.22"
-log = "0.4.17"
-=======
+unicode-normalization = "0.1"
 log = "0.4"
 icu_plurals = "1.2"
 icu_locid = "1.2"
@@ -21,5 +18,4 @@
 [build-dependencies]
 icu_plurals = "1.2"
 icu_datagen = "1.2"
-icu_provider_adapters = "1.2"
->>>>>>> 40d142f6
+icu_provider_adapters = "1.2"