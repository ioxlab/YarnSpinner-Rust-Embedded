--- conflicted
+++ resolved
@@ -9,7 +9,6 @@
 mod shared_state;
 
 /// Co-ordinates the execution of Yarn programs.
-<<<<<<< HEAD
 ///
 /// ## Implementation notes
 ///
@@ -20,11 +19,7 @@
 /// It implements [`Send`] and [`Sync`], so it can be freely moved into handlers after being retrieved via [`Dialogue::get_read_only`].
 /// [`Dialogue`] also implements [`Deref`] for [`ReadOnlyDialogue`], so you don't need to worry about this distinction if
 /// you're only calling the [`Dialogue`] from outside handlers.
-#[non_exhaustive]
-#[derive(Debug, Clone)]
-=======
 #[derive(Debug)]
->>>>>>> e34a6724
 pub struct Dialogue {
     vm: VirtualMachine,
     shared_state: SharedState,
