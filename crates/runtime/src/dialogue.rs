--- conflicted
+++ resolved
@@ -28,23 +28,15 @@
     #[must_use]
     pub fn new(variable_storage: Box<dyn VariableStorage + Send + Sync>) -> Self {
         let library = Library::standard_library()
-<<<<<<< HEAD
-            .with_function("visited", move |node: String| -> bool {
-                is_node_visited(storage_one.as_ref(), &node)
-            })
-            .with_function("visited_count", move |node: String| -> f32 {
-                get_node_visit_count(storage_two.as_ref(), &node)
-            });
+            .with_function("visited", visited(variable_storage.clone()))
+            .with_function("visited_count", visited_count(variable_storage.clone()));
 
         let dialogue_text_processor = Box::new(DialogueTextProcessor::new());
         let line_parser = LineParser::new()
             .register_marker_processor("select", dialogue_text_processor.clone())
             .register_marker_processor("plural", dialogue_text_processor.clone())
             .register_marker_processor("ordinal", dialogue_text_processor.clone());
-=======
-            .with_function("visited", visited(variable_storage.clone()))
-            .with_function("visited_count", visited_count(variable_storage.clone()));
->>>>>>> 8b9996d7
+
         Self {
             vm: VirtualMachine::new(library, variable_storage),
             language_code: Default::default(),
