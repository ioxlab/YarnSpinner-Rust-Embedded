--- conflicted
+++ resolved
@@ -4,11 +4,8 @@
 mod dialogue_option;
 mod handlers;
 mod line;
-<<<<<<< HEAD
 mod markup;
-=======
 mod pluralization;
->>>>>>> 40d142f6
 mod string_newtype;
 mod variable_storage;
 mod virtual_machine;
