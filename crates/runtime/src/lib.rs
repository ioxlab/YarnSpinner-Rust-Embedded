mod analyser;
mod dialogue;
mod dialogue_option;
mod handlers;
mod line;
pub mod markup;
pub mod pluralization;
mod string_newtype;
mod variable_storage;
mod virtual_machine;

pub(crate) use string_newtype::string_newtype;

pub mod prelude {
    pub(crate) use crate::virtual_machine::*;
<<<<<<< HEAD
    pub use crate::{dialogue::*, dialogue_option::*, handlers::*, line::*, variable_storage::*};
=======
    pub use crate::{
        analyser::*, dialogue::*, dialogue_option::*, handlers::*, line::*, pluralization::*,
        variable_storage::*,
    };
>>>>>>> bd679e21
}<|MERGE_RESOLUTION|>--- conflicted
+++ resolved
@@ -13,12 +13,8 @@
 
 pub mod prelude {
     pub(crate) use crate::virtual_machine::*;
-<<<<<<< HEAD
-    pub use crate::{dialogue::*, dialogue_option::*, handlers::*, line::*, variable_storage::*};
-=======
     pub use crate::{
         analyser::*, dialogue::*, dialogue_option::*, handlers::*, line::*, pluralization::*,
         variable_storage::*,
     };
->>>>>>> bd679e21
 }