--- conflicted
+++ resolved
@@ -147,16 +147,9 @@
             {
                 type Out = O;
                 #[allow(non_snake_case)]
-<<<<<<< HEAD
                 fn call(&self, mut input: Vec<Option<YarnValue>>) -> Self::Out {
+                    // Tuple deconstruct to &mut Option<YarnValue>
                     let [$($param,)*] = &mut input[..] else {
-=======
-                fn call(&self, input: Vec<YarnValue>) -> Self::Out {
-                    // Hack: mapping to Option to be able to tuple deconstruct by moving
-                    let mut input_options = input.into_iter().map(Some).collect::<Vec<_>>();
-                    // Tuple deconstruct to &mut Option<YarnValue>
-                    let [$($param,)*] = &mut input_options[..] else {
->>>>>>> 1d012065
                         panic!("Wrong number of arguments")
                     };
                     // `take` the YarnValue out of the Option, leaving None in its place
@@ -171,15 +164,7 @@
 
                     // the first $param is the type implementing YarnFnParam, the second is a variable name
                     let input = (
-<<<<<<< HEAD
-                        $(std::mem::take($param)
-                            .unwrap()
-                            .try_into()
-                            .unwrap_or_else(|_| panic!("Failed to convert")),
-                        )*
-=======
                         $($param::retrieve(&mut $param),)*
->>>>>>> 1d012065
                     );
                     let ($($param,)*) = input;
                     self($($param,)*)
