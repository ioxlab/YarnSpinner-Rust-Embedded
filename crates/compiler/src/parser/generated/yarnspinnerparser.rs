<<<<<<< HEAD
// Generated from .\YarnSpinnerParser.g4 by ANTLR 4.8
#![allow(dead_code)]
#![allow(non_snake_case)]
#![allow(non_upper_case_globals)]
#![allow(nonstandard_style)]
#![allow(unused_imports)]
#![allow(unused_mut)]
#![allow(unused_braces)]
use super::yarnspinnerparserlistener::*;
use super::yarnspinnerparservisitor::*;
use antlr_rust::atn::{ATN, INVALID_ALT};
use antlr_rust::atn_deserializer::ATNDeserializer;
use antlr_rust::dfa::DFA;
use antlr_rust::error_strategy::{DefaultErrorStrategy, ErrorStrategy};
use antlr_rust::errors::*;
use antlr_rust::int_stream::EOF;
use antlr_rust::parser::{BaseParser, Parser, ParserNodeType, ParserRecog};
use antlr_rust::parser_atn_simulator::ParserATNSimulator;
use antlr_rust::parser_rule_context::{cast, cast_mut, BaseParserRuleContext, ParserRuleContext};
use antlr_rust::recognizer::{Actions, Recognizer};
use antlr_rust::rule_context::{BaseRuleContext, CustomRuleContext, RuleContext};
use antlr_rust::token::{OwningToken, Token, TOKEN_EOF};
use antlr_rust::token_factory::{CommonTokenFactory, TokenAware, TokenFactory};
use antlr_rust::token_stream::TokenStream;
use antlr_rust::tree::*;
use antlr_rust::vocabulary::{Vocabulary, VocabularyImpl};
use antlr_rust::PredictionContextCache;
use antlr_rust::TokenSource;

use antlr_rust::lazy_static;
use antlr_rust::{TidAble, TidExt};

use std::any::{Any, TypeId};
use std::borrow::{Borrow, BorrowMut};
use std::cell::RefCell;
use std::convert::TryFrom;
use std::marker::PhantomData;
use std::ops::{Deref, DerefMut};
use std::rc::Rc;
use std::sync::Arc;

pub const INDENT: isize = 1;
pub const DEDENT: isize = 2;
pub const BLANK_LINE_FOLLOWING_OPTION: isize = 3;
pub const WS: isize = 4;
pub const COMMENT: isize = 5;
pub const NEWLINE: isize = 6;
pub const ID: isize = 7;
pub const BODY_START: isize = 8;
pub const HEADER_DELIMITER: isize = 9;
pub const HASHTAG: isize = 10;
pub const REST_OF_LINE: isize = 11;
pub const BODY_WS: isize = 12;
pub const BODY_END: isize = 13;
pub const SHORTCUT_ARROW: isize = 14;
pub const COMMAND_START: isize = 15;
pub const EXPRESSION_START: isize = 16;
pub const ESCAPED_ANY: isize = 17;
pub const TEXT_ESCAPE: isize = 18;
pub const TEXT_COMMENT: isize = 19;
pub const TEXT: isize = 20;
pub const UNESCAPABLE_CHARACTER: isize = 21;
pub const TEXT_COMMANDHASHTAG_WS: isize = 22;
pub const TEXT_COMMANDHASHTAG_COMMENT: isize = 23;
pub const TEXT_COMMANDHASHTAG_ERROR: isize = 24;
pub const HASHTAG_WS: isize = 25;
pub const HASHTAG_TEXT: isize = 26;
pub const EXPR_WS: isize = 27;
pub const KEYWORD_TRUE: isize = 28;
pub const KEYWORD_FALSE: isize = 29;
pub const KEYWORD_NULL: isize = 30;
pub const OPERATOR_ASSIGNMENT: isize = 31;
pub const OPERATOR_LOGICAL_LESS_THAN_EQUALS: isize = 32;
pub const OPERATOR_LOGICAL_GREATER_THAN_EQUALS: isize = 33;
pub const OPERATOR_LOGICAL_EQUALS: isize = 34;
pub const OPERATOR_LOGICAL_LESS: isize = 35;
pub const OPERATOR_LOGICAL_GREATER: isize = 36;
pub const OPERATOR_LOGICAL_NOT_EQUALS: isize = 37;
pub const OPERATOR_LOGICAL_AND: isize = 38;
pub const OPERATOR_LOGICAL_OR: isize = 39;
pub const OPERATOR_LOGICAL_XOR: isize = 40;
pub const OPERATOR_LOGICAL_NOT: isize = 41;
pub const OPERATOR_MATHS_ADDITION_EQUALS: isize = 42;
pub const OPERATOR_MATHS_SUBTRACTION_EQUALS: isize = 43;
pub const OPERATOR_MATHS_MULTIPLICATION_EQUALS: isize = 44;
pub const OPERATOR_MATHS_MODULUS_EQUALS: isize = 45;
pub const OPERATOR_MATHS_DIVISION_EQUALS: isize = 46;
pub const OPERATOR_MATHS_ADDITION: isize = 47;
pub const OPERATOR_MATHS_SUBTRACTION: isize = 48;
pub const OPERATOR_MATHS_MULTIPLICATION: isize = 49;
pub const OPERATOR_MATHS_DIVISION: isize = 50;
pub const OPERATOR_MATHS_MODULUS: isize = 51;
pub const LPAREN: isize = 52;
pub const RPAREN: isize = 53;
pub const COMMA: isize = 54;
pub const EXPRESSION_AS: isize = 55;
pub const STRING: isize = 56;
pub const FUNC_ID: isize = 57;
pub const EXPRESSION_END: isize = 58;
pub const VAR_ID: isize = 59;
pub const DOT: isize = 60;
pub const NUMBER: isize = 61;
pub const COMMAND_WS: isize = 62;
pub const COMMAND_IF: isize = 63;
pub const COMMAND_ELSEIF: isize = 64;
pub const COMMAND_ELSE: isize = 65;
pub const COMMAND_SET: isize = 66;
pub const COMMAND_ENDIF: isize = 67;
pub const COMMAND_CALL: isize = 68;
pub const COMMAND_DECLARE: isize = 69;
pub const COMMAND_JUMP: isize = 70;
pub const COMMAND_ENUM: isize = 71;
pub const COMMAND_CASE: isize = 72;
pub const COMMAND_ENDENUM: isize = 73;
pub const COMMAND_LOCAL: isize = 74;
pub const COMMAND_END: isize = 75;
pub const COMMAND_TEXT_END: isize = 76;
pub const COMMAND_EXPRESSION_START: isize = 77;
pub const COMMAND_TEXT: isize = 78;
pub const TYPE_STRING: isize = 79;
pub const TYPE_NUMBER: isize = 80;
pub const TYPE_BOOL: isize = 81;
pub const RULE_dialogue: usize = 0;
pub const RULE_file_hashtag: usize = 1;
pub const RULE_node: usize = 2;
pub const RULE_header: usize = 3;
pub const RULE_body: usize = 4;
pub const RULE_statement: usize = 5;
pub const RULE_line_statement: usize = 6;
pub const RULE_line_formatted_text: usize = 7;
pub const RULE_hashtag: usize = 8;
pub const RULE_line_condition: usize = 9;
pub const RULE_expression: usize = 10;
pub const RULE_value: usize = 11;
pub const RULE_variable: usize = 12;
pub const RULE_function_call: usize = 13;
pub const RULE_if_statement: usize = 14;
pub const RULE_if_clause: usize = 15;
pub const RULE_else_if_clause: usize = 16;
pub const RULE_else_clause: usize = 17;
pub const RULE_set_statement: usize = 18;
pub const RULE_call_statement: usize = 19;
pub const RULE_command_statement: usize = 20;
pub const RULE_command_formatted_text: usize = 21;
pub const RULE_shortcut_option_statement: usize = 22;
pub const RULE_shortcut_option: usize = 23;
pub const RULE_declare_statement: usize = 24;
pub const RULE_jump_statement: usize = 25;
pub const ruleNames: [&'static str; 26] = [
    "dialogue",
    "file_hashtag",
    "node",
    "header",
    "body",
    "statement",
    "line_statement",
    "line_formatted_text",
    "hashtag",
    "line_condition",
    "expression",
    "value",
    "variable",
    "function_call",
    "if_statement",
    "if_clause",
    "else_if_clause",
    "else_clause",
    "set_statement",
    "call_statement",
    "command_statement",
    "command_formatted_text",
    "shortcut_option_statement",
    "shortcut_option",
    "declare_statement",
    "jump_statement",
];

pub const _LITERAL_NAMES: [Option<&'static str>; 82] = [
    None,
    None,
    None,
    None,
    None,
    None,
    None,
    None,
    Some("'---'"),
    None,
    Some("'#'"),
    None,
    None,
    Some("'==='"),
    Some("'->'"),
    Some("'<<'"),
    None,
    None,
    Some("'\\'"),
    None,
    None,
    None,
    None,
    None,
    None,
    None,
    None,
    None,
    Some("'true'"),
    Some("'false'"),
    Some("'null'"),
    None,
    None,
    None,
    None,
    None,
    None,
    None,
    None,
    None,
    None,
    None,
    Some("'+='"),
    Some("'-='"),
    Some("'*='"),
    Some("'%='"),
    Some("'/='"),
    Some("'+'"),
    Some("'-'"),
    Some("'*'"),
    Some("'/'"),
    Some("'%'"),
    Some("'('"),
    Some("')'"),
    Some("','"),
    Some("'as'"),
    None,
    None,
    Some("'}'"),
    None,
    Some("'.'"),
    None,
    None,
    None,
    None,
    None,
    None,
    Some("'endif'"),
    None,
    None,
    None,
    None,
    None,
    None,
    None,
    None,
    None,
    Some("'{'"),
    None,
    Some("'string'"),
    Some("'number'"),
    Some("'bool'"),
];
pub const _SYMBOLIC_NAMES: [Option<&'static str>; 82] = [
    None,
    Some("INDENT"),
    Some("DEDENT"),
    Some("BLANK_LINE_FOLLOWING_OPTION"),
    Some("WS"),
    Some("COMMENT"),
    Some("NEWLINE"),
    Some("ID"),
    Some("BODY_START"),
    Some("HEADER_DELIMITER"),
    Some("HASHTAG"),
    Some("REST_OF_LINE"),
    Some("BODY_WS"),
    Some("BODY_END"),
    Some("SHORTCUT_ARROW"),
    Some("COMMAND_START"),
    Some("EXPRESSION_START"),
    Some("ESCAPED_ANY"),
    Some("TEXT_ESCAPE"),
    Some("TEXT_COMMENT"),
    Some("TEXT"),
    Some("UNESCAPABLE_CHARACTER"),
    Some("TEXT_COMMANDHASHTAG_WS"),
    Some("TEXT_COMMANDHASHTAG_COMMENT"),
    Some("TEXT_COMMANDHASHTAG_ERROR"),
    Some("HASHTAG_WS"),
    Some("HASHTAG_TEXT"),
    Some("EXPR_WS"),
    Some("KEYWORD_TRUE"),
    Some("KEYWORD_FALSE"),
    Some("KEYWORD_NULL"),
    Some("OPERATOR_ASSIGNMENT"),
    Some("OPERATOR_LOGICAL_LESS_THAN_EQUALS"),
    Some("OPERATOR_LOGICAL_GREATER_THAN_EQUALS"),
    Some("OPERATOR_LOGICAL_EQUALS"),
    Some("OPERATOR_LOGICAL_LESS"),
    Some("OPERATOR_LOGICAL_GREATER"),
    Some("OPERATOR_LOGICAL_NOT_EQUALS"),
    Some("OPERATOR_LOGICAL_AND"),
    Some("OPERATOR_LOGICAL_OR"),
    Some("OPERATOR_LOGICAL_XOR"),
    Some("OPERATOR_LOGICAL_NOT"),
    Some("OPERATOR_MATHS_ADDITION_EQUALS"),
    Some("OPERATOR_MATHS_SUBTRACTION_EQUALS"),
    Some("OPERATOR_MATHS_MULTIPLICATION_EQUALS"),
    Some("OPERATOR_MATHS_MODULUS_EQUALS"),
    Some("OPERATOR_MATHS_DIVISION_EQUALS"),
    Some("OPERATOR_MATHS_ADDITION"),
    Some("OPERATOR_MATHS_SUBTRACTION"),
    Some("OPERATOR_MATHS_MULTIPLICATION"),
    Some("OPERATOR_MATHS_DIVISION"),
    Some("OPERATOR_MATHS_MODULUS"),
    Some("LPAREN"),
    Some("RPAREN"),
    Some("COMMA"),
    Some("EXPRESSION_AS"),
    Some("STRING"),
    Some("FUNC_ID"),
    Some("EXPRESSION_END"),
    Some("VAR_ID"),
    Some("DOT"),
    Some("NUMBER"),
    Some("COMMAND_WS"),
    Some("COMMAND_IF"),
    Some("COMMAND_ELSEIF"),
    Some("COMMAND_ELSE"),
    Some("COMMAND_SET"),
    Some("COMMAND_ENDIF"),
    Some("COMMAND_CALL"),
    Some("COMMAND_DECLARE"),
    Some("COMMAND_JUMP"),
    Some("COMMAND_ENUM"),
    Some("COMMAND_CASE"),
    Some("COMMAND_ENDENUM"),
    Some("COMMAND_LOCAL"),
    Some("COMMAND_END"),
    Some("COMMAND_TEXT_END"),
    Some("COMMAND_EXPRESSION_START"),
    Some("COMMAND_TEXT"),
    Some("TYPE_STRING"),
    Some("TYPE_NUMBER"),
    Some("TYPE_BOOL"),
];
lazy_static! {
    static ref _shared_context_cache: Arc<PredictionContextCache> =
        Arc::new(PredictionContextCache::new());
    static ref VOCABULARY: Box<dyn Vocabulary> = Box::new(VocabularyImpl::new(
        _LITERAL_NAMES.iter(),
        _SYMBOLIC_NAMES.iter(),
        None
    ));
}

type BaseParserType<'input, I> = BaseParser<
    'input,
    YarnSpinnerParserExt<'input>,
    I,
    YarnSpinnerParserContextType,
    dyn YarnSpinnerParserListener<'input> + 'input,
>;

type TokenType<'input> = <LocalTokenFactory<'input> as TokenFactory<'input>>::Tok;
pub type LocalTokenFactory<'input> = CommonTokenFactory;

pub type YarnSpinnerParserTreeWalker<'input, 'a> = ParseTreeWalker<
    'input,
    'a,
    YarnSpinnerParserContextType,
    dyn YarnSpinnerParserListener<'input> + 'a,
>;

/// Parser for YarnSpinnerParser grammar
pub struct YarnSpinnerParser<'input, I, H>
where
    I: TokenStream<'input, TF = LocalTokenFactory<'input>> + TidAble<'input>,
    H: ErrorStrategy<'input, BaseParserType<'input, I>>,
{
    base: BaseParserType<'input, I>,
    interpreter: Arc<ParserATNSimulator>,
    _shared_context_cache: Box<PredictionContextCache>,
    pub err_handler: H,
}

impl<'input, I, H> YarnSpinnerParser<'input, I, H>
where
    I: TokenStream<'input, TF = LocalTokenFactory<'input>> + TidAble<'input>,
    H: ErrorStrategy<'input, BaseParserType<'input, I>>,
{
    pub fn get_serialized_atn() -> &'static str {
        _serializedATN
    }

    pub fn set_error_strategy(&mut self, strategy: H) {
        self.err_handler = strategy
    }

    pub fn with_strategy(input: I, strategy: H) -> Self {
        antlr_rust::recognizer::check_version("0", "3");
        let interpreter = Arc::new(ParserATNSimulator::new(
            _ATN.clone(),
            _decision_to_DFA.clone(),
            _shared_context_cache.clone(),
        ));
        Self {
            base: BaseParser::new_base_parser(
                input,
                Arc::clone(&interpreter),
                YarnSpinnerParserExt {
                    _pd: Default::default(),
                },
            ),
            interpreter,
            _shared_context_cache: Box::new(PredictionContextCache::new()),
            err_handler: strategy,
        }
    }
}

type DynStrategy<'input, I> = Box<dyn ErrorStrategy<'input, BaseParserType<'input, I>> + 'input>;

impl<'input, I> YarnSpinnerParser<'input, I, DynStrategy<'input, I>>
where
    I: TokenStream<'input, TF = LocalTokenFactory<'input>> + TidAble<'input>,
{
    pub fn with_dyn_strategy(input: I) -> Self {
        Self::with_strategy(input, Box::new(DefaultErrorStrategy::new()))
    }
}

impl<'input, I>
    YarnSpinnerParser<'input, I, DefaultErrorStrategy<'input, YarnSpinnerParserContextType>>
where
    I: TokenStream<'input, TF = LocalTokenFactory<'input>> + TidAble<'input>,
{
    pub fn new(input: I) -> Self {
        Self::with_strategy(input, DefaultErrorStrategy::new())
    }
}

/// Trait for monomorphized trait object that corresponds to the nodes of parse tree generated for YarnSpinnerParser
pub trait YarnSpinnerParserContext<'input>:
    for<'x> Listenable<dyn YarnSpinnerParserListener<'input> + 'x>
    + for<'x> Visitable<dyn YarnSpinnerParserVisitor<'input> + 'x>
    + ParserRuleContext<'input, TF = LocalTokenFactory<'input>, Ctx = YarnSpinnerParserContextType>
{
}

antlr_rust::coerce_from! { 'input : YarnSpinnerParserContext<'input> }

impl<'input, 'x, T> VisitableDyn<T> for dyn YarnSpinnerParserContext<'input> + 'input
where
    T: YarnSpinnerParserVisitor<'input> + 'x,
{
    fn accept_dyn(&self, visitor: &mut T) {
        self.accept(visitor as &mut (dyn YarnSpinnerParserVisitor<'input> + 'x))
    }
}

impl<'input> YarnSpinnerParserContext<'input>
    for TerminalNode<'input, YarnSpinnerParserContextType>
{
}
impl<'input> YarnSpinnerParserContext<'input> for ErrorNode<'input, YarnSpinnerParserContextType> {}

antlr_rust::tid! { impl<'input> TidAble<'input> for dyn YarnSpinnerParserContext<'input> + 'input }

antlr_rust::tid! { impl<'input> TidAble<'input> for dyn YarnSpinnerParserListener<'input> + 'input }

pub struct YarnSpinnerParserContextType;
antlr_rust::tid! {YarnSpinnerParserContextType}

impl<'input> ParserNodeType<'input> for YarnSpinnerParserContextType {
    type TF = LocalTokenFactory<'input>;
    type Type = dyn YarnSpinnerParserContext<'input> + 'input;
}

impl<'input, I, H> Deref for YarnSpinnerParser<'input, I, H>
where
    I: TokenStream<'input, TF = LocalTokenFactory<'input>> + TidAble<'input>,
    H: ErrorStrategy<'input, BaseParserType<'input, I>>,
{
    type Target = BaseParserType<'input, I>;

    fn deref(&self) -> &Self::Target {
        &self.base
    }
}

impl<'input, I, H> DerefMut for YarnSpinnerParser<'input, I, H>
where
    I: TokenStream<'input, TF = LocalTokenFactory<'input>> + TidAble<'input>,
    H: ErrorStrategy<'input, BaseParserType<'input, I>>,
{
    fn deref_mut(&mut self) -> &mut Self::Target {
        &mut self.base
    }
}

pub struct YarnSpinnerParserExt<'input> {
    _pd: PhantomData<&'input str>,
}

impl<'input> YarnSpinnerParserExt<'input> {}
antlr_rust::tid! { YarnSpinnerParserExt<'a> }

impl<'input> TokenAware<'input> for YarnSpinnerParserExt<'input> {
    type TF = LocalTokenFactory<'input>;
}

impl<'input, I: TokenStream<'input, TF = LocalTokenFactory<'input>> + TidAble<'input>>
    ParserRecog<'input, BaseParserType<'input, I>> for YarnSpinnerParserExt<'input>
{
}

impl<'input, I: TokenStream<'input, TF = LocalTokenFactory<'input>> + TidAble<'input>>
    Actions<'input, BaseParserType<'input, I>> for YarnSpinnerParserExt<'input>
{
    fn get_grammar_file_name(&self) -> &str {
        "YarnSpinnerParser.g4"
    }

    fn get_rule_names(&self) -> &[&str] {
        &ruleNames
    }

    fn get_vocabulary(&self) -> &dyn Vocabulary {
        &**VOCABULARY
    }
    fn sempred(
        _localctx: Option<&(dyn YarnSpinnerParserContext<'input> + 'input)>,
        rule_index: isize,
        pred_index: isize,
        recog: &mut BaseParserType<'input, I>,
    ) -> bool {
        match rule_index {
            10 => YarnSpinnerParser::<'input, I, _>::expression_sempred(
                _localctx.and_then(|x| x.downcast_ref()),
                pred_index,
                recog,
            ),
            _ => true,
        }
    }
}

impl<'input, I>
    YarnSpinnerParser<'input, I, DefaultErrorStrategy<'input, YarnSpinnerParserContextType>>
where
    I: TokenStream<'input, TF = LocalTokenFactory<'input>> + TidAble<'input>,
{
    fn expression_sempred(
        _localctx: Option<&ExpressionContext<'input>>,
        pred_index: isize,
        recog: &mut <Self as Deref>::Target,
    ) -> bool {
        match pred_index {
            0 => recog.precpred(None, 6),
            1 => recog.precpred(None, 5),
            2 => recog.precpred(None, 4),
            3 => recog.precpred(None, 3),
            4 => recog.precpred(None, 2),
            _ => true,
        }
    }
}
//------------------- dialogue ----------------
pub type DialogueContextAll<'input> = DialogueContext<'input>;

pub type DialogueContext<'input> = BaseParserRuleContext<'input, DialogueContextExt<'input>>;

#[derive(Clone)]
pub struct DialogueContextExt<'input> {
    ph: PhantomData<&'input str>,
}

impl<'input> YarnSpinnerParserContext<'input> for DialogueContext<'input> {}

impl<'input, 'a> Listenable<dyn YarnSpinnerParserListener<'input> + 'a>
    for DialogueContext<'input>
{
    fn enter(&self, listener: &mut (dyn YarnSpinnerParserListener<'input> + 'a)) {
        listener.enter_every_rule(self);
        listener.enter_dialogue(self);
    }
    fn exit(&self, listener: &mut (dyn YarnSpinnerParserListener<'input> + 'a)) {
        listener.exit_dialogue(self);
        listener.exit_every_rule(self);
    }
}

impl<'input, 'a> Visitable<dyn YarnSpinnerParserVisitor<'input> + 'a> for DialogueContext<'input> {
    fn accept(&self, visitor: &mut (dyn YarnSpinnerParserVisitor<'input> + 'a)) {
        visitor.visit_dialogue(self);
    }
}

impl<'input> CustomRuleContext<'input> for DialogueContextExt<'input> {
    type TF = LocalTokenFactory<'input>;
    type Ctx = YarnSpinnerParserContextType;
    fn get_rule_index(&self) -> usize {
        RULE_dialogue
    }
    //fn type_rule_index() -> usize where Self: Sized { RULE_dialogue }
}
antlr_rust::tid! {DialogueContextExt<'a>}

impl<'input> DialogueContextExt<'input> {
    fn new(
        parent: Option<Rc<dyn YarnSpinnerParserContext<'input> + 'input>>,
        invoking_state: isize,
    ) -> Rc<DialogueContextAll<'input>> {
        Rc::new(BaseParserRuleContext::new_parser_ctx(
            parent,
            invoking_state,
            DialogueContextExt { ph: PhantomData },
        ))
    }
}

pub trait DialogueContextAttrs<'input>:
    YarnSpinnerParserContext<'input> + BorrowMut<DialogueContextExt<'input>>
{
    fn node_all(&self) -> Vec<Rc<NodeContextAll<'input>>>
    where
        Self: Sized,
    {
        self.children_of_type()
    }
    fn node(&self, i: usize) -> Option<Rc<NodeContextAll<'input>>>
    where
        Self: Sized,
    {
        self.child_of_type(i)
    }
    fn file_hashtag_all(&self) -> Vec<Rc<File_hashtagContextAll<'input>>>
    where
        Self: Sized,
    {
        self.children_of_type()
    }
    fn file_hashtag(&self, i: usize) -> Option<Rc<File_hashtagContextAll<'input>>>
    where
        Self: Sized,
    {
        self.child_of_type(i)
    }
}

impl<'input> DialogueContextAttrs<'input> for DialogueContext<'input> {}

impl<'input, I, H> YarnSpinnerParser<'input, I, H>
where
    I: TokenStream<'input, TF = LocalTokenFactory<'input>> + TidAble<'input>,
    H: ErrorStrategy<'input, BaseParserType<'input, I>>,
{
    pub fn dialogue(&mut self) -> Result<Rc<DialogueContextAll<'input>>, ANTLRError> {
        let mut recog = self;
        let _parentctx = recog.ctx.take();
        let mut _localctx = DialogueContextExt::new(_parentctx.clone(), recog.base.get_state());
        recog.base.enter_rule(_localctx.clone(), 0, RULE_dialogue);
        let mut _localctx: Rc<DialogueContextAll> = _localctx;
        let mut _la: isize = -1;
        let result: Result<(), ANTLRError> = (|| {
            //recog.base.enter_outer_alt(_localctx.clone(), 1);
            recog.base.enter_outer_alt(None, 1);
            {
                {
                    recog.base.set_state(55);
                    recog.err_handler.sync(&mut recog.base)?;
                    _la = recog.base.input.la(1);
                    while _la == HASHTAG {
                        {
                            {
                                /*InvokeRule file_hashtag*/
                                recog.base.set_state(52);
                                recog.file_hashtag()?;
                            }
                        }
                        recog.base.set_state(57);
                        recog.err_handler.sync(&mut recog.base)?;
                        _la = recog.base.input.la(1);
                    }
                }
                recog.base.set_state(59);
                recog.err_handler.sync(&mut recog.base)?;
                _la = recog.base.input.la(1);
                loop {
                    {
                        {
                            /*InvokeRule node*/
                            recog.base.set_state(58);
                            recog.node()?;
                        }
                    }
                    recog.base.set_state(61);
                    recog.err_handler.sync(&mut recog.base)?;
                    _la = recog.base.input.la(1);
                    if !(_la == ID) {
                        break;
                    }
                }
            }
            Ok(())
        })();
        match result {
            Ok(_) => {}
            Err(e @ ANTLRError::FallThrough(_)) => return Err(e),
            Err(ref re) => {
                //_localctx.exception = re;
                recog.err_handler.report_error(&mut recog.base, re);
                recog.err_handler.recover(&mut recog.base, re)?;
            }
        }
        recog.base.exit_rule();

        Ok(_localctx)
    }
}
//------------------- file_hashtag ----------------
pub type File_hashtagContextAll<'input> = File_hashtagContext<'input>;

pub type File_hashtagContext<'input> =
    BaseParserRuleContext<'input, File_hashtagContextExt<'input>>;

#[derive(Clone)]
pub struct File_hashtagContextExt<'input> {
    pub text: Option<TokenType<'input>>,
    ph: PhantomData<&'input str>,
}

impl<'input> YarnSpinnerParserContext<'input> for File_hashtagContext<'input> {}

impl<'input, 'a> Listenable<dyn YarnSpinnerParserListener<'input> + 'a>
    for File_hashtagContext<'input>
{
    fn enter(&self, listener: &mut (dyn YarnSpinnerParserListener<'input> + 'a)) {
        listener.enter_every_rule(self);
        listener.enter_file_hashtag(self);
    }
    fn exit(&self, listener: &mut (dyn YarnSpinnerParserListener<'input> + 'a)) {
        listener.exit_file_hashtag(self);
        listener.exit_every_rule(self);
    }
}

impl<'input, 'a> Visitable<dyn YarnSpinnerParserVisitor<'input> + 'a>
    for File_hashtagContext<'input>
{
    fn accept(&self, visitor: &mut (dyn YarnSpinnerParserVisitor<'input> + 'a)) {
        visitor.visit_file_hashtag(self);
    }
}

impl<'input> CustomRuleContext<'input> for File_hashtagContextExt<'input> {
    type TF = LocalTokenFactory<'input>;
    type Ctx = YarnSpinnerParserContextType;
    fn get_rule_index(&self) -> usize {
        RULE_file_hashtag
    }
    //fn type_rule_index() -> usize where Self: Sized { RULE_file_hashtag }
}
antlr_rust::tid! {File_hashtagContextExt<'a>}

impl<'input> File_hashtagContextExt<'input> {
    fn new(
        parent: Option<Rc<dyn YarnSpinnerParserContext<'input> + 'input>>,
        invoking_state: isize,
    ) -> Rc<File_hashtagContextAll<'input>> {
        Rc::new(BaseParserRuleContext::new_parser_ctx(
            parent,
            invoking_state,
            File_hashtagContextExt {
                text: None,
                ph: PhantomData,
            },
        ))
    }
}

pub trait File_hashtagContextAttrs<'input>:
    YarnSpinnerParserContext<'input> + BorrowMut<File_hashtagContextExt<'input>>
{
    /// Retrieves first TerminalNode corresponding to token HASHTAG
    /// Returns `None` if there is no child corresponding to token HASHTAG
    fn HASHTAG(&self) -> Option<Rc<TerminalNode<'input, YarnSpinnerParserContextType>>>
    where
        Self: Sized,
    {
        self.get_token(HASHTAG, 0)
    }
    /// Retrieves first TerminalNode corresponding to token HASHTAG_TEXT
    /// Returns `None` if there is no child corresponding to token HASHTAG_TEXT
    fn HASHTAG_TEXT(&self) -> Option<Rc<TerminalNode<'input, YarnSpinnerParserContextType>>>
    where
        Self: Sized,
    {
        self.get_token(HASHTAG_TEXT, 0)
    }
}

impl<'input> File_hashtagContextAttrs<'input> for File_hashtagContext<'input> {}

impl<'input, I, H> YarnSpinnerParser<'input, I, H>
where
    I: TokenStream<'input, TF = LocalTokenFactory<'input>> + TidAble<'input>,
    H: ErrorStrategy<'input, BaseParserType<'input, I>>,
{
    pub fn file_hashtag(&mut self) -> Result<Rc<File_hashtagContextAll<'input>>, ANTLRError> {
        let mut recog = self;
        let _parentctx = recog.ctx.take();
        let mut _localctx = File_hashtagContextExt::new(_parentctx.clone(), recog.base.get_state());
        recog
            .base
            .enter_rule(_localctx.clone(), 2, RULE_file_hashtag);
        let mut _localctx: Rc<File_hashtagContextAll> = _localctx;
        let result: Result<(), ANTLRError> = (|| {
            //recog.base.enter_outer_alt(_localctx.clone(), 1);
            recog.base.enter_outer_alt(None, 1);
            {
                recog.base.set_state(63);
                recog.base.match_token(HASHTAG, &mut recog.err_handler)?;

                recog.base.set_state(64);
                let tmp = recog
                    .base
                    .match_token(HASHTAG_TEXT, &mut recog.err_handler)?;
                cast_mut::<_, File_hashtagContext>(&mut _localctx).text = Some(tmp.clone());
            }
            Ok(())
        })();
        match result {
            Ok(_) => {}
            Err(e @ ANTLRError::FallThrough(_)) => return Err(e),
            Err(ref re) => {
                //_localctx.exception = re;
                recog.err_handler.report_error(&mut recog.base, re);
                recog.err_handler.recover(&mut recog.base, re)?;
            }
        }
        recog.base.exit_rule();

        Ok(_localctx)
    }
}
//------------------- node ----------------
pub type NodeContextAll<'input> = NodeContext<'input>;

pub type NodeContext<'input> = BaseParserRuleContext<'input, NodeContextExt<'input>>;

#[derive(Clone)]
pub struct NodeContextExt<'input> {
    ph: PhantomData<&'input str>,
}

impl<'input> YarnSpinnerParserContext<'input> for NodeContext<'input> {}

impl<'input, 'a> Listenable<dyn YarnSpinnerParserListener<'input> + 'a> for NodeContext<'input> {
    fn enter(&self, listener: &mut (dyn YarnSpinnerParserListener<'input> + 'a)) {
        listener.enter_every_rule(self);
        listener.enter_node(self);
    }
    fn exit(&self, listener: &mut (dyn YarnSpinnerParserListener<'input> + 'a)) {
        listener.exit_node(self);
        listener.exit_every_rule(self);
    }
}

impl<'input, 'a> Visitable<dyn YarnSpinnerParserVisitor<'input> + 'a> for NodeContext<'input> {
    fn accept(&self, visitor: &mut (dyn YarnSpinnerParserVisitor<'input> + 'a)) {
        antlr_rust::tree::VisitChildren::visit_node(visitor, self);
    }
}

impl<'input> CustomRuleContext<'input> for NodeContextExt<'input> {
    type TF = LocalTokenFactory<'input>;
    type Ctx = YarnSpinnerParserContextType;
    fn get_rule_index(&self) -> usize {
        RULE_node
    }
    //fn type_rule_index() -> usize where Self: Sized { RULE_node }
}
antlr_rust::tid! {NodeContextExt<'a>}

impl<'input> NodeContextExt<'input> {
    fn new(
        parent: Option<Rc<dyn YarnSpinnerParserContext<'input> + 'input>>,
        invoking_state: isize,
    ) -> Rc<NodeContextAll<'input>> {
        Rc::new(BaseParserRuleContext::new_parser_ctx(
            parent,
            invoking_state,
            NodeContextExt { ph: PhantomData },
        ))
    }
}

pub trait NodeContextAttrs<'input>:
    YarnSpinnerParserContext<'input> + BorrowMut<NodeContextExt<'input>>
{
    /// Retrieves first TerminalNode corresponding to token BODY_START
    /// Returns `None` if there is no child corresponding to token BODY_START
    fn BODY_START(&self) -> Option<Rc<TerminalNode<'input, YarnSpinnerParserContextType>>>
    where
        Self: Sized,
    {
        self.get_token(BODY_START, 0)
    }
    fn body(&self) -> Option<Rc<BodyContextAll<'input>>>
    where
        Self: Sized,
    {
        self.child_of_type(0)
    }
    /// Retrieves first TerminalNode corresponding to token BODY_END
    /// Returns `None` if there is no child corresponding to token BODY_END
    fn BODY_END(&self) -> Option<Rc<TerminalNode<'input, YarnSpinnerParserContextType>>>
    where
        Self: Sized,
    {
        self.get_token(BODY_END, 0)
    }
    fn header_all(&self) -> Vec<Rc<HeaderContextAll<'input>>>
    where
        Self: Sized,
    {
        self.children_of_type()
    }
    fn header(&self, i: usize) -> Option<Rc<HeaderContextAll<'input>>>
    where
        Self: Sized,
    {
        self.child_of_type(i)
    }
}

impl<'input> NodeContextAttrs<'input> for NodeContext<'input> {}

impl<'input, I, H> YarnSpinnerParser<'input, I, H>
where
    I: TokenStream<'input, TF = LocalTokenFactory<'input>> + TidAble<'input>,
    H: ErrorStrategy<'input, BaseParserType<'input, I>>,
{
    pub fn node(&mut self) -> Result<Rc<NodeContextAll<'input>>, ANTLRError> {
        let mut recog = self;
        let _parentctx = recog.ctx.take();
        let mut _localctx = NodeContextExt::new(_parentctx.clone(), recog.base.get_state());
        recog.base.enter_rule(_localctx.clone(), 4, RULE_node);
        let mut _localctx: Rc<NodeContextAll> = _localctx;
        let mut _la: isize = -1;
        let result: Result<(), ANTLRError> = (|| {
            //recog.base.enter_outer_alt(_localctx.clone(), 1);
            recog.base.enter_outer_alt(None, 1);
            {
                recog.base.set_state(67);
                recog.err_handler.sync(&mut recog.base)?;
                _la = recog.base.input.la(1);
                loop {
                    {
                        {
                            /*InvokeRule header*/
                            recog.base.set_state(66);
                            recog.header()?;
                        }
                    }
                    recog.base.set_state(69);
                    recog.err_handler.sync(&mut recog.base)?;
                    _la = recog.base.input.la(1);
                    if !(_la == ID) {
                        break;
                    }
                }
                recog.base.set_state(71);
                recog.base.match_token(BODY_START, &mut recog.err_handler)?;

                /*InvokeRule body*/
                recog.base.set_state(72);
                recog.body()?;

                recog.base.set_state(73);
                recog.base.match_token(BODY_END, &mut recog.err_handler)?;
            }
            Ok(())
        })();
        match result {
            Ok(_) => {}
            Err(e @ ANTLRError::FallThrough(_)) => return Err(e),
            Err(ref re) => {
                //_localctx.exception = re;
                recog.err_handler.report_error(&mut recog.base, re);
                recog.err_handler.recover(&mut recog.base, re)?;
            }
        }
        recog.base.exit_rule();

        Ok(_localctx)
    }
}
//------------------- header ----------------
pub type HeaderContextAll<'input> = HeaderContext<'input>;

pub type HeaderContext<'input> = BaseParserRuleContext<'input, HeaderContextExt<'input>>;

#[derive(Clone)]
pub struct HeaderContextExt<'input> {
    pub header_key: Option<TokenType<'input>>,
    pub header_value: Option<TokenType<'input>>,
    ph: PhantomData<&'input str>,
}

impl<'input> YarnSpinnerParserContext<'input> for HeaderContext<'input> {}

impl<'input, 'a> Listenable<dyn YarnSpinnerParserListener<'input> + 'a> for HeaderContext<'input> {
    fn enter(&self, listener: &mut (dyn YarnSpinnerParserListener<'input> + 'a)) {
        listener.enter_every_rule(self);
        listener.enter_header(self);
    }
    fn exit(&self, listener: &mut (dyn YarnSpinnerParserListener<'input> + 'a)) {
        listener.exit_header(self);
        listener.exit_every_rule(self);
    }
}

impl<'input, 'a> Visitable<dyn YarnSpinnerParserVisitor<'input> + 'a> for HeaderContext<'input> {
    fn accept(&self, visitor: &mut (dyn YarnSpinnerParserVisitor<'input> + 'a)) {
        visitor.visit_header(self);
    }
}

impl<'input> CustomRuleContext<'input> for HeaderContextExt<'input> {
    type TF = LocalTokenFactory<'input>;
    type Ctx = YarnSpinnerParserContextType;
    fn get_rule_index(&self) -> usize {
        RULE_header
    }
    //fn type_rule_index() -> usize where Self: Sized { RULE_header }
}
antlr_rust::tid! {HeaderContextExt<'a>}

impl<'input> HeaderContextExt<'input> {
    fn new(
        parent: Option<Rc<dyn YarnSpinnerParserContext<'input> + 'input>>,
        invoking_state: isize,
    ) -> Rc<HeaderContextAll<'input>> {
        Rc::new(BaseParserRuleContext::new_parser_ctx(
            parent,
            invoking_state,
            HeaderContextExt {
                header_key: None,
                header_value: None,
                ph: PhantomData,
            },
        ))
    }
}

pub trait HeaderContextAttrs<'input>:
    YarnSpinnerParserContext<'input> + BorrowMut<HeaderContextExt<'input>>
{
    /// Retrieves first TerminalNode corresponding to token HEADER_DELIMITER
    /// Returns `None` if there is no child corresponding to token HEADER_DELIMITER
    fn HEADER_DELIMITER(&self) -> Option<Rc<TerminalNode<'input, YarnSpinnerParserContextType>>>
    where
        Self: Sized,
    {
        self.get_token(HEADER_DELIMITER, 0)
    }
    /// Retrieves first TerminalNode corresponding to token ID
    /// Returns `None` if there is no child corresponding to token ID
    fn ID(&self) -> Option<Rc<TerminalNode<'input, YarnSpinnerParserContextType>>>
    where
        Self: Sized,
    {
        self.get_token(ID, 0)
    }
    /// Retrieves first TerminalNode corresponding to token REST_OF_LINE
    /// Returns `None` if there is no child corresponding to token REST_OF_LINE
    fn REST_OF_LINE(&self) -> Option<Rc<TerminalNode<'input, YarnSpinnerParserContextType>>>
    where
        Self: Sized,
    {
        self.get_token(REST_OF_LINE, 0)
    }
}

impl<'input> HeaderContextAttrs<'input> for HeaderContext<'input> {}

impl<'input, I, H> YarnSpinnerParser<'input, I, H>
where
    I: TokenStream<'input, TF = LocalTokenFactory<'input>> + TidAble<'input>,
    H: ErrorStrategy<'input, BaseParserType<'input, I>>,
{
    pub fn header(&mut self) -> Result<Rc<HeaderContextAll<'input>>, ANTLRError> {
        let mut recog = self;
        let _parentctx = recog.ctx.take();
        let mut _localctx = HeaderContextExt::new(_parentctx.clone(), recog.base.get_state());
        recog.base.enter_rule(_localctx.clone(), 6, RULE_header);
        let mut _localctx: Rc<HeaderContextAll> = _localctx;
        let mut _la: isize = -1;
        let result: Result<(), ANTLRError> = (|| {
            //recog.base.enter_outer_alt(_localctx.clone(), 1);
            recog.base.enter_outer_alt(None, 1);
            {
                recog.base.set_state(75);
                let tmp = recog.base.match_token(ID, &mut recog.err_handler)?;
                cast_mut::<_, HeaderContext>(&mut _localctx).header_key = Some(tmp.clone());

                recog.base.set_state(76);
                recog
                    .base
                    .match_token(HEADER_DELIMITER, &mut recog.err_handler)?;

                recog.base.set_state(78);
                recog.err_handler.sync(&mut recog.base)?;
                _la = recog.base.input.la(1);
                if _la == REST_OF_LINE {
                    {
                        recog.base.set_state(77);
                        let tmp = recog
                            .base
                            .match_token(REST_OF_LINE, &mut recog.err_handler)?;
                        cast_mut::<_, HeaderContext>(&mut _localctx).header_value =
                            Some(tmp.clone());
                    }
                }
            }
            Ok(())
        })();
        match result {
            Ok(_) => {}
            Err(e @ ANTLRError::FallThrough(_)) => return Err(e),
            Err(ref re) => {
                //_localctx.exception = re;
                recog.err_handler.report_error(&mut recog.base, re);
                recog.err_handler.recover(&mut recog.base, re)?;
            }
        }
        recog.base.exit_rule();

        Ok(_localctx)
    }
}
//------------------- body ----------------
pub type BodyContextAll<'input> = BodyContext<'input>;

pub type BodyContext<'input> = BaseParserRuleContext<'input, BodyContextExt<'input>>;

#[derive(Clone)]
pub struct BodyContextExt<'input> {
    ph: PhantomData<&'input str>,
}

impl<'input> YarnSpinnerParserContext<'input> for BodyContext<'input> {}

impl<'input, 'a> Listenable<dyn YarnSpinnerParserListener<'input> + 'a> for BodyContext<'input> {
    fn enter(&self, listener: &mut (dyn YarnSpinnerParserListener<'input> + 'a)) {
        listener.enter_every_rule(self);
        listener.enter_body(self);
    }
    fn exit(&self, listener: &mut (dyn YarnSpinnerParserListener<'input> + 'a)) {
        listener.exit_body(self);
        listener.exit_every_rule(self);
    }
}

impl<'input, 'a> Visitable<dyn YarnSpinnerParserVisitor<'input> + 'a> for BodyContext<'input> {
    fn accept(&self, visitor: &mut (dyn YarnSpinnerParserVisitor<'input> + 'a)) {
        visitor.visit_body(self);
    }
}

impl<'input> CustomRuleContext<'input> for BodyContextExt<'input> {
    type TF = LocalTokenFactory<'input>;
    type Ctx = YarnSpinnerParserContextType;
    fn get_rule_index(&self) -> usize {
        RULE_body
    }
    //fn type_rule_index() -> usize where Self: Sized { RULE_body }
}
antlr_rust::tid! {BodyContextExt<'a>}

impl<'input> BodyContextExt<'input> {
    fn new(
        parent: Option<Rc<dyn YarnSpinnerParserContext<'input> + 'input>>,
        invoking_state: isize,
    ) -> Rc<BodyContextAll<'input>> {
        Rc::new(BaseParserRuleContext::new_parser_ctx(
            parent,
            invoking_state,
            BodyContextExt { ph: PhantomData },
        ))
    }
}

pub trait BodyContextAttrs<'input>:
    YarnSpinnerParserContext<'input> + BorrowMut<BodyContextExt<'input>>
{
    fn statement_all(&self) -> Vec<Rc<StatementContextAll<'input>>>
    where
        Self: Sized,
    {
        self.children_of_type()
    }
    fn statement(&self, i: usize) -> Option<Rc<StatementContextAll<'input>>>
    where
        Self: Sized,
    {
        self.child_of_type(i)
    }
}

impl<'input> BodyContextAttrs<'input> for BodyContext<'input> {}

impl<'input, I, H> YarnSpinnerParser<'input, I, H>
where
    I: TokenStream<'input, TF = LocalTokenFactory<'input>> + TidAble<'input>,
    H: ErrorStrategy<'input, BaseParserType<'input, I>>,
{
    pub fn body(&mut self) -> Result<Rc<BodyContextAll<'input>>, ANTLRError> {
        let mut recog = self;
        let _parentctx = recog.ctx.take();
        let mut _localctx = BodyContextExt::new(_parentctx.clone(), recog.base.get_state());
        recog.base.enter_rule(_localctx.clone(), 8, RULE_body);
        let mut _localctx: Rc<BodyContextAll> = _localctx;
        let mut _la: isize = -1;
        let result: Result<(), ANTLRError> = (|| {
            //recog.base.enter_outer_alt(_localctx.clone(), 1);
            recog.base.enter_outer_alt(None, 1);
            {
                recog.base.set_state(83);
                recog.err_handler.sync(&mut recog.base)?;
                _la = recog.base.input.la(1);
                while (((_la) & !0x3f) == 0
                    && ((1usize << _la)
                        & ((1usize << INDENT)
                            | (1usize << SHORTCUT_ARROW)
                            | (1usize << COMMAND_START)
                            | (1usize << EXPRESSION_START)
                            | (1usize << TEXT)))
                        != 0)
                {
                    {
                        {
                            /*InvokeRule statement*/
                            recog.base.set_state(80);
                            recog.statement()?;
                        }
                    }
                    recog.base.set_state(85);
                    recog.err_handler.sync(&mut recog.base)?;
                    _la = recog.base.input.la(1);
                }
            }
            Ok(())
        })();
        match result {
            Ok(_) => {}
            Err(e @ ANTLRError::FallThrough(_)) => return Err(e),
            Err(ref re) => {
                //_localctx.exception = re;
                recog.err_handler.report_error(&mut recog.base, re);
                recog.err_handler.recover(&mut recog.base, re)?;
            }
        }
        recog.base.exit_rule();

        Ok(_localctx)
    }
}
//------------------- statement ----------------
pub type StatementContextAll<'input> = StatementContext<'input>;

pub type StatementContext<'input> = BaseParserRuleContext<'input, StatementContextExt<'input>>;

#[derive(Clone)]
pub struct StatementContextExt<'input> {
    ph: PhantomData<&'input str>,
}

impl<'input> YarnSpinnerParserContext<'input> for StatementContext<'input> {}

impl<'input, 'a> Listenable<dyn YarnSpinnerParserListener<'input> + 'a>
    for StatementContext<'input>
{
    fn enter(&self, listener: &mut (dyn YarnSpinnerParserListener<'input> + 'a)) {
        listener.enter_every_rule(self);
        listener.enter_statement(self);
    }
    fn exit(&self, listener: &mut (dyn YarnSpinnerParserListener<'input> + 'a)) {
        listener.exit_statement(self);
        listener.exit_every_rule(self);
    }
}

impl<'input, 'a> Visitable<dyn YarnSpinnerParserVisitor<'input> + 'a> for StatementContext<'input> {
    fn accept(&self, visitor: &mut (dyn YarnSpinnerParserVisitor<'input> + 'a)) {
        visitor.visit_statement(self);
    }
}

impl<'input> CustomRuleContext<'input> for StatementContextExt<'input> {
    type TF = LocalTokenFactory<'input>;
    type Ctx = YarnSpinnerParserContextType;
    fn get_rule_index(&self) -> usize {
        RULE_statement
    }
    //fn type_rule_index() -> usize where Self: Sized { RULE_statement }
}
antlr_rust::tid! {StatementContextExt<'a>}

impl<'input> StatementContextExt<'input> {
    fn new(
        parent: Option<Rc<dyn YarnSpinnerParserContext<'input> + 'input>>,
        invoking_state: isize,
    ) -> Rc<StatementContextAll<'input>> {
        Rc::new(BaseParserRuleContext::new_parser_ctx(
            parent,
            invoking_state,
            StatementContextExt { ph: PhantomData },
        ))
    }
}

pub trait StatementContextAttrs<'input>:
    YarnSpinnerParserContext<'input> + BorrowMut<StatementContextExt<'input>>
{
    fn line_statement(&self) -> Option<Rc<Line_statementContextAll<'input>>>
    where
        Self: Sized,
    {
        self.child_of_type(0)
    }
    fn if_statement(&self) -> Option<Rc<If_statementContextAll<'input>>>
    where
        Self: Sized,
    {
        self.child_of_type(0)
    }
    fn set_statement(&self) -> Option<Rc<Set_statementContextAll<'input>>>
    where
        Self: Sized,
    {
        self.child_of_type(0)
    }
    fn shortcut_option_statement(&self) -> Option<Rc<Shortcut_option_statementContextAll<'input>>>
    where
        Self: Sized,
    {
        self.child_of_type(0)
    }
    fn call_statement(&self) -> Option<Rc<Call_statementContextAll<'input>>>
    where
        Self: Sized,
    {
        self.child_of_type(0)
    }
    fn command_statement(&self) -> Option<Rc<Command_statementContextAll<'input>>>
    where
        Self: Sized,
    {
        self.child_of_type(0)
    }
    fn declare_statement(&self) -> Option<Rc<Declare_statementContextAll<'input>>>
    where
        Self: Sized,
    {
        self.child_of_type(0)
    }
    fn jump_statement(&self) -> Option<Rc<Jump_statementContextAll<'input>>>
    where
        Self: Sized,
    {
        self.child_of_type(0)
    }
    /// Retrieves first TerminalNode corresponding to token INDENT
    /// Returns `None` if there is no child corresponding to token INDENT
    fn INDENT(&self) -> Option<Rc<TerminalNode<'input, YarnSpinnerParserContextType>>>
    where
        Self: Sized,
    {
        self.get_token(INDENT, 0)
    }
    /// Retrieves first TerminalNode corresponding to token DEDENT
    /// Returns `None` if there is no child corresponding to token DEDENT
    fn DEDENT(&self) -> Option<Rc<TerminalNode<'input, YarnSpinnerParserContextType>>>
    where
        Self: Sized,
    {
        self.get_token(DEDENT, 0)
    }
    fn statement_all(&self) -> Vec<Rc<StatementContextAll<'input>>>
    where
        Self: Sized,
    {
        self.children_of_type()
    }
    fn statement(&self, i: usize) -> Option<Rc<StatementContextAll<'input>>>
    where
        Self: Sized,
    {
        self.child_of_type(i)
    }
}

impl<'input> StatementContextAttrs<'input> for StatementContext<'input> {}

impl<'input, I, H> YarnSpinnerParser<'input, I, H>
where
    I: TokenStream<'input, TF = LocalTokenFactory<'input>> + TidAble<'input>,
    H: ErrorStrategy<'input, BaseParserType<'input, I>>,
{
    pub fn statement(&mut self) -> Result<Rc<StatementContextAll<'input>>, ANTLRError> {
        let mut recog = self;
        let _parentctx = recog.ctx.take();
        let mut _localctx = StatementContextExt::new(_parentctx.clone(), recog.base.get_state());
        recog.base.enter_rule(_localctx.clone(), 10, RULE_statement);
        let mut _localctx: Rc<StatementContextAll> = _localctx;
        let mut _la: isize = -1;
        let result: Result<(), ANTLRError> = (|| {
            recog.base.set_state(102);
            recog.err_handler.sync(&mut recog.base)?;
            match recog.interpreter.adaptive_predict(6, &mut recog.base)? {
                1 => {
                    //recog.base.enter_outer_alt(_localctx.clone(), 1);
                    recog.base.enter_outer_alt(None, 1);
                    {
                        /*InvokeRule line_statement*/
                        recog.base.set_state(86);
                        recog.line_statement()?;
                    }
                }
                2 => {
                    //recog.base.enter_outer_alt(_localctx.clone(), 2);
                    recog.base.enter_outer_alt(None, 2);
                    {
                        /*InvokeRule if_statement*/
                        recog.base.set_state(87);
                        recog.if_statement()?;
                    }
                }
                3 => {
                    //recog.base.enter_outer_alt(_localctx.clone(), 3);
                    recog.base.enter_outer_alt(None, 3);
                    {
                        /*InvokeRule set_statement*/
                        recog.base.set_state(88);
                        recog.set_statement()?;
                    }
                }
                4 => {
                    //recog.base.enter_outer_alt(_localctx.clone(), 4);
                    recog.base.enter_outer_alt(None, 4);
                    {
                        /*InvokeRule shortcut_option_statement*/
                        recog.base.set_state(89);
                        recog.shortcut_option_statement()?;
                    }
                }
                5 => {
                    //recog.base.enter_outer_alt(_localctx.clone(), 5);
                    recog.base.enter_outer_alt(None, 5);
                    {
                        /*InvokeRule call_statement*/
                        recog.base.set_state(90);
                        recog.call_statement()?;
                    }
                }
                6 => {
                    //recog.base.enter_outer_alt(_localctx.clone(), 6);
                    recog.base.enter_outer_alt(None, 6);
                    {
                        /*InvokeRule command_statement*/
                        recog.base.set_state(91);
                        recog.command_statement()?;
                    }
                }
                7 => {
                    //recog.base.enter_outer_alt(_localctx.clone(), 7);
                    recog.base.enter_outer_alt(None, 7);
                    {
                        /*InvokeRule declare_statement*/
                        recog.base.set_state(92);
                        recog.declare_statement()?;
                    }
                }
                8 => {
                    //recog.base.enter_outer_alt(_localctx.clone(), 8);
                    recog.base.enter_outer_alt(None, 8);
                    {
                        /*InvokeRule jump_statement*/
                        recog.base.set_state(93);
                        recog.jump_statement()?;
                    }
                }
                9 => {
                    //recog.base.enter_outer_alt(_localctx.clone(), 9);
                    recog.base.enter_outer_alt(None, 9);
                    {
                        recog.base.set_state(94);
                        recog.base.match_token(INDENT, &mut recog.err_handler)?;

                        recog.base.set_state(98);
                        recog.err_handler.sync(&mut recog.base)?;
                        _la = recog.base.input.la(1);
                        while (((_la) & !0x3f) == 0
                            && ((1usize << _la)
                                & ((1usize << INDENT)
                                    | (1usize << SHORTCUT_ARROW)
                                    | (1usize << COMMAND_START)
                                    | (1usize << EXPRESSION_START)
                                    | (1usize << TEXT)))
                                != 0)
                        {
                            {
                                {
                                    /*InvokeRule statement*/
                                    recog.base.set_state(95);
                                    recog.statement()?;
                                }
                            }
                            recog.base.set_state(100);
                            recog.err_handler.sync(&mut recog.base)?;
                            _la = recog.base.input.la(1);
                        }
                        recog.base.set_state(101);
                        recog.base.match_token(DEDENT, &mut recog.err_handler)?;
                    }
                }

                _ => {}
            }
            Ok(())
        })();
        match result {
            Ok(_) => {}
            Err(e @ ANTLRError::FallThrough(_)) => return Err(e),
            Err(ref re) => {
                //_localctx.exception = re;
                recog.err_handler.report_error(&mut recog.base, re);
                recog.err_handler.recover(&mut recog.base, re)?;
            }
        }
        recog.base.exit_rule();

        Ok(_localctx)
    }
}
//------------------- line_statement ----------------
pub type Line_statementContextAll<'input> = Line_statementContext<'input>;

pub type Line_statementContext<'input> =
    BaseParserRuleContext<'input, Line_statementContextExt<'input>>;

#[derive(Clone)]
pub struct Line_statementContextExt<'input> {
    ph: PhantomData<&'input str>,
}

impl<'input> YarnSpinnerParserContext<'input> for Line_statementContext<'input> {}

impl<'input, 'a> Listenable<dyn YarnSpinnerParserListener<'input> + 'a>
    for Line_statementContext<'input>
{
    fn enter(&self, listener: &mut (dyn YarnSpinnerParserListener<'input> + 'a)) {
        listener.enter_every_rule(self);
        listener.enter_line_statement(self);
    }
    fn exit(&self, listener: &mut (dyn YarnSpinnerParserListener<'input> + 'a)) {
        listener.exit_line_statement(self);
        listener.exit_every_rule(self);
    }
}

impl<'input, 'a> Visitable<dyn YarnSpinnerParserVisitor<'input> + 'a>
    for Line_statementContext<'input>
{
    fn accept(&self, visitor: &mut (dyn YarnSpinnerParserVisitor<'input> + 'a)) {
        visitor.visit_line_statement(self);
    }
}

impl<'input> CustomRuleContext<'input> for Line_statementContextExt<'input> {
    type TF = LocalTokenFactory<'input>;
    type Ctx = YarnSpinnerParserContextType;
    fn get_rule_index(&self) -> usize {
        RULE_line_statement
    }
    //fn type_rule_index() -> usize where Self: Sized { RULE_line_statement }
}
antlr_rust::tid! {Line_statementContextExt<'a>}

impl<'input> Line_statementContextExt<'input> {
    fn new(
        parent: Option<Rc<dyn YarnSpinnerParserContext<'input> + 'input>>,
        invoking_state: isize,
    ) -> Rc<Line_statementContextAll<'input>> {
        Rc::new(BaseParserRuleContext::new_parser_ctx(
            parent,
            invoking_state,
            Line_statementContextExt { ph: PhantomData },
        ))
    }
}

pub trait Line_statementContextAttrs<'input>:
    YarnSpinnerParserContext<'input> + BorrowMut<Line_statementContextExt<'input>>
{
    fn line_formatted_text(&self) -> Option<Rc<Line_formatted_textContextAll<'input>>>
    where
        Self: Sized,
    {
        self.child_of_type(0)
    }
    /// Retrieves first TerminalNode corresponding to token NEWLINE
    /// Returns `None` if there is no child corresponding to token NEWLINE
    fn NEWLINE(&self) -> Option<Rc<TerminalNode<'input, YarnSpinnerParserContextType>>>
    where
        Self: Sized,
    {
        self.get_token(NEWLINE, 0)
    }
    fn line_condition(&self) -> Option<Rc<Line_conditionContextAll<'input>>>
    where
        Self: Sized,
    {
        self.child_of_type(0)
    }
    fn hashtag_all(&self) -> Vec<Rc<HashtagContextAll<'input>>>
    where
        Self: Sized,
    {
        self.children_of_type()
    }
    fn hashtag(&self, i: usize) -> Option<Rc<HashtagContextAll<'input>>>
    where
        Self: Sized,
    {
        self.child_of_type(i)
    }
}

impl<'input> Line_statementContextAttrs<'input> for Line_statementContext<'input> {}

impl<'input, I, H> YarnSpinnerParser<'input, I, H>
where
    I: TokenStream<'input, TF = LocalTokenFactory<'input>> + TidAble<'input>,
    H: ErrorStrategy<'input, BaseParserType<'input, I>>,
{
    pub fn line_statement(&mut self) -> Result<Rc<Line_statementContextAll<'input>>, ANTLRError> {
        let mut recog = self;
        let _parentctx = recog.ctx.take();
        let mut _localctx =
            Line_statementContextExt::new(_parentctx.clone(), recog.base.get_state());
        recog
            .base
            .enter_rule(_localctx.clone(), 12, RULE_line_statement);
        let mut _localctx: Rc<Line_statementContextAll> = _localctx;
        let mut _la: isize = -1;
        let result: Result<(), ANTLRError> = (|| {
            //recog.base.enter_outer_alt(_localctx.clone(), 1);
            recog.base.enter_outer_alt(None, 1);
            {
                /*InvokeRule line_formatted_text*/
                recog.base.set_state(104);
                recog.line_formatted_text()?;

                recog.base.set_state(106);
                recog.err_handler.sync(&mut recog.base)?;
                _la = recog.base.input.la(1);
                if _la == COMMAND_START {
                    {
                        /*InvokeRule line_condition*/
                        recog.base.set_state(105);
                        recog.line_condition()?;
                    }
                }

                recog.base.set_state(111);
                recog.err_handler.sync(&mut recog.base)?;
                _la = recog.base.input.la(1);
                while _la == HASHTAG {
                    {
                        {
                            /*InvokeRule hashtag*/
                            recog.base.set_state(108);
                            recog.hashtag()?;
                        }
                    }
                    recog.base.set_state(113);
                    recog.err_handler.sync(&mut recog.base)?;
                    _la = recog.base.input.la(1);
                }
                recog.base.set_state(114);
                recog.base.match_token(NEWLINE, &mut recog.err_handler)?;
            }
            Ok(())
        })();
        match result {
            Ok(_) => {}
            Err(e @ ANTLRError::FallThrough(_)) => return Err(e),
            Err(ref re) => {
                //_localctx.exception = re;
                recog.err_handler.report_error(&mut recog.base, re);
                recog.err_handler.recover(&mut recog.base, re)?;
            }
        }
        recog.base.exit_rule();

        Ok(_localctx)
    }
}
//------------------- line_formatted_text ----------------
pub type Line_formatted_textContextAll<'input> = Line_formatted_textContext<'input>;

pub type Line_formatted_textContext<'input> =
    BaseParserRuleContext<'input, Line_formatted_textContextExt<'input>>;

#[derive(Clone)]
pub struct Line_formatted_textContextExt<'input> {
    ph: PhantomData<&'input str>,
}

impl<'input> YarnSpinnerParserContext<'input> for Line_formatted_textContext<'input> {}

impl<'input, 'a> Listenable<dyn YarnSpinnerParserListener<'input> + 'a>
    for Line_formatted_textContext<'input>
{
    fn enter(&self, listener: &mut (dyn YarnSpinnerParserListener<'input> + 'a)) {
        listener.enter_every_rule(self);
        listener.enter_line_formatted_text(self);
    }
    fn exit(&self, listener: &mut (dyn YarnSpinnerParserListener<'input> + 'a)) {
        listener.exit_line_formatted_text(self);
        listener.exit_every_rule(self);
    }
}

impl<'input, 'a> Visitable<dyn YarnSpinnerParserVisitor<'input> + 'a>
    for Line_formatted_textContext<'input>
{
    fn accept(&self, visitor: &mut (dyn YarnSpinnerParserVisitor<'input> + 'a)) {
        visitor.visit_line_formatted_text(self);
    }
}

impl<'input> CustomRuleContext<'input> for Line_formatted_textContextExt<'input> {
    type TF = LocalTokenFactory<'input>;
    type Ctx = YarnSpinnerParserContextType;
    fn get_rule_index(&self) -> usize {
        RULE_line_formatted_text
    }
    //fn type_rule_index() -> usize where Self: Sized { RULE_line_formatted_text }
}
antlr_rust::tid! {Line_formatted_textContextExt<'a>}

impl<'input> Line_formatted_textContextExt<'input> {
    fn new(
        parent: Option<Rc<dyn YarnSpinnerParserContext<'input> + 'input>>,
        invoking_state: isize,
    ) -> Rc<Line_formatted_textContextAll<'input>> {
        Rc::new(BaseParserRuleContext::new_parser_ctx(
            parent,
            invoking_state,
            Line_formatted_textContextExt { ph: PhantomData },
        ))
    }
}

pub trait Line_formatted_textContextAttrs<'input>:
    YarnSpinnerParserContext<'input> + BorrowMut<Line_formatted_textContextExt<'input>>
{
    /// Retrieves all `TerminalNode`s corresponding to token EXPRESSION_START in current rule
    fn EXPRESSION_START_all(&self) -> Vec<Rc<TerminalNode<'input, YarnSpinnerParserContextType>>>
    where
        Self: Sized,
    {
        self.children_of_type()
    }
    /// Retrieves 'i's TerminalNode corresponding to token EXPRESSION_START, starting from 0.
    /// Returns `None` if number of children corresponding to token EXPRESSION_START is less or equal than `i`.
    fn EXPRESSION_START(
        &self,
        i: usize,
    ) -> Option<Rc<TerminalNode<'input, YarnSpinnerParserContextType>>>
    where
        Self: Sized,
    {
        self.get_token(EXPRESSION_START, i)
    }
    fn expression_all(&self) -> Vec<Rc<ExpressionContextAll<'input>>>
    where
        Self: Sized,
    {
        self.children_of_type()
    }
    fn expression(&self, i: usize) -> Option<Rc<ExpressionContextAll<'input>>>
    where
        Self: Sized,
    {
        self.child_of_type(i)
    }
    /// Retrieves all `TerminalNode`s corresponding to token EXPRESSION_END in current rule
    fn EXPRESSION_END_all(&self) -> Vec<Rc<TerminalNode<'input, YarnSpinnerParserContextType>>>
    where
        Self: Sized,
    {
        self.children_of_type()
    }
    /// Retrieves 'i's TerminalNode corresponding to token EXPRESSION_END, starting from 0.
    /// Returns `None` if number of children corresponding to token EXPRESSION_END is less or equal than `i`.
    fn EXPRESSION_END(
        &self,
        i: usize,
    ) -> Option<Rc<TerminalNode<'input, YarnSpinnerParserContextType>>>
    where
        Self: Sized,
    {
        self.get_token(EXPRESSION_END, i)
    }
    /// Retrieves all `TerminalNode`s corresponding to token TEXT in current rule
    fn TEXT_all(&self) -> Vec<Rc<TerminalNode<'input, YarnSpinnerParserContextType>>>
    where
        Self: Sized,
    {
        self.children_of_type()
    }
    /// Retrieves 'i's TerminalNode corresponding to token TEXT, starting from 0.
    /// Returns `None` if number of children corresponding to token TEXT is less or equal than `i`.
    fn TEXT(&self, i: usize) -> Option<Rc<TerminalNode<'input, YarnSpinnerParserContextType>>>
    where
        Self: Sized,
    {
        self.get_token(TEXT, i)
    }
}

impl<'input> Line_formatted_textContextAttrs<'input> for Line_formatted_textContext<'input> {}

impl<'input, I, H> YarnSpinnerParser<'input, I, H>
where
    I: TokenStream<'input, TF = LocalTokenFactory<'input>> + TidAble<'input>,
    H: ErrorStrategy<'input, BaseParserType<'input, I>>,
{
    pub fn line_formatted_text(
        &mut self,
    ) -> Result<Rc<Line_formatted_textContextAll<'input>>, ANTLRError> {
        let mut recog = self;
        let _parentctx = recog.ctx.take();
        let mut _localctx =
            Line_formatted_textContextExt::new(_parentctx.clone(), recog.base.get_state());
        recog
            .base
            .enter_rule(_localctx.clone(), 14, RULE_line_formatted_text);
        let mut _localctx: Rc<Line_formatted_textContextAll> = _localctx;
        let mut _la: isize = -1;
        let result: Result<(), ANTLRError> = (|| {
            let mut _alt: isize;
            //recog.base.enter_outer_alt(_localctx.clone(), 1);
            recog.base.enter_outer_alt(None, 1);
            {
                recog.base.set_state(125);
                recog.err_handler.sync(&mut recog.base)?;
                _la = recog.base.input.la(1);
                loop {
                    {
                        recog.base.set_state(125);
                        recog.err_handler.sync(&mut recog.base)?;
                        match recog.base.input.la(1) {
                            TEXT => {
                                recog.base.set_state(117);
                                recog.err_handler.sync(&mut recog.base)?;
                                _alt = 1;
                                loop {
                                    match _alt {
                                        x if x == 1 => {
                                            recog.base.set_state(116);
                                            recog.base.match_token(TEXT, &mut recog.err_handler)?;
                                        }

                                        _ => Err(ANTLRError::NoAltError(NoViableAltError::new(
                                            &mut recog.base,
                                        )))?,
                                    }
                                    recog.base.set_state(119);
                                    recog.err_handler.sync(&mut recog.base)?;
                                    _alt =
                                        recog.interpreter.adaptive_predict(9, &mut recog.base)?;
                                    if _alt == 2 || _alt == INVALID_ALT {
                                        break;
                                    }
                                }
                            }

                            EXPRESSION_START => {
                                {
                                    recog.base.set_state(121);
                                    recog
                                        .base
                                        .match_token(EXPRESSION_START, &mut recog.err_handler)?;

                                    /*InvokeRule expression*/
                                    recog.base.set_state(122);
                                    recog.expression_rec(0)?;

                                    recog.base.set_state(123);
                                    recog
                                        .base
                                        .match_token(EXPRESSION_END, &mut recog.err_handler)?;
                                }
                            }

                            _ => Err(ANTLRError::NoAltError(NoViableAltError::new(
                                &mut recog.base,
                            )))?,
                        }
                    }
                    recog.base.set_state(127);
                    recog.err_handler.sync(&mut recog.base)?;
                    _la = recog.base.input.la(1);
                    if !(_la == EXPRESSION_START || _la == TEXT) {
                        break;
                    }
                }
            }
            Ok(())
        })();
        match result {
            Ok(_) => {}
            Err(e @ ANTLRError::FallThrough(_)) => return Err(e),
            Err(ref re) => {
                //_localctx.exception = re;
                recog.err_handler.report_error(&mut recog.base, re);
                recog.err_handler.recover(&mut recog.base, re)?;
            }
        }
        recog.base.exit_rule();

        Ok(_localctx)
    }
}
//------------------- hashtag ----------------
pub type HashtagContextAll<'input> = HashtagContext<'input>;

pub type HashtagContext<'input> = BaseParserRuleContext<'input, HashtagContextExt<'input>>;

#[derive(Clone)]
pub struct HashtagContextExt<'input> {
    pub text: Option<TokenType<'input>>,
    ph: PhantomData<&'input str>,
}

impl<'input> YarnSpinnerParserContext<'input> for HashtagContext<'input> {}

impl<'input, 'a> Listenable<dyn YarnSpinnerParserListener<'input> + 'a> for HashtagContext<'input> {
    fn enter(&self, listener: &mut (dyn YarnSpinnerParserListener<'input> + 'a)) {
        listener.enter_every_rule(self);
        listener.enter_hashtag(self);
    }
    fn exit(&self, listener: &mut (dyn YarnSpinnerParserListener<'input> + 'a)) {
        listener.exit_hashtag(self);
        listener.exit_every_rule(self);
    }
}

impl<'input, 'a> Visitable<dyn YarnSpinnerParserVisitor<'input> + 'a> for HashtagContext<'input> {
    fn accept(&self, visitor: &mut (dyn YarnSpinnerParserVisitor<'input> + 'a)) {
        visitor.visit_hashtag(self);
    }
}

impl<'input> CustomRuleContext<'input> for HashtagContextExt<'input> {
    type TF = LocalTokenFactory<'input>;
    type Ctx = YarnSpinnerParserContextType;
    fn get_rule_index(&self) -> usize {
        RULE_hashtag
    }
    //fn type_rule_index() -> usize where Self: Sized { RULE_hashtag }
}
antlr_rust::tid! {HashtagContextExt<'a>}

impl<'input> HashtagContextExt<'input> {
    fn new(
        parent: Option<Rc<dyn YarnSpinnerParserContext<'input> + 'input>>,
        invoking_state: isize,
    ) -> Rc<HashtagContextAll<'input>> {
        Rc::new(BaseParserRuleContext::new_parser_ctx(
            parent,
            invoking_state,
            HashtagContextExt {
                text: None,
                ph: PhantomData,
            },
        ))
    }
}

pub trait HashtagContextAttrs<'input>:
    YarnSpinnerParserContext<'input> + BorrowMut<HashtagContextExt<'input>>
{
    /// Retrieves first TerminalNode corresponding to token HASHTAG
    /// Returns `None` if there is no child corresponding to token HASHTAG
    fn HASHTAG(&self) -> Option<Rc<TerminalNode<'input, YarnSpinnerParserContextType>>>
    where
        Self: Sized,
    {
        self.get_token(HASHTAG, 0)
    }
    /// Retrieves first TerminalNode corresponding to token HASHTAG_TEXT
    /// Returns `None` if there is no child corresponding to token HASHTAG_TEXT
    fn HASHTAG_TEXT(&self) -> Option<Rc<TerminalNode<'input, YarnSpinnerParserContextType>>>
    where
        Self: Sized,
    {
        self.get_token(HASHTAG_TEXT, 0)
    }
}

impl<'input> HashtagContextAttrs<'input> for HashtagContext<'input> {}

impl<'input, I, H> YarnSpinnerParser<'input, I, H>
where
    I: TokenStream<'input, TF = LocalTokenFactory<'input>> + TidAble<'input>,
    H: ErrorStrategy<'input, BaseParserType<'input, I>>,
{
    pub fn hashtag(&mut self) -> Result<Rc<HashtagContextAll<'input>>, ANTLRError> {
        let mut recog = self;
        let _parentctx = recog.ctx.take();
        let mut _localctx = HashtagContextExt::new(_parentctx.clone(), recog.base.get_state());
        recog.base.enter_rule(_localctx.clone(), 16, RULE_hashtag);
        let mut _localctx: Rc<HashtagContextAll> = _localctx;
        let result: Result<(), ANTLRError> = (|| {
            //recog.base.enter_outer_alt(_localctx.clone(), 1);
            recog.base.enter_outer_alt(None, 1);
            {
                recog.base.set_state(129);
                recog.base.match_token(HASHTAG, &mut recog.err_handler)?;

                recog.base.set_state(130);
                let tmp = recog
                    .base
                    .match_token(HASHTAG_TEXT, &mut recog.err_handler)?;
                cast_mut::<_, HashtagContext>(&mut _localctx).text = Some(tmp.clone());
            }
            Ok(())
        })();
        match result {
            Ok(_) => {}
            Err(e @ ANTLRError::FallThrough(_)) => return Err(e),
            Err(ref re) => {
                //_localctx.exception = re;
                recog.err_handler.report_error(&mut recog.base, re);
                recog.err_handler.recover(&mut recog.base, re)?;
            }
        }
        recog.base.exit_rule();

        Ok(_localctx)
    }
}
//------------------- line_condition ----------------
pub type Line_conditionContextAll<'input> = Line_conditionContext<'input>;

pub type Line_conditionContext<'input> =
    BaseParserRuleContext<'input, Line_conditionContextExt<'input>>;

#[derive(Clone)]
pub struct Line_conditionContextExt<'input> {
    ph: PhantomData<&'input str>,
}

impl<'input> YarnSpinnerParserContext<'input> for Line_conditionContext<'input> {}

impl<'input, 'a> Listenable<dyn YarnSpinnerParserListener<'input> + 'a>
    for Line_conditionContext<'input>
{
    fn enter(&self, listener: &mut (dyn YarnSpinnerParserListener<'input> + 'a)) {
        listener.enter_every_rule(self);
        listener.enter_line_condition(self);
    }
    fn exit(&self, listener: &mut (dyn YarnSpinnerParserListener<'input> + 'a)) {
        listener.exit_line_condition(self);
        listener.exit_every_rule(self);
    }
}

impl<'input, 'a> Visitable<dyn YarnSpinnerParserVisitor<'input> + 'a>
    for Line_conditionContext<'input>
{
    fn accept(&self, visitor: &mut (dyn YarnSpinnerParserVisitor<'input> + 'a)) {
        visitor.visit_line_condition(self);
    }
}

impl<'input> CustomRuleContext<'input> for Line_conditionContextExt<'input> {
    type TF = LocalTokenFactory<'input>;
    type Ctx = YarnSpinnerParserContextType;
    fn get_rule_index(&self) -> usize {
        RULE_line_condition
    }
    //fn type_rule_index() -> usize where Self: Sized { RULE_line_condition }
}
antlr_rust::tid! {Line_conditionContextExt<'a>}

impl<'input> Line_conditionContextExt<'input> {
    fn new(
        parent: Option<Rc<dyn YarnSpinnerParserContext<'input> + 'input>>,
        invoking_state: isize,
    ) -> Rc<Line_conditionContextAll<'input>> {
        Rc::new(BaseParserRuleContext::new_parser_ctx(
            parent,
            invoking_state,
            Line_conditionContextExt { ph: PhantomData },
        ))
    }
}

pub trait Line_conditionContextAttrs<'input>:
    YarnSpinnerParserContext<'input> + BorrowMut<Line_conditionContextExt<'input>>
{
    /// Retrieves first TerminalNode corresponding to token COMMAND_START
    /// Returns `None` if there is no child corresponding to token COMMAND_START
    fn COMMAND_START(&self) -> Option<Rc<TerminalNode<'input, YarnSpinnerParserContextType>>>
    where
        Self: Sized,
    {
        self.get_token(COMMAND_START, 0)
    }
    /// Retrieves first TerminalNode corresponding to token COMMAND_IF
    /// Returns `None` if there is no child corresponding to token COMMAND_IF
    fn COMMAND_IF(&self) -> Option<Rc<TerminalNode<'input, YarnSpinnerParserContextType>>>
    where
        Self: Sized,
    {
        self.get_token(COMMAND_IF, 0)
    }
    fn expression(&self) -> Option<Rc<ExpressionContextAll<'input>>>
    where
        Self: Sized,
    {
        self.child_of_type(0)
    }
    /// Retrieves first TerminalNode corresponding to token COMMAND_END
    /// Returns `None` if there is no child corresponding to token COMMAND_END
    fn COMMAND_END(&self) -> Option<Rc<TerminalNode<'input, YarnSpinnerParserContextType>>>
    where
        Self: Sized,
    {
        self.get_token(COMMAND_END, 0)
    }
}

impl<'input> Line_conditionContextAttrs<'input> for Line_conditionContext<'input> {}

impl<'input, I, H> YarnSpinnerParser<'input, I, H>
where
    I: TokenStream<'input, TF = LocalTokenFactory<'input>> + TidAble<'input>,
    H: ErrorStrategy<'input, BaseParserType<'input, I>>,
{
    pub fn line_condition(&mut self) -> Result<Rc<Line_conditionContextAll<'input>>, ANTLRError> {
        let mut recog = self;
        let _parentctx = recog.ctx.take();
        let mut _localctx =
            Line_conditionContextExt::new(_parentctx.clone(), recog.base.get_state());
        recog
            .base
            .enter_rule(_localctx.clone(), 18, RULE_line_condition);
        let mut _localctx: Rc<Line_conditionContextAll> = _localctx;
        let result: Result<(), ANTLRError> = (|| {
            //recog.base.enter_outer_alt(_localctx.clone(), 1);
            recog.base.enter_outer_alt(None, 1);
            {
                recog.base.set_state(132);
                recog
                    .base
                    .match_token(COMMAND_START, &mut recog.err_handler)?;

                recog.base.set_state(133);
                recog.base.match_token(COMMAND_IF, &mut recog.err_handler)?;

                /*InvokeRule expression*/
                recog.base.set_state(134);
                recog.expression_rec(0)?;

                recog.base.set_state(135);
                recog
                    .base
                    .match_token(COMMAND_END, &mut recog.err_handler)?;
            }
            Ok(())
        })();
        match result {
            Ok(_) => {}
            Err(e @ ANTLRError::FallThrough(_)) => return Err(e),
            Err(ref re) => {
                //_localctx.exception = re;
                recog.err_handler.report_error(&mut recog.base, re);
                recog.err_handler.recover(&mut recog.base, re)?;
            }
        }
        recog.base.exit_rule();

        Ok(_localctx)
    }
}
//------------------- expression ----------------
#[derive(Debug)]
pub enum ExpressionContextAll<'input> {
    ExpParensContext(ExpParensContext<'input>),
    ExpMultDivModContext(ExpMultDivModContext<'input>),
    ExpComparisonContext(ExpComparisonContext<'input>),
    ExpNegativeContext(ExpNegativeContext<'input>),
    ExpAndOrXorContext(ExpAndOrXorContext<'input>),
    ExpAddSubContext(ExpAddSubContext<'input>),
    ExpNotContext(ExpNotContext<'input>),
    ExpValueContext(ExpValueContext<'input>),
    ExpEqualityContext(ExpEqualityContext<'input>),
    Error(ExpressionContext<'input>),
}
antlr_rust::tid! {ExpressionContextAll<'a>}

impl<'input> antlr_rust::parser_rule_context::DerefSeal for ExpressionContextAll<'input> {}

impl<'input> YarnSpinnerParserContext<'input> for ExpressionContextAll<'input> {}

impl<'input> Deref for ExpressionContextAll<'input> {
    type Target = dyn ExpressionContextAttrs<'input> + 'input;
    fn deref(&self) -> &Self::Target {
        use ExpressionContextAll::*;
        match self {
            ExpParensContext(inner) => inner,
            ExpMultDivModContext(inner) => inner,
            ExpComparisonContext(inner) => inner,
            ExpNegativeContext(inner) => inner,
            ExpAndOrXorContext(inner) => inner,
            ExpAddSubContext(inner) => inner,
            ExpNotContext(inner) => inner,
            ExpValueContext(inner) => inner,
            ExpEqualityContext(inner) => inner,
            Error(inner) => inner,
        }
    }
}
impl<'input, 'a> Visitable<dyn YarnSpinnerParserVisitor<'input> + 'a>
    for ExpressionContextAll<'input>
{
    fn accept(&self, visitor: &mut (dyn YarnSpinnerParserVisitor<'input> + 'a)) {
        self.deref().accept(visitor)
    }
}
impl<'input, 'a> Listenable<dyn YarnSpinnerParserListener<'input> + 'a>
    for ExpressionContextAll<'input>
{
    fn enter(&self, listener: &mut (dyn YarnSpinnerParserListener<'input> + 'a)) {
        self.deref().enter(listener)
    }
    fn exit(&self, listener: &mut (dyn YarnSpinnerParserListener<'input> + 'a)) {
        self.deref().exit(listener)
    }
}

pub type ExpressionContext<'input> = BaseParserRuleContext<'input, ExpressionContextExt<'input>>;

#[derive(Clone)]
pub struct ExpressionContextExt<'input> {
    ph: PhantomData<&'input str>,
}

impl<'input> YarnSpinnerParserContext<'input> for ExpressionContext<'input> {}

impl<'input, 'a> Listenable<dyn YarnSpinnerParserListener<'input> + 'a>
    for ExpressionContext<'input>
{
}

impl<'input, 'a> Visitable<dyn YarnSpinnerParserVisitor<'input> + 'a>
    for ExpressionContext<'input>
{
}

impl<'input> CustomRuleContext<'input> for ExpressionContextExt<'input> {
    type TF = LocalTokenFactory<'input>;
    type Ctx = YarnSpinnerParserContextType;
    fn get_rule_index(&self) -> usize {
        RULE_expression
    }
    //fn type_rule_index() -> usize where Self: Sized { RULE_expression }
}
antlr_rust::tid! {ExpressionContextExt<'a>}

impl<'input> ExpressionContextExt<'input> {
    fn new(
        parent: Option<Rc<dyn YarnSpinnerParserContext<'input> + 'input>>,
        invoking_state: isize,
    ) -> Rc<ExpressionContextAll<'input>> {
        Rc::new(ExpressionContextAll::Error(
            BaseParserRuleContext::new_parser_ctx(
                parent,
                invoking_state,
                ExpressionContextExt { ph: PhantomData },
            ),
        ))
    }
}

pub trait ExpressionContextAttrs<'input>:
    YarnSpinnerParserContext<'input> + BorrowMut<ExpressionContextExt<'input>>
{
}

impl<'input> ExpressionContextAttrs<'input> for ExpressionContext<'input> {}

pub type ExpParensContext<'input> = BaseParserRuleContext<'input, ExpParensContextExt<'input>>;

pub trait ExpParensContextAttrs<'input>: YarnSpinnerParserContext<'input> {
    /// Retrieves first TerminalNode corresponding to token LPAREN
    /// Returns `None` if there is no child corresponding to token LPAREN
    fn LPAREN(&self) -> Option<Rc<TerminalNode<'input, YarnSpinnerParserContextType>>>
    where
        Self: Sized,
    {
        self.get_token(LPAREN, 0)
    }
    fn expression(&self) -> Option<Rc<ExpressionContextAll<'input>>>
    where
        Self: Sized,
    {
        self.child_of_type(0)
    }
    /// Retrieves first TerminalNode corresponding to token RPAREN
    /// Returns `None` if there is no child corresponding to token RPAREN
    fn RPAREN(&self) -> Option<Rc<TerminalNode<'input, YarnSpinnerParserContextType>>>
    where
        Self: Sized,
    {
        self.get_token(RPAREN, 0)
    }
}

impl<'input> ExpParensContextAttrs<'input> for ExpParensContext<'input> {}

pub struct ExpParensContextExt<'input> {
    base: ExpressionContextExt<'input>,
    ph: PhantomData<&'input str>,
}

antlr_rust::tid! {ExpParensContextExt<'a>}

impl<'input> YarnSpinnerParserContext<'input> for ExpParensContext<'input> {}

impl<'input, 'a> Listenable<dyn YarnSpinnerParserListener<'input> + 'a>
    for ExpParensContext<'input>
{
    fn enter(&self, listener: &mut (dyn YarnSpinnerParserListener<'input> + 'a)) {
        listener.enter_every_rule(self);
        listener.enter_expParens(self);
    }
    fn exit(&self, listener: &mut (dyn YarnSpinnerParserListener<'input> + 'a)) {
        listener.exit_expParens(self);
        listener.exit_every_rule(self);
    }
}

impl<'input, 'a> Visitable<dyn YarnSpinnerParserVisitor<'input> + 'a> for ExpParensContext<'input> {
    fn accept(&self, visitor: &mut (dyn YarnSpinnerParserVisitor<'input> + 'a)) {
        visitor.visit_expParens(self);
    }
}

impl<'input> CustomRuleContext<'input> for ExpParensContextExt<'input> {
    type TF = LocalTokenFactory<'input>;
    type Ctx = YarnSpinnerParserContextType;
    fn get_rule_index(&self) -> usize {
        RULE_expression
    }
    //fn type_rule_index() -> usize where Self: Sized { RULE_expression }
}

impl<'input> Borrow<ExpressionContextExt<'input>> for ExpParensContext<'input> {
    fn borrow(&self) -> &ExpressionContextExt<'input> {
        &self.base
    }
}
impl<'input> BorrowMut<ExpressionContextExt<'input>> for ExpParensContext<'input> {
    fn borrow_mut(&mut self) -> &mut ExpressionContextExt<'input> {
        &mut self.base
    }
}

impl<'input> ExpressionContextAttrs<'input> for ExpParensContext<'input> {}

impl<'input> ExpParensContextExt<'input> {
    fn new(ctx: &dyn ExpressionContextAttrs<'input>) -> Rc<ExpressionContextAll<'input>> {
        Rc::new(ExpressionContextAll::ExpParensContext(
            BaseParserRuleContext::copy_from(
                ctx,
                ExpParensContextExt {
                    base: ctx.borrow().clone(),
                    ph: PhantomData,
                },
            ),
        ))
    }
}

pub type ExpMultDivModContext<'input> =
    BaseParserRuleContext<'input, ExpMultDivModContextExt<'input>>;

pub trait ExpMultDivModContextAttrs<'input>: YarnSpinnerParserContext<'input> {
    fn expression_all(&self) -> Vec<Rc<ExpressionContextAll<'input>>>
    where
        Self: Sized,
    {
        self.children_of_type()
    }
    fn expression(&self, i: usize) -> Option<Rc<ExpressionContextAll<'input>>>
    where
        Self: Sized,
    {
        self.child_of_type(i)
    }
    /// Retrieves first TerminalNode corresponding to token OPERATOR_MATHS_MULTIPLICATION
    /// Returns `None` if there is no child corresponding to token OPERATOR_MATHS_MULTIPLICATION
    fn OPERATOR_MATHS_MULTIPLICATION(
        &self,
    ) -> Option<Rc<TerminalNode<'input, YarnSpinnerParserContextType>>>
    where
        Self: Sized,
    {
        self.get_token(OPERATOR_MATHS_MULTIPLICATION, 0)
    }
    /// Retrieves first TerminalNode corresponding to token OPERATOR_MATHS_DIVISION
    /// Returns `None` if there is no child corresponding to token OPERATOR_MATHS_DIVISION
    fn OPERATOR_MATHS_DIVISION(
        &self,
    ) -> Option<Rc<TerminalNode<'input, YarnSpinnerParserContextType>>>
    where
        Self: Sized,
    {
        self.get_token(OPERATOR_MATHS_DIVISION, 0)
    }
    /// Retrieves first TerminalNode corresponding to token OPERATOR_MATHS_MODULUS
    /// Returns `None` if there is no child corresponding to token OPERATOR_MATHS_MODULUS
    fn OPERATOR_MATHS_MODULUS(
        &self,
    ) -> Option<Rc<TerminalNode<'input, YarnSpinnerParserContextType>>>
    where
        Self: Sized,
    {
        self.get_token(OPERATOR_MATHS_MODULUS, 0)
    }
}

impl<'input> ExpMultDivModContextAttrs<'input> for ExpMultDivModContext<'input> {}

pub struct ExpMultDivModContextExt<'input> {
    base: ExpressionContextExt<'input>,
    pub op: Option<TokenType<'input>>,
    ph: PhantomData<&'input str>,
}

antlr_rust::tid! {ExpMultDivModContextExt<'a>}

impl<'input> YarnSpinnerParserContext<'input> for ExpMultDivModContext<'input> {}

impl<'input, 'a> Listenable<dyn YarnSpinnerParserListener<'input> + 'a>
    for ExpMultDivModContext<'input>
{
    fn enter(&self, listener: &mut (dyn YarnSpinnerParserListener<'input> + 'a)) {
        listener.enter_every_rule(self);
        listener.enter_expMultDivMod(self);
    }
    fn exit(&self, listener: &mut (dyn YarnSpinnerParserListener<'input> + 'a)) {
        listener.exit_expMultDivMod(self);
        listener.exit_every_rule(self);
    }
}

impl<'input, 'a> Visitable<dyn YarnSpinnerParserVisitor<'input> + 'a>
    for ExpMultDivModContext<'input>
{
    fn accept(&self, visitor: &mut (dyn YarnSpinnerParserVisitor<'input> + 'a)) {
        visitor.visit_expMultDivMod(self);
    }
}

impl<'input> CustomRuleContext<'input> for ExpMultDivModContextExt<'input> {
    type TF = LocalTokenFactory<'input>;
    type Ctx = YarnSpinnerParserContextType;
    fn get_rule_index(&self) -> usize {
        RULE_expression
    }
    //fn type_rule_index() -> usize where Self: Sized { RULE_expression }
}

impl<'input> Borrow<ExpressionContextExt<'input>> for ExpMultDivModContext<'input> {
    fn borrow(&self) -> &ExpressionContextExt<'input> {
        &self.base
    }
}
impl<'input> BorrowMut<ExpressionContextExt<'input>> for ExpMultDivModContext<'input> {
    fn borrow_mut(&mut self) -> &mut ExpressionContextExt<'input> {
        &mut self.base
    }
}

impl<'input> ExpressionContextAttrs<'input> for ExpMultDivModContext<'input> {}

impl<'input> ExpMultDivModContextExt<'input> {
    fn new(ctx: &dyn ExpressionContextAttrs<'input>) -> Rc<ExpressionContextAll<'input>> {
        Rc::new(ExpressionContextAll::ExpMultDivModContext(
            BaseParserRuleContext::copy_from(
                ctx,
                ExpMultDivModContextExt {
                    op: None,
                    base: ctx.borrow().clone(),
                    ph: PhantomData,
                },
            ),
        ))
    }
}

pub type ExpComparisonContext<'input> =
    BaseParserRuleContext<'input, ExpComparisonContextExt<'input>>;

pub trait ExpComparisonContextAttrs<'input>: YarnSpinnerParserContext<'input> {
    fn expression_all(&self) -> Vec<Rc<ExpressionContextAll<'input>>>
    where
        Self: Sized,
    {
        self.children_of_type()
    }
    fn expression(&self, i: usize) -> Option<Rc<ExpressionContextAll<'input>>>
    where
        Self: Sized,
    {
        self.child_of_type(i)
    }
    /// Retrieves first TerminalNode corresponding to token OPERATOR_LOGICAL_LESS_THAN_EQUALS
    /// Returns `None` if there is no child corresponding to token OPERATOR_LOGICAL_LESS_THAN_EQUALS
    fn OPERATOR_LOGICAL_LESS_THAN_EQUALS(
        &self,
    ) -> Option<Rc<TerminalNode<'input, YarnSpinnerParserContextType>>>
    where
        Self: Sized,
    {
        self.get_token(OPERATOR_LOGICAL_LESS_THAN_EQUALS, 0)
    }
    /// Retrieves first TerminalNode corresponding to token OPERATOR_LOGICAL_GREATER_THAN_EQUALS
    /// Returns `None` if there is no child corresponding to token OPERATOR_LOGICAL_GREATER_THAN_EQUALS
    fn OPERATOR_LOGICAL_GREATER_THAN_EQUALS(
        &self,
    ) -> Option<Rc<TerminalNode<'input, YarnSpinnerParserContextType>>>
    where
        Self: Sized,
    {
        self.get_token(OPERATOR_LOGICAL_GREATER_THAN_EQUALS, 0)
    }
    /// Retrieves first TerminalNode corresponding to token OPERATOR_LOGICAL_LESS
    /// Returns `None` if there is no child corresponding to token OPERATOR_LOGICAL_LESS
    fn OPERATOR_LOGICAL_LESS(
        &self,
    ) -> Option<Rc<TerminalNode<'input, YarnSpinnerParserContextType>>>
    where
        Self: Sized,
    {
        self.get_token(OPERATOR_LOGICAL_LESS, 0)
    }
    /// Retrieves first TerminalNode corresponding to token OPERATOR_LOGICAL_GREATER
    /// Returns `None` if there is no child corresponding to token OPERATOR_LOGICAL_GREATER
    fn OPERATOR_LOGICAL_GREATER(
        &self,
    ) -> Option<Rc<TerminalNode<'input, YarnSpinnerParserContextType>>>
    where
        Self: Sized,
    {
        self.get_token(OPERATOR_LOGICAL_GREATER, 0)
    }
}

impl<'input> ExpComparisonContextAttrs<'input> for ExpComparisonContext<'input> {}

pub struct ExpComparisonContextExt<'input> {
    base: ExpressionContextExt<'input>,
    pub op: Option<TokenType<'input>>,
    ph: PhantomData<&'input str>,
}

antlr_rust::tid! {ExpComparisonContextExt<'a>}

impl<'input> YarnSpinnerParserContext<'input> for ExpComparisonContext<'input> {}

impl<'input, 'a> Listenable<dyn YarnSpinnerParserListener<'input> + 'a>
    for ExpComparisonContext<'input>
{
    fn enter(&self, listener: &mut (dyn YarnSpinnerParserListener<'input> + 'a)) {
        listener.enter_every_rule(self);
        listener.enter_expComparison(self);
    }
    fn exit(&self, listener: &mut (dyn YarnSpinnerParserListener<'input> + 'a)) {
        listener.exit_expComparison(self);
        listener.exit_every_rule(self);
    }
}

impl<'input, 'a> Visitable<dyn YarnSpinnerParserVisitor<'input> + 'a>
    for ExpComparisonContext<'input>
{
    fn accept(&self, visitor: &mut (dyn YarnSpinnerParserVisitor<'input> + 'a)) {
        visitor.visit_expComparison(self);
    }
}

impl<'input> CustomRuleContext<'input> for ExpComparisonContextExt<'input> {
    type TF = LocalTokenFactory<'input>;
    type Ctx = YarnSpinnerParserContextType;
    fn get_rule_index(&self) -> usize {
        RULE_expression
    }
    //fn type_rule_index() -> usize where Self: Sized { RULE_expression }
}

impl<'input> Borrow<ExpressionContextExt<'input>> for ExpComparisonContext<'input> {
    fn borrow(&self) -> &ExpressionContextExt<'input> {
        &self.base
    }
}
impl<'input> BorrowMut<ExpressionContextExt<'input>> for ExpComparisonContext<'input> {
    fn borrow_mut(&mut self) -> &mut ExpressionContextExt<'input> {
        &mut self.base
    }
}

impl<'input> ExpressionContextAttrs<'input> for ExpComparisonContext<'input> {}

impl<'input> ExpComparisonContextExt<'input> {
    fn new(ctx: &dyn ExpressionContextAttrs<'input>) -> Rc<ExpressionContextAll<'input>> {
        Rc::new(ExpressionContextAll::ExpComparisonContext(
            BaseParserRuleContext::copy_from(
                ctx,
                ExpComparisonContextExt {
                    op: None,
                    base: ctx.borrow().clone(),
                    ph: PhantomData,
                },
            ),
        ))
    }
}

pub type ExpNegativeContext<'input> = BaseParserRuleContext<'input, ExpNegativeContextExt<'input>>;

pub trait ExpNegativeContextAttrs<'input>: YarnSpinnerParserContext<'input> {
    fn expression(&self) -> Option<Rc<ExpressionContextAll<'input>>>
    where
        Self: Sized,
    {
        self.child_of_type(0)
    }
    /// Retrieves first TerminalNode corresponding to token OPERATOR_MATHS_SUBTRACTION
    /// Returns `None` if there is no child corresponding to token OPERATOR_MATHS_SUBTRACTION
    fn OPERATOR_MATHS_SUBTRACTION(
        &self,
    ) -> Option<Rc<TerminalNode<'input, YarnSpinnerParserContextType>>>
    where
        Self: Sized,
    {
        self.get_token(OPERATOR_MATHS_SUBTRACTION, 0)
    }
}

impl<'input> ExpNegativeContextAttrs<'input> for ExpNegativeContext<'input> {}

pub struct ExpNegativeContextExt<'input> {
    base: ExpressionContextExt<'input>,
    pub op: Option<TokenType<'input>>,
    ph: PhantomData<&'input str>,
}

antlr_rust::tid! {ExpNegativeContextExt<'a>}

impl<'input> YarnSpinnerParserContext<'input> for ExpNegativeContext<'input> {}

impl<'input, 'a> Listenable<dyn YarnSpinnerParserListener<'input> + 'a>
    for ExpNegativeContext<'input>
{
    fn enter(&self, listener: &mut (dyn YarnSpinnerParserListener<'input> + 'a)) {
        listener.enter_every_rule(self);
        listener.enter_expNegative(self);
    }
    fn exit(&self, listener: &mut (dyn YarnSpinnerParserListener<'input> + 'a)) {
        listener.exit_expNegative(self);
        listener.exit_every_rule(self);
    }
}

impl<'input, 'a> Visitable<dyn YarnSpinnerParserVisitor<'input> + 'a>
    for ExpNegativeContext<'input>
{
    fn accept(&self, visitor: &mut (dyn YarnSpinnerParserVisitor<'input> + 'a)) {
        visitor.visit_expNegative(self);
    }
}

impl<'input> CustomRuleContext<'input> for ExpNegativeContextExt<'input> {
    type TF = LocalTokenFactory<'input>;
    type Ctx = YarnSpinnerParserContextType;
    fn get_rule_index(&self) -> usize {
        RULE_expression
    }
    //fn type_rule_index() -> usize where Self: Sized { RULE_expression }
}

impl<'input> Borrow<ExpressionContextExt<'input>> for ExpNegativeContext<'input> {
    fn borrow(&self) -> &ExpressionContextExt<'input> {
        &self.base
    }
}
impl<'input> BorrowMut<ExpressionContextExt<'input>> for ExpNegativeContext<'input> {
    fn borrow_mut(&mut self) -> &mut ExpressionContextExt<'input> {
        &mut self.base
    }
}

impl<'input> ExpressionContextAttrs<'input> for ExpNegativeContext<'input> {}

impl<'input> ExpNegativeContextExt<'input> {
    fn new(ctx: &dyn ExpressionContextAttrs<'input>) -> Rc<ExpressionContextAll<'input>> {
        Rc::new(ExpressionContextAll::ExpNegativeContext(
            BaseParserRuleContext::copy_from(
                ctx,
                ExpNegativeContextExt {
                    op: None,
                    base: ctx.borrow().clone(),
                    ph: PhantomData,
                },
            ),
        ))
    }
}

pub type ExpAndOrXorContext<'input> = BaseParserRuleContext<'input, ExpAndOrXorContextExt<'input>>;

pub trait ExpAndOrXorContextAttrs<'input>: YarnSpinnerParserContext<'input> {
    fn expression_all(&self) -> Vec<Rc<ExpressionContextAll<'input>>>
    where
        Self: Sized,
    {
        self.children_of_type()
    }
    fn expression(&self, i: usize) -> Option<Rc<ExpressionContextAll<'input>>>
    where
        Self: Sized,
    {
        self.child_of_type(i)
    }
    /// Retrieves first TerminalNode corresponding to token OPERATOR_LOGICAL_AND
    /// Returns `None` if there is no child corresponding to token OPERATOR_LOGICAL_AND
    fn OPERATOR_LOGICAL_AND(&self) -> Option<Rc<TerminalNode<'input, YarnSpinnerParserContextType>>>
    where
        Self: Sized,
    {
        self.get_token(OPERATOR_LOGICAL_AND, 0)
    }
    /// Retrieves first TerminalNode corresponding to token OPERATOR_LOGICAL_OR
    /// Returns `None` if there is no child corresponding to token OPERATOR_LOGICAL_OR
    fn OPERATOR_LOGICAL_OR(&self) -> Option<Rc<TerminalNode<'input, YarnSpinnerParserContextType>>>
    where
        Self: Sized,
    {
        self.get_token(OPERATOR_LOGICAL_OR, 0)
    }
    /// Retrieves first TerminalNode corresponding to token OPERATOR_LOGICAL_XOR
    /// Returns `None` if there is no child corresponding to token OPERATOR_LOGICAL_XOR
    fn OPERATOR_LOGICAL_XOR(&self) -> Option<Rc<TerminalNode<'input, YarnSpinnerParserContextType>>>
    where
        Self: Sized,
    {
        self.get_token(OPERATOR_LOGICAL_XOR, 0)
    }
}

impl<'input> ExpAndOrXorContextAttrs<'input> for ExpAndOrXorContext<'input> {}

pub struct ExpAndOrXorContextExt<'input> {
    base: ExpressionContextExt<'input>,
    pub op: Option<TokenType<'input>>,
    ph: PhantomData<&'input str>,
}

antlr_rust::tid! {ExpAndOrXorContextExt<'a>}

impl<'input> YarnSpinnerParserContext<'input> for ExpAndOrXorContext<'input> {}

impl<'input, 'a> Listenable<dyn YarnSpinnerParserListener<'input> + 'a>
    for ExpAndOrXorContext<'input>
{
    fn enter(&self, listener: &mut (dyn YarnSpinnerParserListener<'input> + 'a)) {
        listener.enter_every_rule(self);
        listener.enter_expAndOrXor(self);
    }
    fn exit(&self, listener: &mut (dyn YarnSpinnerParserListener<'input> + 'a)) {
        listener.exit_expAndOrXor(self);
        listener.exit_every_rule(self);
    }
}

impl<'input, 'a> Visitable<dyn YarnSpinnerParserVisitor<'input> + 'a>
    for ExpAndOrXorContext<'input>
{
    fn accept(&self, visitor: &mut (dyn YarnSpinnerParserVisitor<'input> + 'a)) {
        visitor.visit_expAndOrXor(self);
    }
}

impl<'input> CustomRuleContext<'input> for ExpAndOrXorContextExt<'input> {
    type TF = LocalTokenFactory<'input>;
    type Ctx = YarnSpinnerParserContextType;
    fn get_rule_index(&self) -> usize {
        RULE_expression
    }
    //fn type_rule_index() -> usize where Self: Sized { RULE_expression }
}

impl<'input> Borrow<ExpressionContextExt<'input>> for ExpAndOrXorContext<'input> {
    fn borrow(&self) -> &ExpressionContextExt<'input> {
        &self.base
    }
}
impl<'input> BorrowMut<ExpressionContextExt<'input>> for ExpAndOrXorContext<'input> {
    fn borrow_mut(&mut self) -> &mut ExpressionContextExt<'input> {
        &mut self.base
    }
}

impl<'input> ExpressionContextAttrs<'input> for ExpAndOrXorContext<'input> {}

impl<'input> ExpAndOrXorContextExt<'input> {
    fn new(ctx: &dyn ExpressionContextAttrs<'input>) -> Rc<ExpressionContextAll<'input>> {
        Rc::new(ExpressionContextAll::ExpAndOrXorContext(
            BaseParserRuleContext::copy_from(
                ctx,
                ExpAndOrXorContextExt {
                    op: None,
                    base: ctx.borrow().clone(),
                    ph: PhantomData,
                },
            ),
        ))
    }
}

pub type ExpAddSubContext<'input> = BaseParserRuleContext<'input, ExpAddSubContextExt<'input>>;

pub trait ExpAddSubContextAttrs<'input>: YarnSpinnerParserContext<'input> {
    fn expression_all(&self) -> Vec<Rc<ExpressionContextAll<'input>>>
    where
        Self: Sized,
    {
        self.children_of_type()
    }
    fn expression(&self, i: usize) -> Option<Rc<ExpressionContextAll<'input>>>
    where
        Self: Sized,
    {
        self.child_of_type(i)
    }
    /// Retrieves first TerminalNode corresponding to token OPERATOR_MATHS_ADDITION
    /// Returns `None` if there is no child corresponding to token OPERATOR_MATHS_ADDITION
    fn OPERATOR_MATHS_ADDITION(
        &self,
    ) -> Option<Rc<TerminalNode<'input, YarnSpinnerParserContextType>>>
    where
        Self: Sized,
    {
        self.get_token(OPERATOR_MATHS_ADDITION, 0)
    }
    /// Retrieves first TerminalNode corresponding to token OPERATOR_MATHS_SUBTRACTION
    /// Returns `None` if there is no child corresponding to token OPERATOR_MATHS_SUBTRACTION
    fn OPERATOR_MATHS_SUBTRACTION(
        &self,
    ) -> Option<Rc<TerminalNode<'input, YarnSpinnerParserContextType>>>
    where
        Self: Sized,
    {
        self.get_token(OPERATOR_MATHS_SUBTRACTION, 0)
    }
}

impl<'input> ExpAddSubContextAttrs<'input> for ExpAddSubContext<'input> {}

pub struct ExpAddSubContextExt<'input> {
    base: ExpressionContextExt<'input>,
    pub op: Option<TokenType<'input>>,
    ph: PhantomData<&'input str>,
}

antlr_rust::tid! {ExpAddSubContextExt<'a>}

impl<'input> YarnSpinnerParserContext<'input> for ExpAddSubContext<'input> {}

impl<'input, 'a> Listenable<dyn YarnSpinnerParserListener<'input> + 'a>
    for ExpAddSubContext<'input>
{
    fn enter(&self, listener: &mut (dyn YarnSpinnerParserListener<'input> + 'a)) {
        listener.enter_every_rule(self);
        listener.enter_expAddSub(self);
    }
    fn exit(&self, listener: &mut (dyn YarnSpinnerParserListener<'input> + 'a)) {
        listener.exit_expAddSub(self);
        listener.exit_every_rule(self);
    }
}

impl<'input, 'a> Visitable<dyn YarnSpinnerParserVisitor<'input> + 'a> for ExpAddSubContext<'input> {
    fn accept(&self, visitor: &mut (dyn YarnSpinnerParserVisitor<'input> + 'a)) {
        visitor.visit_expAddSub(self);
    }
}

impl<'input> CustomRuleContext<'input> for ExpAddSubContextExt<'input> {
    type TF = LocalTokenFactory<'input>;
    type Ctx = YarnSpinnerParserContextType;
    fn get_rule_index(&self) -> usize {
        RULE_expression
    }
    //fn type_rule_index() -> usize where Self: Sized { RULE_expression }
}

impl<'input> Borrow<ExpressionContextExt<'input>> for ExpAddSubContext<'input> {
    fn borrow(&self) -> &ExpressionContextExt<'input> {
        &self.base
    }
}
impl<'input> BorrowMut<ExpressionContextExt<'input>> for ExpAddSubContext<'input> {
    fn borrow_mut(&mut self) -> &mut ExpressionContextExt<'input> {
        &mut self.base
    }
}

impl<'input> ExpressionContextAttrs<'input> for ExpAddSubContext<'input> {}

impl<'input> ExpAddSubContextExt<'input> {
    fn new(ctx: &dyn ExpressionContextAttrs<'input>) -> Rc<ExpressionContextAll<'input>> {
        Rc::new(ExpressionContextAll::ExpAddSubContext(
            BaseParserRuleContext::copy_from(
                ctx,
                ExpAddSubContextExt {
                    op: None,
                    base: ctx.borrow().clone(),
                    ph: PhantomData,
                },
            ),
        ))
    }
}

pub type ExpNotContext<'input> = BaseParserRuleContext<'input, ExpNotContextExt<'input>>;

pub trait ExpNotContextAttrs<'input>: YarnSpinnerParserContext<'input> {
    fn expression(&self) -> Option<Rc<ExpressionContextAll<'input>>>
    where
        Self: Sized,
    {
        self.child_of_type(0)
    }
    /// Retrieves first TerminalNode corresponding to token OPERATOR_LOGICAL_NOT
    /// Returns `None` if there is no child corresponding to token OPERATOR_LOGICAL_NOT
    fn OPERATOR_LOGICAL_NOT(&self) -> Option<Rc<TerminalNode<'input, YarnSpinnerParserContextType>>>
    where
        Self: Sized,
    {
        self.get_token(OPERATOR_LOGICAL_NOT, 0)
    }
}

impl<'input> ExpNotContextAttrs<'input> for ExpNotContext<'input> {}

pub struct ExpNotContextExt<'input> {
    base: ExpressionContextExt<'input>,
    pub op: Option<TokenType<'input>>,
    ph: PhantomData<&'input str>,
}

antlr_rust::tid! {ExpNotContextExt<'a>}

impl<'input> YarnSpinnerParserContext<'input> for ExpNotContext<'input> {}

impl<'input, 'a> Listenable<dyn YarnSpinnerParserListener<'input> + 'a> for ExpNotContext<'input> {
    fn enter(&self, listener: &mut (dyn YarnSpinnerParserListener<'input> + 'a)) {
        listener.enter_every_rule(self);
        listener.enter_expNot(self);
    }
    fn exit(&self, listener: &mut (dyn YarnSpinnerParserListener<'input> + 'a)) {
        listener.exit_expNot(self);
        listener.exit_every_rule(self);
    }
}

impl<'input, 'a> Visitable<dyn YarnSpinnerParserVisitor<'input> + 'a> for ExpNotContext<'input> {
    fn accept(&self, visitor: &mut (dyn YarnSpinnerParserVisitor<'input> + 'a)) {
        visitor.visit_expNot(self);
    }
}

impl<'input> CustomRuleContext<'input> for ExpNotContextExt<'input> {
    type TF = LocalTokenFactory<'input>;
    type Ctx = YarnSpinnerParserContextType;
    fn get_rule_index(&self) -> usize {
        RULE_expression
    }
    //fn type_rule_index() -> usize where Self: Sized { RULE_expression }
}

impl<'input> Borrow<ExpressionContextExt<'input>> for ExpNotContext<'input> {
    fn borrow(&self) -> &ExpressionContextExt<'input> {
        &self.base
    }
}
impl<'input> BorrowMut<ExpressionContextExt<'input>> for ExpNotContext<'input> {
    fn borrow_mut(&mut self) -> &mut ExpressionContextExt<'input> {
        &mut self.base
    }
}

impl<'input> ExpressionContextAttrs<'input> for ExpNotContext<'input> {}

impl<'input> ExpNotContextExt<'input> {
    fn new(ctx: &dyn ExpressionContextAttrs<'input>) -> Rc<ExpressionContextAll<'input>> {
        Rc::new(ExpressionContextAll::ExpNotContext(
            BaseParserRuleContext::copy_from(
                ctx,
                ExpNotContextExt {
                    op: None,
                    base: ctx.borrow().clone(),
                    ph: PhantomData,
                },
            ),
        ))
    }
}

pub type ExpValueContext<'input> = BaseParserRuleContext<'input, ExpValueContextExt<'input>>;

pub trait ExpValueContextAttrs<'input>: YarnSpinnerParserContext<'input> {
    fn value(&self) -> Option<Rc<ValueContextAll<'input>>>
    where
        Self: Sized,
    {
        self.child_of_type(0)
    }
}

impl<'input> ExpValueContextAttrs<'input> for ExpValueContext<'input> {}

pub struct ExpValueContextExt<'input> {
    base: ExpressionContextExt<'input>,
    ph: PhantomData<&'input str>,
}

antlr_rust::tid! {ExpValueContextExt<'a>}

impl<'input> YarnSpinnerParserContext<'input> for ExpValueContext<'input> {}

impl<'input, 'a> Listenable<dyn YarnSpinnerParserListener<'input> + 'a>
    for ExpValueContext<'input>
{
    fn enter(&self, listener: &mut (dyn YarnSpinnerParserListener<'input> + 'a)) {
        listener.enter_every_rule(self);
        listener.enter_expValue(self);
    }
    fn exit(&self, listener: &mut (dyn YarnSpinnerParserListener<'input> + 'a)) {
        listener.exit_expValue(self);
        listener.exit_every_rule(self);
    }
}

impl<'input, 'a> Visitable<dyn YarnSpinnerParserVisitor<'input> + 'a> for ExpValueContext<'input> {
    fn accept(&self, visitor: &mut (dyn YarnSpinnerParserVisitor<'input> + 'a)) {
        visitor.visit_expValue(self);
    }
}

impl<'input> CustomRuleContext<'input> for ExpValueContextExt<'input> {
    type TF = LocalTokenFactory<'input>;
    type Ctx = YarnSpinnerParserContextType;
    fn get_rule_index(&self) -> usize {
        RULE_expression
    }
    //fn type_rule_index() -> usize where Self: Sized { RULE_expression }
}

impl<'input> Borrow<ExpressionContextExt<'input>> for ExpValueContext<'input> {
    fn borrow(&self) -> &ExpressionContextExt<'input> {
        &self.base
    }
}
impl<'input> BorrowMut<ExpressionContextExt<'input>> for ExpValueContext<'input> {
    fn borrow_mut(&mut self) -> &mut ExpressionContextExt<'input> {
        &mut self.base
    }
}

impl<'input> ExpressionContextAttrs<'input> for ExpValueContext<'input> {}

impl<'input> ExpValueContextExt<'input> {
    fn new(ctx: &dyn ExpressionContextAttrs<'input>) -> Rc<ExpressionContextAll<'input>> {
        Rc::new(ExpressionContextAll::ExpValueContext(
            BaseParserRuleContext::copy_from(
                ctx,
                ExpValueContextExt {
                    base: ctx.borrow().clone(),
                    ph: PhantomData,
                },
            ),
        ))
    }
}

pub type ExpEqualityContext<'input> = BaseParserRuleContext<'input, ExpEqualityContextExt<'input>>;

pub trait ExpEqualityContextAttrs<'input>: YarnSpinnerParserContext<'input> {
    fn expression_all(&self) -> Vec<Rc<ExpressionContextAll<'input>>>
    where
        Self: Sized,
    {
        self.children_of_type()
    }
    fn expression(&self, i: usize) -> Option<Rc<ExpressionContextAll<'input>>>
    where
        Self: Sized,
    {
        self.child_of_type(i)
    }
    /// Retrieves first TerminalNode corresponding to token OPERATOR_LOGICAL_EQUALS
    /// Returns `None` if there is no child corresponding to token OPERATOR_LOGICAL_EQUALS
    fn OPERATOR_LOGICAL_EQUALS(
        &self,
    ) -> Option<Rc<TerminalNode<'input, YarnSpinnerParserContextType>>>
    where
        Self: Sized,
    {
        self.get_token(OPERATOR_LOGICAL_EQUALS, 0)
    }
    /// Retrieves first TerminalNode corresponding to token OPERATOR_LOGICAL_NOT_EQUALS
    /// Returns `None` if there is no child corresponding to token OPERATOR_LOGICAL_NOT_EQUALS
    fn OPERATOR_LOGICAL_NOT_EQUALS(
        &self,
    ) -> Option<Rc<TerminalNode<'input, YarnSpinnerParserContextType>>>
    where
        Self: Sized,
    {
        self.get_token(OPERATOR_LOGICAL_NOT_EQUALS, 0)
    }
}

impl<'input> ExpEqualityContextAttrs<'input> for ExpEqualityContext<'input> {}

pub struct ExpEqualityContextExt<'input> {
    base: ExpressionContextExt<'input>,
    pub op: Option<TokenType<'input>>,
    ph: PhantomData<&'input str>,
}

antlr_rust::tid! {ExpEqualityContextExt<'a>}

impl<'input> YarnSpinnerParserContext<'input> for ExpEqualityContext<'input> {}

impl<'input, 'a> Listenable<dyn YarnSpinnerParserListener<'input> + 'a>
    for ExpEqualityContext<'input>
{
    fn enter(&self, listener: &mut (dyn YarnSpinnerParserListener<'input> + 'a)) {
        listener.enter_every_rule(self);
        listener.enter_expEquality(self);
    }
    fn exit(&self, listener: &mut (dyn YarnSpinnerParserListener<'input> + 'a)) {
        listener.exit_expEquality(self);
        listener.exit_every_rule(self);
    }
}

impl<'input, 'a> Visitable<dyn YarnSpinnerParserVisitor<'input> + 'a>
    for ExpEqualityContext<'input>
{
    fn accept(&self, visitor: &mut (dyn YarnSpinnerParserVisitor<'input> + 'a)) {
        visitor.visit_expEquality(self);
    }
}

impl<'input> CustomRuleContext<'input> for ExpEqualityContextExt<'input> {
    type TF = LocalTokenFactory<'input>;
    type Ctx = YarnSpinnerParserContextType;
    fn get_rule_index(&self) -> usize {
        RULE_expression
    }
    //fn type_rule_index() -> usize where Self: Sized { RULE_expression }
}

impl<'input> Borrow<ExpressionContextExt<'input>> for ExpEqualityContext<'input> {
    fn borrow(&self) -> &ExpressionContextExt<'input> {
        &self.base
    }
}
impl<'input> BorrowMut<ExpressionContextExt<'input>> for ExpEqualityContext<'input> {
    fn borrow_mut(&mut self) -> &mut ExpressionContextExt<'input> {
        &mut self.base
    }
}

impl<'input> ExpressionContextAttrs<'input> for ExpEqualityContext<'input> {}

impl<'input> ExpEqualityContextExt<'input> {
    fn new(ctx: &dyn ExpressionContextAttrs<'input>) -> Rc<ExpressionContextAll<'input>> {
        Rc::new(ExpressionContextAll::ExpEqualityContext(
            BaseParserRuleContext::copy_from(
                ctx,
                ExpEqualityContextExt {
                    op: None,
                    base: ctx.borrow().clone(),
                    ph: PhantomData,
                },
            ),
        ))
    }
}

impl<'input, I, H> YarnSpinnerParser<'input, I, H>
where
    I: TokenStream<'input, TF = LocalTokenFactory<'input>> + TidAble<'input>,
    H: ErrorStrategy<'input, BaseParserType<'input, I>>,
{
    pub fn expression(&mut self) -> Result<Rc<ExpressionContextAll<'input>>, ANTLRError> {
        self.expression_rec(0)
    }

    fn expression_rec(
        &mut self,
        _p: isize,
    ) -> Result<Rc<ExpressionContextAll<'input>>, ANTLRError> {
        let recog = self;
        let _parentctx = recog.ctx.take();
        let _parentState = recog.base.get_state();
        let mut _localctx = ExpressionContextExt::new(_parentctx.clone(), recog.base.get_state());
        recog
            .base
            .enter_recursion_rule(_localctx.clone(), 20, RULE_expression, _p);
        let mut _localctx: Rc<ExpressionContextAll> = _localctx;
        let mut _prevctx = _localctx.clone();
        let _startState = 20;
        let mut _la: isize = -1;
        let result: Result<(), ANTLRError> = (|| {
            let mut _alt: isize;
            //recog.base.enter_outer_alt(_localctx.clone(), 1);
            recog.base.enter_outer_alt(None, 1);
            {
                recog.base.set_state(147);
                recog.err_handler.sync(&mut recog.base)?;
                match recog.base.input.la(1) {
                    LPAREN => {
                        {
                            let mut tmp = ExpParensContextExt::new(&**_localctx);
                            recog.ctx = Some(tmp.clone());
                            _localctx = tmp;
                            _prevctx = _localctx.clone();

                            recog.base.set_state(138);
                            recog.base.match_token(LPAREN, &mut recog.err_handler)?;

                            /*InvokeRule expression*/
                            recog.base.set_state(139);
                            recog.expression_rec(0)?;

                            recog.base.set_state(140);
                            recog.base.match_token(RPAREN, &mut recog.err_handler)?;
                        }
                    }

                    OPERATOR_MATHS_SUBTRACTION => {
                        {
                            let mut tmp = ExpNegativeContextExt::new(&**_localctx);
                            recog.ctx = Some(tmp.clone());
                            _localctx = tmp;
                            _prevctx = _localctx.clone();
                            recog.base.set_state(142);
                            let tmp = recog
                                .base
                                .match_token(OPERATOR_MATHS_SUBTRACTION, &mut recog.err_handler)?;
                            if let ExpressionContextAll::ExpNegativeContext(ctx) =
                                cast_mut::<_, ExpressionContextAll>(&mut _localctx)
                            {
                                ctx.op = Some(tmp.clone());
                            } else {
                                unreachable!("cant cast");
                            }

                            /*InvokeRule expression*/
                            recog.base.set_state(143);
                            recog.expression_rec(8)?;
                        }
                    }

                    OPERATOR_LOGICAL_NOT => {
                        {
                            let mut tmp = ExpNotContextExt::new(&**_localctx);
                            recog.ctx = Some(tmp.clone());
                            _localctx = tmp;
                            _prevctx = _localctx.clone();
                            recog.base.set_state(144);
                            let tmp = recog
                                .base
                                .match_token(OPERATOR_LOGICAL_NOT, &mut recog.err_handler)?;
                            if let ExpressionContextAll::ExpNotContext(ctx) =
                                cast_mut::<_, ExpressionContextAll>(&mut _localctx)
                            {
                                ctx.op = Some(tmp.clone());
                            } else {
                                unreachable!("cant cast");
                            }

                            /*InvokeRule expression*/
                            recog.base.set_state(145);
                            recog.expression_rec(7)?;
                        }
                    }

                    KEYWORD_TRUE | KEYWORD_FALSE | KEYWORD_NULL | STRING | FUNC_ID | VAR_ID
                    | NUMBER => {
                        {
                            let mut tmp = ExpValueContextExt::new(&**_localctx);
                            recog.ctx = Some(tmp.clone());
                            _localctx = tmp;
                            _prevctx = _localctx.clone();
                            /*InvokeRule value*/
                            recog.base.set_state(146);
                            recog.value()?;
                        }
                    }

                    _ => Err(ANTLRError::NoAltError(NoViableAltError::new(
                        &mut recog.base,
                    )))?,
                }

                let tmp = recog.input.lt(-1).cloned();
                recog.ctx.as_ref().unwrap().set_stop(tmp);
                recog.base.set_state(166);
                recog.err_handler.sync(&mut recog.base)?;
                _alt = recog.interpreter.adaptive_predict(14, &mut recog.base)?;
                while { _alt != 2 && _alt != INVALID_ALT } {
                    if _alt == 1 {
                        recog.trigger_exit_rule_event();
                        _prevctx = _localctx.clone();
                        {
                            recog.base.set_state(164);
                            recog.err_handler.sync(&mut recog.base)?;
                            match recog.interpreter.adaptive_predict(13, &mut recog.base)? {
                                1 => {
                                    {
                                        /*recRuleLabeledAltStartAction*/
                                        let mut tmp = ExpMultDivModContextExt::new(
                                            &**ExpressionContextExt::new(
                                                _parentctx.clone(),
                                                _parentState,
                                            ),
                                        );
                                        recog.push_new_recursion_context(
                                            tmp.clone(),
                                            _startState,
                                            RULE_expression,
                                        );
                                        _localctx = tmp;
                                        recog.base.set_state(149);
                                        if !({ recog.precpred(None, 6) }) {
                                            Err(FailedPredicateError::new(
                                                &mut recog.base,
                                                Some("recog.precpred(None, 6)".to_owned()),
                                                None,
                                            ))?;
                                        }
                                        recog.base.set_state(150);
                                        if let ExpressionContextAll::ExpMultDivModContext(ctx) =
                                            cast_mut::<_, ExpressionContextAll>(&mut _localctx)
                                        {
                                            ctx.op = recog.base.input.lt(1).cloned();
                                        } else {
                                            unreachable!("cant cast");
                                        }
                                        _la = recog.base.input.la(1);
                                        if {
                                            !(((_la - 49) & !0x3f) == 0
                                                && ((1usize << (_la - 49))
                                                    & ((1usize
                                                        << (OPERATOR_MATHS_MULTIPLICATION - 49))
                                                        | (1usize
                                                            << (OPERATOR_MATHS_DIVISION - 49))
                                                        | (1usize
                                                            << (OPERATOR_MATHS_MODULUS - 49))))
                                                    != 0)
                                        } {
                                            let tmp = recog
                                                .err_handler
                                                .recover_inline(&mut recog.base)?;
                                            if let ExpressionContextAll::ExpMultDivModContext(ctx) =
                                                cast_mut::<_, ExpressionContextAll>(&mut _localctx)
                                            {
                                                ctx.op = Some(tmp.clone());
                                            } else {
                                                unreachable!("cant cast");
                                            }
                                        } else {
                                            if recog.base.input.la(1) == TOKEN_EOF {
                                                recog.base.matched_eof = true
                                            };
                                            recog.err_handler.report_match(&mut recog.base);
                                            recog.base.consume(&mut recog.err_handler);
                                        }
                                        /*InvokeRule expression*/
                                        recog.base.set_state(151);
                                        recog.expression_rec(7)?;
                                    }
                                }
                                2 => {
                                    {
                                        /*recRuleLabeledAltStartAction*/
                                        let mut tmp =
                                            ExpAddSubContextExt::new(&**ExpressionContextExt::new(
                                                _parentctx.clone(),
                                                _parentState,
                                            ));
                                        recog.push_new_recursion_context(
                                            tmp.clone(),
                                            _startState,
                                            RULE_expression,
                                        );
                                        _localctx = tmp;
                                        recog.base.set_state(152);
                                        if !({ recog.precpred(None, 5) }) {
                                            Err(FailedPredicateError::new(
                                                &mut recog.base,
                                                Some("recog.precpred(None, 5)".to_owned()),
                                                None,
                                            ))?;
                                        }
                                        recog.base.set_state(153);
                                        if let ExpressionContextAll::ExpAddSubContext(ctx) =
                                            cast_mut::<_, ExpressionContextAll>(&mut _localctx)
                                        {
                                            ctx.op = recog.base.input.lt(1).cloned();
                                        } else {
                                            unreachable!("cant cast");
                                        }
                                        _la = recog.base.input.la(1);
                                        if {
                                            !(_la == OPERATOR_MATHS_ADDITION
                                                || _la == OPERATOR_MATHS_SUBTRACTION)
                                        } {
                                            let tmp = recog
                                                .err_handler
                                                .recover_inline(&mut recog.base)?;
                                            if let ExpressionContextAll::ExpAddSubContext(ctx) =
                                                cast_mut::<_, ExpressionContextAll>(&mut _localctx)
                                            {
                                                ctx.op = Some(tmp.clone());
                                            } else {
                                                unreachable!("cant cast");
                                            }
                                        } else {
                                            if recog.base.input.la(1) == TOKEN_EOF {
                                                recog.base.matched_eof = true
                                            };
                                            recog.err_handler.report_match(&mut recog.base);
                                            recog.base.consume(&mut recog.err_handler);
                                        }
                                        /*InvokeRule expression*/
                                        recog.base.set_state(154);
                                        recog.expression_rec(6)?;
                                    }
                                }
                                3 => {
                                    {
                                        /*recRuleLabeledAltStartAction*/
                                        let mut tmp = ExpComparisonContextExt::new(
                                            &**ExpressionContextExt::new(
                                                _parentctx.clone(),
                                                _parentState,
                                            ),
                                        );
                                        recog.push_new_recursion_context(
                                            tmp.clone(),
                                            _startState,
                                            RULE_expression,
                                        );
                                        _localctx = tmp;
                                        recog.base.set_state(155);
                                        if !({ recog.precpred(None, 4) }) {
                                            Err(FailedPredicateError::new(
                                                &mut recog.base,
                                                Some("recog.precpred(None, 4)".to_owned()),
                                                None,
                                            ))?;
                                        }
                                        recog.base.set_state(156);
                                        if let ExpressionContextAll::ExpComparisonContext(ctx) =
                                            cast_mut::<_, ExpressionContextAll>(&mut _localctx)
                                        {
                                            ctx.op = recog.base.input.lt(1).cloned();
                                        } else {
                                            unreachable!("cant cast");
                                        }
                                        _la = recog.base.input.la(1);
                                        if {
                                            !(((_la - 32) & !0x3f) == 0
                                                && ((1usize << (_la - 32))
                                                    & ((1usize
                                                        << (OPERATOR_LOGICAL_LESS_THAN_EQUALS
                                                            - 32))
                                                        | (1usize
                                                            << (OPERATOR_LOGICAL_GREATER_THAN_EQUALS
                                                                - 32))
                                                        | (1usize
                                                            << (OPERATOR_LOGICAL_LESS - 32))
                                                        | (1usize
                                                            << (OPERATOR_LOGICAL_GREATER - 32))))
                                                    != 0)
                                        } {
                                            let tmp = recog
                                                .err_handler
                                                .recover_inline(&mut recog.base)?;
                                            if let ExpressionContextAll::ExpComparisonContext(ctx) =
                                                cast_mut::<_, ExpressionContextAll>(&mut _localctx)
                                            {
                                                ctx.op = Some(tmp.clone());
                                            } else {
                                                unreachable!("cant cast");
                                            }
                                        } else {
                                            if recog.base.input.la(1) == TOKEN_EOF {
                                                recog.base.matched_eof = true
                                            };
                                            recog.err_handler.report_match(&mut recog.base);
                                            recog.base.consume(&mut recog.err_handler);
                                        }
                                        /*InvokeRule expression*/
                                        recog.base.set_state(157);
                                        recog.expression_rec(5)?;
                                    }
                                }
                                4 => {
                                    {
                                        /*recRuleLabeledAltStartAction*/
                                        let mut tmp = ExpEqualityContextExt::new(
                                            &**ExpressionContextExt::new(
                                                _parentctx.clone(),
                                                _parentState,
                                            ),
                                        );
                                        recog.push_new_recursion_context(
                                            tmp.clone(),
                                            _startState,
                                            RULE_expression,
                                        );
                                        _localctx = tmp;
                                        recog.base.set_state(158);
                                        if !({ recog.precpred(None, 3) }) {
                                            Err(FailedPredicateError::new(
                                                &mut recog.base,
                                                Some("recog.precpred(None, 3)".to_owned()),
                                                None,
                                            ))?;
                                        }
                                        recog.base.set_state(159);
                                        if let ExpressionContextAll::ExpEqualityContext(ctx) =
                                            cast_mut::<_, ExpressionContextAll>(&mut _localctx)
                                        {
                                            ctx.op = recog.base.input.lt(1).cloned();
                                        } else {
                                            unreachable!("cant cast");
                                        }
                                        _la = recog.base.input.la(1);
                                        if {
                                            !(_la == OPERATOR_LOGICAL_EQUALS
                                                || _la == OPERATOR_LOGICAL_NOT_EQUALS)
                                        } {
                                            let tmp = recog
                                                .err_handler
                                                .recover_inline(&mut recog.base)?;
                                            if let ExpressionContextAll::ExpEqualityContext(ctx) =
                                                cast_mut::<_, ExpressionContextAll>(&mut _localctx)
                                            {
                                                ctx.op = Some(tmp.clone());
                                            } else {
                                                unreachable!("cant cast");
                                            }
                                        } else {
                                            if recog.base.input.la(1) == TOKEN_EOF {
                                                recog.base.matched_eof = true
                                            };
                                            recog.err_handler.report_match(&mut recog.base);
                                            recog.base.consume(&mut recog.err_handler);
                                        }
                                        /*InvokeRule expression*/
                                        recog.base.set_state(160);
                                        recog.expression_rec(4)?;
                                    }
                                }
                                5 => {
                                    {
                                        /*recRuleLabeledAltStartAction*/
                                        let mut tmp = ExpAndOrXorContextExt::new(
                                            &**ExpressionContextExt::new(
                                                _parentctx.clone(),
                                                _parentState,
                                            ),
                                        );
                                        recog.push_new_recursion_context(
                                            tmp.clone(),
                                            _startState,
                                            RULE_expression,
                                        );
                                        _localctx = tmp;
                                        recog.base.set_state(161);
                                        if !({ recog.precpred(None, 2) }) {
                                            Err(FailedPredicateError::new(
                                                &mut recog.base,
                                                Some("recog.precpred(None, 2)".to_owned()),
                                                None,
                                            ))?;
                                        }
                                        recog.base.set_state(162);
                                        if let ExpressionContextAll::ExpAndOrXorContext(ctx) =
                                            cast_mut::<_, ExpressionContextAll>(&mut _localctx)
                                        {
                                            ctx.op = recog.base.input.lt(1).cloned();
                                        } else {
                                            unreachable!("cant cast");
                                        }
                                        _la = recog.base.input.la(1);
                                        if {
                                            !(((_la - 38) & !0x3f) == 0
                                                && ((1usize << (_la - 38))
                                                    & ((1usize << (OPERATOR_LOGICAL_AND - 38))
                                                        | (1usize << (OPERATOR_LOGICAL_OR - 38))
                                                        | (1usize << (OPERATOR_LOGICAL_XOR - 38))))
                                                    != 0)
                                        } {
                                            let tmp = recog
                                                .err_handler
                                                .recover_inline(&mut recog.base)?;
                                            if let ExpressionContextAll::ExpAndOrXorContext(ctx) =
                                                cast_mut::<_, ExpressionContextAll>(&mut _localctx)
                                            {
                                                ctx.op = Some(tmp.clone());
                                            } else {
                                                unreachable!("cant cast");
                                            }
                                        } else {
                                            if recog.base.input.la(1) == TOKEN_EOF {
                                                recog.base.matched_eof = true
                                            };
                                            recog.err_handler.report_match(&mut recog.base);
                                            recog.base.consume(&mut recog.err_handler);
                                        }
                                        /*InvokeRule expression*/
                                        recog.base.set_state(163);
                                        recog.expression_rec(3)?;
                                    }
                                }

                                _ => {}
                            }
                        }
                    }
                    recog.base.set_state(168);
                    recog.err_handler.sync(&mut recog.base)?;
                    _alt = recog.interpreter.adaptive_predict(14, &mut recog.base)?;
                }
            }
            Ok(())
        })();
        match result {
            Ok(_) => {}
            Err(e @ ANTLRError::FallThrough(_)) => return Err(e),
            Err(ref re) => {
                //_localctx.exception = re;
                recog.err_handler.report_error(&mut recog.base, re);
                recog.err_handler.recover(&mut recog.base, re)?;
            }
        }
        recog.base.unroll_recursion_context(_parentctx);

        Ok(_localctx)
    }
}
//------------------- value ----------------
#[derive(Debug)]
pub enum ValueContextAll<'input> {
    ValueNullContext(ValueNullContext<'input>),
    ValueNumberContext(ValueNumberContext<'input>),
    ValueTrueContext(ValueTrueContext<'input>),
    ValueFalseContext(ValueFalseContext<'input>),
    ValueFuncContext(ValueFuncContext<'input>),
    ValueVarContext(ValueVarContext<'input>),
    ValueStringContext(ValueStringContext<'input>),
    Error(ValueContext<'input>),
}
antlr_rust::tid! {ValueContextAll<'a>}

impl<'input> antlr_rust::parser_rule_context::DerefSeal for ValueContextAll<'input> {}

impl<'input> YarnSpinnerParserContext<'input> for ValueContextAll<'input> {}

impl<'input> Deref for ValueContextAll<'input> {
    type Target = dyn ValueContextAttrs<'input> + 'input;
    fn deref(&self) -> &Self::Target {
        use ValueContextAll::*;
        match self {
            ValueNullContext(inner) => inner,
            ValueNumberContext(inner) => inner,
            ValueTrueContext(inner) => inner,
            ValueFalseContext(inner) => inner,
            ValueFuncContext(inner) => inner,
            ValueVarContext(inner) => inner,
            ValueStringContext(inner) => inner,
            Error(inner) => inner,
        }
    }
}
impl<'input, 'a> Visitable<dyn YarnSpinnerParserVisitor<'input> + 'a> for ValueContextAll<'input> {
    fn accept(&self, visitor: &mut (dyn YarnSpinnerParserVisitor<'input> + 'a)) {
        self.deref().accept(visitor)
    }
}
impl<'input, 'a> Listenable<dyn YarnSpinnerParserListener<'input> + 'a>
    for ValueContextAll<'input>
{
    fn enter(&self, listener: &mut (dyn YarnSpinnerParserListener<'input> + 'a)) {
        self.deref().enter(listener)
    }
    fn exit(&self, listener: &mut (dyn YarnSpinnerParserListener<'input> + 'a)) {
        self.deref().exit(listener)
    }
}

pub type ValueContext<'input> = BaseParserRuleContext<'input, ValueContextExt<'input>>;

#[derive(Clone)]
pub struct ValueContextExt<'input> {
    ph: PhantomData<&'input str>,
}

impl<'input> YarnSpinnerParserContext<'input> for ValueContext<'input> {}

impl<'input, 'a> Listenable<dyn YarnSpinnerParserListener<'input> + 'a> for ValueContext<'input> {}

impl<'input, 'a> Visitable<dyn YarnSpinnerParserVisitor<'input> + 'a> for ValueContext<'input> {}

impl<'input> CustomRuleContext<'input> for ValueContextExt<'input> {
    type TF = LocalTokenFactory<'input>;
    type Ctx = YarnSpinnerParserContextType;
    fn get_rule_index(&self) -> usize {
        RULE_value
    }
    //fn type_rule_index() -> usize where Self: Sized { RULE_value }
}
antlr_rust::tid! {ValueContextExt<'a>}

impl<'input> ValueContextExt<'input> {
    fn new(
        parent: Option<Rc<dyn YarnSpinnerParserContext<'input> + 'input>>,
        invoking_state: isize,
    ) -> Rc<ValueContextAll<'input>> {
        Rc::new(ValueContextAll::Error(
            BaseParserRuleContext::new_parser_ctx(
                parent,
                invoking_state,
                ValueContextExt { ph: PhantomData },
            ),
        ))
    }
}

pub trait ValueContextAttrs<'input>:
    YarnSpinnerParserContext<'input> + BorrowMut<ValueContextExt<'input>>
{
}

impl<'input> ValueContextAttrs<'input> for ValueContext<'input> {}

pub type ValueNullContext<'input> = BaseParserRuleContext<'input, ValueNullContextExt<'input>>;

pub trait ValueNullContextAttrs<'input>: YarnSpinnerParserContext<'input> {
    /// Retrieves first TerminalNode corresponding to token KEYWORD_NULL
    /// Returns `None` if there is no child corresponding to token KEYWORD_NULL
    fn KEYWORD_NULL(&self) -> Option<Rc<TerminalNode<'input, YarnSpinnerParserContextType>>>
    where
        Self: Sized,
    {
        self.get_token(KEYWORD_NULL, 0)
    }
}

impl<'input> ValueNullContextAttrs<'input> for ValueNullContext<'input> {}

pub struct ValueNullContextExt<'input> {
    base: ValueContextExt<'input>,
    ph: PhantomData<&'input str>,
}

antlr_rust::tid! {ValueNullContextExt<'a>}

impl<'input> YarnSpinnerParserContext<'input> for ValueNullContext<'input> {}

impl<'input, 'a> Listenable<dyn YarnSpinnerParserListener<'input> + 'a>
    for ValueNullContext<'input>
{
    fn enter(&self, listener: &mut (dyn YarnSpinnerParserListener<'input> + 'a)) {
        listener.enter_every_rule(self);
        listener.enter_valueNull(self);
    }
    fn exit(&self, listener: &mut (dyn YarnSpinnerParserListener<'input> + 'a)) {
        listener.exit_valueNull(self);
        listener.exit_every_rule(self);
    }
}

impl<'input, 'a> Visitable<dyn YarnSpinnerParserVisitor<'input> + 'a> for ValueNullContext<'input> {
    fn accept(&self, visitor: &mut (dyn YarnSpinnerParserVisitor<'input> + 'a)) {
        visitor.visit_valueNull(self);
    }
}

impl<'input> CustomRuleContext<'input> for ValueNullContextExt<'input> {
    type TF = LocalTokenFactory<'input>;
    type Ctx = YarnSpinnerParserContextType;
    fn get_rule_index(&self) -> usize {
        RULE_value
    }
    //fn type_rule_index() -> usize where Self: Sized { RULE_value }
}

impl<'input> Borrow<ValueContextExt<'input>> for ValueNullContext<'input> {
    fn borrow(&self) -> &ValueContextExt<'input> {
        &self.base
    }
}
impl<'input> BorrowMut<ValueContextExt<'input>> for ValueNullContext<'input> {
    fn borrow_mut(&mut self) -> &mut ValueContextExt<'input> {
        &mut self.base
    }
}

impl<'input> ValueContextAttrs<'input> for ValueNullContext<'input> {}

impl<'input> ValueNullContextExt<'input> {
    fn new(ctx: &dyn ValueContextAttrs<'input>) -> Rc<ValueContextAll<'input>> {
        Rc::new(ValueContextAll::ValueNullContext(
            BaseParserRuleContext::copy_from(
                ctx,
                ValueNullContextExt {
                    base: ctx.borrow().clone(),
                    ph: PhantomData,
                },
            ),
        ))
    }
}

pub type ValueNumberContext<'input> = BaseParserRuleContext<'input, ValueNumberContextExt<'input>>;

pub trait ValueNumberContextAttrs<'input>: YarnSpinnerParserContext<'input> {
    /// Retrieves first TerminalNode corresponding to token NUMBER
    /// Returns `None` if there is no child corresponding to token NUMBER
    fn NUMBER(&self) -> Option<Rc<TerminalNode<'input, YarnSpinnerParserContextType>>>
    where
        Self: Sized,
    {
        self.get_token(NUMBER, 0)
    }
}

impl<'input> ValueNumberContextAttrs<'input> for ValueNumberContext<'input> {}

pub struct ValueNumberContextExt<'input> {
    base: ValueContextExt<'input>,
    ph: PhantomData<&'input str>,
}

antlr_rust::tid! {ValueNumberContextExt<'a>}

impl<'input> YarnSpinnerParserContext<'input> for ValueNumberContext<'input> {}

impl<'input, 'a> Listenable<dyn YarnSpinnerParserListener<'input> + 'a>
    for ValueNumberContext<'input>
{
    fn enter(&self, listener: &mut (dyn YarnSpinnerParserListener<'input> + 'a)) {
        listener.enter_every_rule(self);
        listener.enter_valueNumber(self);
    }
    fn exit(&self, listener: &mut (dyn YarnSpinnerParserListener<'input> + 'a)) {
        listener.exit_valueNumber(self);
        listener.exit_every_rule(self);
    }
}

impl<'input, 'a> Visitable<dyn YarnSpinnerParserVisitor<'input> + 'a>
    for ValueNumberContext<'input>
{
    fn accept(&self, visitor: &mut (dyn YarnSpinnerParserVisitor<'input> + 'a)) {
        visitor.visit_valueNumber(self);
    }
}

impl<'input> CustomRuleContext<'input> for ValueNumberContextExt<'input> {
    type TF = LocalTokenFactory<'input>;
    type Ctx = YarnSpinnerParserContextType;
    fn get_rule_index(&self) -> usize {
        RULE_value
    }
    //fn type_rule_index() -> usize where Self: Sized { RULE_value }
}

impl<'input> Borrow<ValueContextExt<'input>> for ValueNumberContext<'input> {
    fn borrow(&self) -> &ValueContextExt<'input> {
        &self.base
    }
}
impl<'input> BorrowMut<ValueContextExt<'input>> for ValueNumberContext<'input> {
    fn borrow_mut(&mut self) -> &mut ValueContextExt<'input> {
        &mut self.base
    }
}

impl<'input> ValueContextAttrs<'input> for ValueNumberContext<'input> {}

impl<'input> ValueNumberContextExt<'input> {
    fn new(ctx: &dyn ValueContextAttrs<'input>) -> Rc<ValueContextAll<'input>> {
        Rc::new(ValueContextAll::ValueNumberContext(
            BaseParserRuleContext::copy_from(
                ctx,
                ValueNumberContextExt {
                    base: ctx.borrow().clone(),
                    ph: PhantomData,
                },
            ),
        ))
    }
}

pub type ValueTrueContext<'input> = BaseParserRuleContext<'input, ValueTrueContextExt<'input>>;

pub trait ValueTrueContextAttrs<'input>: YarnSpinnerParserContext<'input> {
    /// Retrieves first TerminalNode corresponding to token KEYWORD_TRUE
    /// Returns `None` if there is no child corresponding to token KEYWORD_TRUE
    fn KEYWORD_TRUE(&self) -> Option<Rc<TerminalNode<'input, YarnSpinnerParserContextType>>>
    where
        Self: Sized,
    {
        self.get_token(KEYWORD_TRUE, 0)
    }
}

impl<'input> ValueTrueContextAttrs<'input> for ValueTrueContext<'input> {}

pub struct ValueTrueContextExt<'input> {
    base: ValueContextExt<'input>,
    ph: PhantomData<&'input str>,
}

antlr_rust::tid! {ValueTrueContextExt<'a>}

impl<'input> YarnSpinnerParserContext<'input> for ValueTrueContext<'input> {}

impl<'input, 'a> Listenable<dyn YarnSpinnerParserListener<'input> + 'a>
    for ValueTrueContext<'input>
{
    fn enter(&self, listener: &mut (dyn YarnSpinnerParserListener<'input> + 'a)) {
        listener.enter_every_rule(self);
        listener.enter_valueTrue(self);
    }
    fn exit(&self, listener: &mut (dyn YarnSpinnerParserListener<'input> + 'a)) {
        listener.exit_valueTrue(self);
        listener.exit_every_rule(self);
    }
}

impl<'input, 'a> Visitable<dyn YarnSpinnerParserVisitor<'input> + 'a> for ValueTrueContext<'input> {
    fn accept(&self, visitor: &mut (dyn YarnSpinnerParserVisitor<'input> + 'a)) {
        visitor.visit_valueTrue(self);
    }
}

impl<'input> CustomRuleContext<'input> for ValueTrueContextExt<'input> {
    type TF = LocalTokenFactory<'input>;
    type Ctx = YarnSpinnerParserContextType;
    fn get_rule_index(&self) -> usize {
        RULE_value
    }
    //fn type_rule_index() -> usize where Self: Sized { RULE_value }
}

impl<'input> Borrow<ValueContextExt<'input>> for ValueTrueContext<'input> {
    fn borrow(&self) -> &ValueContextExt<'input> {
        &self.base
    }
}
impl<'input> BorrowMut<ValueContextExt<'input>> for ValueTrueContext<'input> {
    fn borrow_mut(&mut self) -> &mut ValueContextExt<'input> {
        &mut self.base
    }
}

impl<'input> ValueContextAttrs<'input> for ValueTrueContext<'input> {}

impl<'input> ValueTrueContextExt<'input> {
    fn new(ctx: &dyn ValueContextAttrs<'input>) -> Rc<ValueContextAll<'input>> {
        Rc::new(ValueContextAll::ValueTrueContext(
            BaseParserRuleContext::copy_from(
                ctx,
                ValueTrueContextExt {
                    base: ctx.borrow().clone(),
                    ph: PhantomData,
                },
            ),
        ))
    }
}

pub type ValueFalseContext<'input> = BaseParserRuleContext<'input, ValueFalseContextExt<'input>>;

pub trait ValueFalseContextAttrs<'input>: YarnSpinnerParserContext<'input> {
    /// Retrieves first TerminalNode corresponding to token KEYWORD_FALSE
    /// Returns `None` if there is no child corresponding to token KEYWORD_FALSE
    fn KEYWORD_FALSE(&self) -> Option<Rc<TerminalNode<'input, YarnSpinnerParserContextType>>>
    where
        Self: Sized,
    {
        self.get_token(KEYWORD_FALSE, 0)
    }
}

impl<'input> ValueFalseContextAttrs<'input> for ValueFalseContext<'input> {}

pub struct ValueFalseContextExt<'input> {
    base: ValueContextExt<'input>,
    ph: PhantomData<&'input str>,
}

antlr_rust::tid! {ValueFalseContextExt<'a>}

impl<'input> YarnSpinnerParserContext<'input> for ValueFalseContext<'input> {}

impl<'input, 'a> Listenable<dyn YarnSpinnerParserListener<'input> + 'a>
    for ValueFalseContext<'input>
{
    fn enter(&self, listener: &mut (dyn YarnSpinnerParserListener<'input> + 'a)) {
        listener.enter_every_rule(self);
        listener.enter_valueFalse(self);
    }
    fn exit(&self, listener: &mut (dyn YarnSpinnerParserListener<'input> + 'a)) {
        listener.exit_valueFalse(self);
        listener.exit_every_rule(self);
    }
}

impl<'input, 'a> Visitable<dyn YarnSpinnerParserVisitor<'input> + 'a>
    for ValueFalseContext<'input>
{
    fn accept(&self, visitor: &mut (dyn YarnSpinnerParserVisitor<'input> + 'a)) {
        visitor.visit_valueFalse(self);
    }
}

impl<'input> CustomRuleContext<'input> for ValueFalseContextExt<'input> {
    type TF = LocalTokenFactory<'input>;
    type Ctx = YarnSpinnerParserContextType;
    fn get_rule_index(&self) -> usize {
        RULE_value
    }
    //fn type_rule_index() -> usize where Self: Sized { RULE_value }
}

impl<'input> Borrow<ValueContextExt<'input>> for ValueFalseContext<'input> {
    fn borrow(&self) -> &ValueContextExt<'input> {
        &self.base
    }
}
impl<'input> BorrowMut<ValueContextExt<'input>> for ValueFalseContext<'input> {
    fn borrow_mut(&mut self) -> &mut ValueContextExt<'input> {
        &mut self.base
    }
}

impl<'input> ValueContextAttrs<'input> for ValueFalseContext<'input> {}

impl<'input> ValueFalseContextExt<'input> {
    fn new(ctx: &dyn ValueContextAttrs<'input>) -> Rc<ValueContextAll<'input>> {
        Rc::new(ValueContextAll::ValueFalseContext(
            BaseParserRuleContext::copy_from(
                ctx,
                ValueFalseContextExt {
                    base: ctx.borrow().clone(),
                    ph: PhantomData,
                },
            ),
        ))
    }
}

pub type ValueFuncContext<'input> = BaseParserRuleContext<'input, ValueFuncContextExt<'input>>;

pub trait ValueFuncContextAttrs<'input>: YarnSpinnerParserContext<'input> {
    fn function_call(&self) -> Option<Rc<Function_callContextAll<'input>>>
    where
        Self: Sized,
    {
        self.child_of_type(0)
    }
}

impl<'input> ValueFuncContextAttrs<'input> for ValueFuncContext<'input> {}

pub struct ValueFuncContextExt<'input> {
    base: ValueContextExt<'input>,
    ph: PhantomData<&'input str>,
}

antlr_rust::tid! {ValueFuncContextExt<'a>}

impl<'input> YarnSpinnerParserContext<'input> for ValueFuncContext<'input> {}

impl<'input, 'a> Listenable<dyn YarnSpinnerParserListener<'input> + 'a>
    for ValueFuncContext<'input>
{
    fn enter(&self, listener: &mut (dyn YarnSpinnerParserListener<'input> + 'a)) {
        listener.enter_every_rule(self);
        listener.enter_valueFunc(self);
    }
    fn exit(&self, listener: &mut (dyn YarnSpinnerParserListener<'input> + 'a)) {
        listener.exit_valueFunc(self);
        listener.exit_every_rule(self);
    }
}

impl<'input, 'a> Visitable<dyn YarnSpinnerParserVisitor<'input> + 'a> for ValueFuncContext<'input> {
    fn accept(&self, visitor: &mut (dyn YarnSpinnerParserVisitor<'input> + 'a)) {
        visitor.visit_valueFunc(self);
    }
}

impl<'input> CustomRuleContext<'input> for ValueFuncContextExt<'input> {
    type TF = LocalTokenFactory<'input>;
    type Ctx = YarnSpinnerParserContextType;
    fn get_rule_index(&self) -> usize {
        RULE_value
    }
    //fn type_rule_index() -> usize where Self: Sized { RULE_value }
}

impl<'input> Borrow<ValueContextExt<'input>> for ValueFuncContext<'input> {
    fn borrow(&self) -> &ValueContextExt<'input> {
        &self.base
    }
}
impl<'input> BorrowMut<ValueContextExt<'input>> for ValueFuncContext<'input> {
    fn borrow_mut(&mut self) -> &mut ValueContextExt<'input> {
        &mut self.base
    }
}

impl<'input> ValueContextAttrs<'input> for ValueFuncContext<'input> {}

impl<'input> ValueFuncContextExt<'input> {
    fn new(ctx: &dyn ValueContextAttrs<'input>) -> Rc<ValueContextAll<'input>> {
        Rc::new(ValueContextAll::ValueFuncContext(
            BaseParserRuleContext::copy_from(
                ctx,
                ValueFuncContextExt {
                    base: ctx.borrow().clone(),
                    ph: PhantomData,
                },
            ),
        ))
    }
}

pub type ValueVarContext<'input> = BaseParserRuleContext<'input, ValueVarContextExt<'input>>;

pub trait ValueVarContextAttrs<'input>: YarnSpinnerParserContext<'input> {
    fn variable(&self) -> Option<Rc<VariableContextAll<'input>>>
    where
        Self: Sized,
    {
        self.child_of_type(0)
    }
}

impl<'input> ValueVarContextAttrs<'input> for ValueVarContext<'input> {}

pub struct ValueVarContextExt<'input> {
    base: ValueContextExt<'input>,
    ph: PhantomData<&'input str>,
}

antlr_rust::tid! {ValueVarContextExt<'a>}

impl<'input> YarnSpinnerParserContext<'input> for ValueVarContext<'input> {}

impl<'input, 'a> Listenable<dyn YarnSpinnerParserListener<'input> + 'a>
    for ValueVarContext<'input>
{
    fn enter(&self, listener: &mut (dyn YarnSpinnerParserListener<'input> + 'a)) {
        listener.enter_every_rule(self);
        listener.enter_valueVar(self);
    }
    fn exit(&self, listener: &mut (dyn YarnSpinnerParserListener<'input> + 'a)) {
        listener.exit_valueVar(self);
        listener.exit_every_rule(self);
    }
}

impl<'input, 'a> Visitable<dyn YarnSpinnerParserVisitor<'input> + 'a> for ValueVarContext<'input> {
    fn accept(&self, visitor: &mut (dyn YarnSpinnerParserVisitor<'input> + 'a)) {
        visitor.visit_valueVar(self);
    }
}

impl<'input> CustomRuleContext<'input> for ValueVarContextExt<'input> {
    type TF = LocalTokenFactory<'input>;
    type Ctx = YarnSpinnerParserContextType;
    fn get_rule_index(&self) -> usize {
        RULE_value
    }
    //fn type_rule_index() -> usize where Self: Sized { RULE_value }
}

impl<'input> Borrow<ValueContextExt<'input>> for ValueVarContext<'input> {
    fn borrow(&self) -> &ValueContextExt<'input> {
        &self.base
    }
}
impl<'input> BorrowMut<ValueContextExt<'input>> for ValueVarContext<'input> {
    fn borrow_mut(&mut self) -> &mut ValueContextExt<'input> {
        &mut self.base
    }
}

impl<'input> ValueContextAttrs<'input> for ValueVarContext<'input> {}

impl<'input> ValueVarContextExt<'input> {
    fn new(ctx: &dyn ValueContextAttrs<'input>) -> Rc<ValueContextAll<'input>> {
        Rc::new(ValueContextAll::ValueVarContext(
            BaseParserRuleContext::copy_from(
                ctx,
                ValueVarContextExt {
                    base: ctx.borrow().clone(),
                    ph: PhantomData,
                },
            ),
        ))
    }
}

pub type ValueStringContext<'input> = BaseParserRuleContext<'input, ValueStringContextExt<'input>>;

pub trait ValueStringContextAttrs<'input>: YarnSpinnerParserContext<'input> {
    /// Retrieves first TerminalNode corresponding to token STRING
    /// Returns `None` if there is no child corresponding to token STRING
    fn STRING(&self) -> Option<Rc<TerminalNode<'input, YarnSpinnerParserContextType>>>
    where
        Self: Sized,
    {
        self.get_token(STRING, 0)
    }
}

impl<'input> ValueStringContextAttrs<'input> for ValueStringContext<'input> {}

pub struct ValueStringContextExt<'input> {
    base: ValueContextExt<'input>,
    ph: PhantomData<&'input str>,
}

antlr_rust::tid! {ValueStringContextExt<'a>}

impl<'input> YarnSpinnerParserContext<'input> for ValueStringContext<'input> {}

impl<'input, 'a> Listenable<dyn YarnSpinnerParserListener<'input> + 'a>
    for ValueStringContext<'input>
{
    fn enter(&self, listener: &mut (dyn YarnSpinnerParserListener<'input> + 'a)) {
        listener.enter_every_rule(self);
        listener.enter_valueString(self);
    }
    fn exit(&self, listener: &mut (dyn YarnSpinnerParserListener<'input> + 'a)) {
        listener.exit_valueString(self);
        listener.exit_every_rule(self);
    }
}

impl<'input, 'a> Visitable<dyn YarnSpinnerParserVisitor<'input> + 'a>
    for ValueStringContext<'input>
{
    fn accept(&self, visitor: &mut (dyn YarnSpinnerParserVisitor<'input> + 'a)) {
        visitor.visit_valueString(self);
    }
}

impl<'input> CustomRuleContext<'input> for ValueStringContextExt<'input> {
    type TF = LocalTokenFactory<'input>;
    type Ctx = YarnSpinnerParserContextType;
    fn get_rule_index(&self) -> usize {
        RULE_value
    }
    //fn type_rule_index() -> usize where Self: Sized { RULE_value }
}

impl<'input> Borrow<ValueContextExt<'input>> for ValueStringContext<'input> {
    fn borrow(&self) -> &ValueContextExt<'input> {
        &self.base
    }
}
impl<'input> BorrowMut<ValueContextExt<'input>> for ValueStringContext<'input> {
    fn borrow_mut(&mut self) -> &mut ValueContextExt<'input> {
        &mut self.base
    }
}

impl<'input> ValueContextAttrs<'input> for ValueStringContext<'input> {}

impl<'input> ValueStringContextExt<'input> {
    fn new(ctx: &dyn ValueContextAttrs<'input>) -> Rc<ValueContextAll<'input>> {
        Rc::new(ValueContextAll::ValueStringContext(
            BaseParserRuleContext::copy_from(
                ctx,
                ValueStringContextExt {
                    base: ctx.borrow().clone(),
                    ph: PhantomData,
                },
            ),
        ))
    }
}

impl<'input, I, H> YarnSpinnerParser<'input, I, H>
where
    I: TokenStream<'input, TF = LocalTokenFactory<'input>> + TidAble<'input>,
    H: ErrorStrategy<'input, BaseParserType<'input, I>>,
{
    pub fn value(&mut self) -> Result<Rc<ValueContextAll<'input>>, ANTLRError> {
        let mut recog = self;
        let _parentctx = recog.ctx.take();
        let mut _localctx = ValueContextExt::new(_parentctx.clone(), recog.base.get_state());
        recog.base.enter_rule(_localctx.clone(), 22, RULE_value);
        let mut _localctx: Rc<ValueContextAll> = _localctx;
        let result: Result<(), ANTLRError> = (|| {
            recog.base.set_state(176);
            recog.err_handler.sync(&mut recog.base)?;
            match recog.base.input.la(1) {
                NUMBER => {
                    let tmp = ValueNumberContextExt::new(&**_localctx);
                    recog.base.enter_outer_alt(Some(tmp.clone()), 1);
                    _localctx = tmp;
                    {
                        recog.base.set_state(169);
                        recog.base.match_token(NUMBER, &mut recog.err_handler)?;
                    }
                }

                KEYWORD_TRUE => {
                    let tmp = ValueTrueContextExt::new(&**_localctx);
                    recog.base.enter_outer_alt(Some(tmp.clone()), 2);
                    _localctx = tmp;
                    {
                        recog.base.set_state(170);
                        recog
                            .base
                            .match_token(KEYWORD_TRUE, &mut recog.err_handler)?;
                    }
                }

                KEYWORD_FALSE => {
                    let tmp = ValueFalseContextExt::new(&**_localctx);
                    recog.base.enter_outer_alt(Some(tmp.clone()), 3);
                    _localctx = tmp;
                    {
                        recog.base.set_state(171);
                        recog
                            .base
                            .match_token(KEYWORD_FALSE, &mut recog.err_handler)?;
                    }
                }

                VAR_ID => {
                    let tmp = ValueVarContextExt::new(&**_localctx);
                    recog.base.enter_outer_alt(Some(tmp.clone()), 4);
                    _localctx = tmp;
                    {
                        /*InvokeRule variable*/
                        recog.base.set_state(172);
                        recog.variable()?;
                    }
                }

                STRING => {
                    let tmp = ValueStringContextExt::new(&**_localctx);
                    recog.base.enter_outer_alt(Some(tmp.clone()), 5);
                    _localctx = tmp;
                    {
                        recog.base.set_state(173);
                        recog.base.match_token(STRING, &mut recog.err_handler)?;
                    }
                }

                KEYWORD_NULL => {
                    let tmp = ValueNullContextExt::new(&**_localctx);
                    recog.base.enter_outer_alt(Some(tmp.clone()), 6);
                    _localctx = tmp;
                    {
                        recog.base.set_state(174);
                        recog
                            .base
                            .match_token(KEYWORD_NULL, &mut recog.err_handler)?;
                    }
                }

                FUNC_ID => {
                    let tmp = ValueFuncContextExt::new(&**_localctx);
                    recog.base.enter_outer_alt(Some(tmp.clone()), 7);
                    _localctx = tmp;
                    {
                        /*InvokeRule function_call*/
                        recog.base.set_state(175);
                        recog.function_call()?;
                    }
                }

                _ => Err(ANTLRError::NoAltError(NoViableAltError::new(
                    &mut recog.base,
                )))?,
            }
            Ok(())
        })();
        match result {
            Ok(_) => {}
            Err(e @ ANTLRError::FallThrough(_)) => return Err(e),
            Err(ref re) => {
                //_localctx.exception = re;
                recog.err_handler.report_error(&mut recog.base, re);
                recog.err_handler.recover(&mut recog.base, re)?;
            }
        }
        recog.base.exit_rule();

        Ok(_localctx)
    }
}
//------------------- variable ----------------
pub type VariableContextAll<'input> = VariableContext<'input>;

pub type VariableContext<'input> = BaseParserRuleContext<'input, VariableContextExt<'input>>;

#[derive(Clone)]
pub struct VariableContextExt<'input> {
    ph: PhantomData<&'input str>,
}

impl<'input> YarnSpinnerParserContext<'input> for VariableContext<'input> {}

impl<'input, 'a> Listenable<dyn YarnSpinnerParserListener<'input> + 'a>
    for VariableContext<'input>
{
    fn enter(&self, listener: &mut (dyn YarnSpinnerParserListener<'input> + 'a)) {
        listener.enter_every_rule(self);
        listener.enter_variable(self);
    }
    fn exit(&self, listener: &mut (dyn YarnSpinnerParserListener<'input> + 'a)) {
        listener.exit_variable(self);
        listener.exit_every_rule(self);
    }
}

impl<'input, 'a> Visitable<dyn YarnSpinnerParserVisitor<'input> + 'a> for VariableContext<'input> {
    fn accept(&self, visitor: &mut (dyn YarnSpinnerParserVisitor<'input> + 'a)) {
        visitor.visit_variable(self);
    }
}

impl<'input> CustomRuleContext<'input> for VariableContextExt<'input> {
    type TF = LocalTokenFactory<'input>;
    type Ctx = YarnSpinnerParserContextType;
    fn get_rule_index(&self) -> usize {
        RULE_variable
    }
    //fn type_rule_index() -> usize where Self: Sized { RULE_variable }
}
antlr_rust::tid! {VariableContextExt<'a>}

impl<'input> VariableContextExt<'input> {
    fn new(
        parent: Option<Rc<dyn YarnSpinnerParserContext<'input> + 'input>>,
        invoking_state: isize,
    ) -> Rc<VariableContextAll<'input>> {
        Rc::new(BaseParserRuleContext::new_parser_ctx(
            parent,
            invoking_state,
            VariableContextExt { ph: PhantomData },
        ))
    }
}

pub trait VariableContextAttrs<'input>:
    YarnSpinnerParserContext<'input> + BorrowMut<VariableContextExt<'input>>
{
    /// Retrieves first TerminalNode corresponding to token VAR_ID
    /// Returns `None` if there is no child corresponding to token VAR_ID
    fn VAR_ID(&self) -> Option<Rc<TerminalNode<'input, YarnSpinnerParserContextType>>>
    where
        Self: Sized,
    {
        self.get_token(VAR_ID, 0)
    }
}

impl<'input> VariableContextAttrs<'input> for VariableContext<'input> {}

impl<'input, I, H> YarnSpinnerParser<'input, I, H>
where
    I: TokenStream<'input, TF = LocalTokenFactory<'input>> + TidAble<'input>,
    H: ErrorStrategy<'input, BaseParserType<'input, I>>,
{
    pub fn variable(&mut self) -> Result<Rc<VariableContextAll<'input>>, ANTLRError> {
        let mut recog = self;
        let _parentctx = recog.ctx.take();
        let mut _localctx = VariableContextExt::new(_parentctx.clone(), recog.base.get_state());
        recog.base.enter_rule(_localctx.clone(), 24, RULE_variable);
        let mut _localctx: Rc<VariableContextAll> = _localctx;
        let result: Result<(), ANTLRError> = (|| {
            //recog.base.enter_outer_alt(_localctx.clone(), 1);
            recog.base.enter_outer_alt(None, 1);
            {
                recog.base.set_state(178);
                recog.base.match_token(VAR_ID, &mut recog.err_handler)?;
            }
            Ok(())
        })();
        match result {
            Ok(_) => {}
            Err(e @ ANTLRError::FallThrough(_)) => return Err(e),
            Err(ref re) => {
                //_localctx.exception = re;
                recog.err_handler.report_error(&mut recog.base, re);
                recog.err_handler.recover(&mut recog.base, re)?;
            }
        }
        recog.base.exit_rule();

        Ok(_localctx)
    }
}
//------------------- function_call ----------------
pub type Function_callContextAll<'input> = Function_callContext<'input>;

pub type Function_callContext<'input> =
    BaseParserRuleContext<'input, Function_callContextExt<'input>>;

#[derive(Clone)]
pub struct Function_callContextExt<'input> {
    ph: PhantomData<&'input str>,
}

impl<'input> YarnSpinnerParserContext<'input> for Function_callContext<'input> {}

impl<'input, 'a> Listenable<dyn YarnSpinnerParserListener<'input> + 'a>
    for Function_callContext<'input>
{
    fn enter(&self, listener: &mut (dyn YarnSpinnerParserListener<'input> + 'a)) {
        listener.enter_every_rule(self);
        listener.enter_function_call(self);
    }
    fn exit(&self, listener: &mut (dyn YarnSpinnerParserListener<'input> + 'a)) {
        listener.exit_function_call(self);
        listener.exit_every_rule(self);
    }
}

impl<'input, 'a> Visitable<dyn YarnSpinnerParserVisitor<'input> + 'a>
    for Function_callContext<'input>
{
    fn accept(&self, visitor: &mut (dyn YarnSpinnerParserVisitor<'input> + 'a)) {
        visitor.visit_function_call(self);
    }
}

impl<'input> CustomRuleContext<'input> for Function_callContextExt<'input> {
    type TF = LocalTokenFactory<'input>;
    type Ctx = YarnSpinnerParserContextType;
    fn get_rule_index(&self) -> usize {
        RULE_function_call
    }
    //fn type_rule_index() -> usize where Self: Sized { RULE_function_call }
}
antlr_rust::tid! {Function_callContextExt<'a>}

impl<'input> Function_callContextExt<'input> {
    fn new(
        parent: Option<Rc<dyn YarnSpinnerParserContext<'input> + 'input>>,
        invoking_state: isize,
    ) -> Rc<Function_callContextAll<'input>> {
        Rc::new(BaseParserRuleContext::new_parser_ctx(
            parent,
            invoking_state,
            Function_callContextExt { ph: PhantomData },
        ))
    }
}

pub trait Function_callContextAttrs<'input>:
    YarnSpinnerParserContext<'input> + BorrowMut<Function_callContextExt<'input>>
{
    /// Retrieves first TerminalNode corresponding to token FUNC_ID
    /// Returns `None` if there is no child corresponding to token FUNC_ID
    fn FUNC_ID(&self) -> Option<Rc<TerminalNode<'input, YarnSpinnerParserContextType>>>
    where
        Self: Sized,
    {
        self.get_token(FUNC_ID, 0)
    }
    /// Retrieves first TerminalNode corresponding to token LPAREN
    /// Returns `None` if there is no child corresponding to token LPAREN
    fn LPAREN(&self) -> Option<Rc<TerminalNode<'input, YarnSpinnerParserContextType>>>
    where
        Self: Sized,
    {
        self.get_token(LPAREN, 0)
    }
    /// Retrieves first TerminalNode corresponding to token RPAREN
    /// Returns `None` if there is no child corresponding to token RPAREN
    fn RPAREN(&self) -> Option<Rc<TerminalNode<'input, YarnSpinnerParserContextType>>>
    where
        Self: Sized,
    {
        self.get_token(RPAREN, 0)
    }
    fn expression_all(&self) -> Vec<Rc<ExpressionContextAll<'input>>>
    where
        Self: Sized,
    {
        self.children_of_type()
    }
    fn expression(&self, i: usize) -> Option<Rc<ExpressionContextAll<'input>>>
    where
        Self: Sized,
    {
        self.child_of_type(i)
    }
    /// Retrieves all `TerminalNode`s corresponding to token COMMA in current rule
    fn COMMA_all(&self) -> Vec<Rc<TerminalNode<'input, YarnSpinnerParserContextType>>>
    where
        Self: Sized,
    {
        self.children_of_type()
    }
    /// Retrieves 'i's TerminalNode corresponding to token COMMA, starting from 0.
    /// Returns `None` if number of children corresponding to token COMMA is less or equal than `i`.
    fn COMMA(&self, i: usize) -> Option<Rc<TerminalNode<'input, YarnSpinnerParserContextType>>>
    where
        Self: Sized,
    {
        self.get_token(COMMA, i)
    }
}

impl<'input> Function_callContextAttrs<'input> for Function_callContext<'input> {}

impl<'input, I, H> YarnSpinnerParser<'input, I, H>
where
    I: TokenStream<'input, TF = LocalTokenFactory<'input>> + TidAble<'input>,
    H: ErrorStrategy<'input, BaseParserType<'input, I>>,
{
    pub fn function_call(&mut self) -> Result<Rc<Function_callContextAll<'input>>, ANTLRError> {
        let mut recog = self;
        let _parentctx = recog.ctx.take();
        let mut _localctx =
            Function_callContextExt::new(_parentctx.clone(), recog.base.get_state());
        recog
            .base
            .enter_rule(_localctx.clone(), 26, RULE_function_call);
        let mut _localctx: Rc<Function_callContextAll> = _localctx;
        let mut _la: isize = -1;
        let result: Result<(), ANTLRError> = (|| {
            //recog.base.enter_outer_alt(_localctx.clone(), 1);
            recog.base.enter_outer_alt(None, 1);
            {
                recog.base.set_state(180);
                recog.base.match_token(FUNC_ID, &mut recog.err_handler)?;

                recog.base.set_state(181);
                recog.base.match_token(LPAREN, &mut recog.err_handler)?;

                recog.base.set_state(183);
                recog.err_handler.sync(&mut recog.base)?;
                _la = recog.base.input.la(1);
                if (((_la) & !0x3f) == 0
                    && ((1usize << _la)
                        & ((1usize << KEYWORD_TRUE)
                            | (1usize << KEYWORD_FALSE)
                            | (1usize << KEYWORD_NULL)))
                        != 0)
                    || (((_la - 41) & !0x3f) == 0
                        && ((1usize << (_la - 41))
                            & ((1usize << (OPERATOR_LOGICAL_NOT - 41))
                                | (1usize << (OPERATOR_MATHS_SUBTRACTION - 41))
                                | (1usize << (LPAREN - 41))
                                | (1usize << (STRING - 41))
                                | (1usize << (FUNC_ID - 41))
                                | (1usize << (VAR_ID - 41))
                                | (1usize << (NUMBER - 41))))
                            != 0)
                {
                    {
                        /*InvokeRule expression*/
                        recog.base.set_state(182);
                        recog.expression_rec(0)?;
                    }
                }

                recog.base.set_state(189);
                recog.err_handler.sync(&mut recog.base)?;
                _la = recog.base.input.la(1);
                while _la == COMMA {
                    {
                        {
                            recog.base.set_state(185);
                            recog.base.match_token(COMMA, &mut recog.err_handler)?;

                            /*InvokeRule expression*/
                            recog.base.set_state(186);
                            recog.expression_rec(0)?;
                        }
                    }
                    recog.base.set_state(191);
                    recog.err_handler.sync(&mut recog.base)?;
                    _la = recog.base.input.la(1);
                }
                recog.base.set_state(192);
                recog.base.match_token(RPAREN, &mut recog.err_handler)?;
            }
            Ok(())
        })();
        match result {
            Ok(_) => {}
            Err(e @ ANTLRError::FallThrough(_)) => return Err(e),
            Err(ref re) => {
                //_localctx.exception = re;
                recog.err_handler.report_error(&mut recog.base, re);
                recog.err_handler.recover(&mut recog.base, re)?;
            }
        }
        recog.base.exit_rule();

        Ok(_localctx)
    }
}
//------------------- if_statement ----------------
pub type If_statementContextAll<'input> = If_statementContext<'input>;

pub type If_statementContext<'input> =
    BaseParserRuleContext<'input, If_statementContextExt<'input>>;

#[derive(Clone)]
pub struct If_statementContextExt<'input> {
    ph: PhantomData<&'input str>,
}

impl<'input> YarnSpinnerParserContext<'input> for If_statementContext<'input> {}

impl<'input, 'a> Listenable<dyn YarnSpinnerParserListener<'input> + 'a>
    for If_statementContext<'input>
{
    fn enter(&self, listener: &mut (dyn YarnSpinnerParserListener<'input> + 'a)) {
        listener.enter_every_rule(self);
        listener.enter_if_statement(self);
    }
    fn exit(&self, listener: &mut (dyn YarnSpinnerParserListener<'input> + 'a)) {
        listener.exit_if_statement(self);
        listener.exit_every_rule(self);
    }
}

impl<'input, 'a> Visitable<dyn YarnSpinnerParserVisitor<'input> + 'a>
    for If_statementContext<'input>
{
    fn accept(&self, visitor: &mut (dyn YarnSpinnerParserVisitor<'input> + 'a)) {
        visitor.visit_if_statement(self);
    }
}

impl<'input> CustomRuleContext<'input> for If_statementContextExt<'input> {
    type TF = LocalTokenFactory<'input>;
    type Ctx = YarnSpinnerParserContextType;
    fn get_rule_index(&self) -> usize {
        RULE_if_statement
    }
    //fn type_rule_index() -> usize where Self: Sized { RULE_if_statement }
}
antlr_rust::tid! {If_statementContextExt<'a>}

impl<'input> If_statementContextExt<'input> {
    fn new(
        parent: Option<Rc<dyn YarnSpinnerParserContext<'input> + 'input>>,
        invoking_state: isize,
    ) -> Rc<If_statementContextAll<'input>> {
        Rc::new(BaseParserRuleContext::new_parser_ctx(
            parent,
            invoking_state,
            If_statementContextExt { ph: PhantomData },
        ))
    }
}

pub trait If_statementContextAttrs<'input>:
    YarnSpinnerParserContext<'input> + BorrowMut<If_statementContextExt<'input>>
{
    fn if_clause(&self) -> Option<Rc<If_clauseContextAll<'input>>>
    where
        Self: Sized,
    {
        self.child_of_type(0)
    }
    /// Retrieves first TerminalNode corresponding to token COMMAND_START
    /// Returns `None` if there is no child corresponding to token COMMAND_START
    fn COMMAND_START(&self) -> Option<Rc<TerminalNode<'input, YarnSpinnerParserContextType>>>
    where
        Self: Sized,
    {
        self.get_token(COMMAND_START, 0)
    }
    /// Retrieves first TerminalNode corresponding to token COMMAND_ENDIF
    /// Returns `None` if there is no child corresponding to token COMMAND_ENDIF
    fn COMMAND_ENDIF(&self) -> Option<Rc<TerminalNode<'input, YarnSpinnerParserContextType>>>
    where
        Self: Sized,
    {
        self.get_token(COMMAND_ENDIF, 0)
    }
    /// Retrieves first TerminalNode corresponding to token COMMAND_END
    /// Returns `None` if there is no child corresponding to token COMMAND_END
    fn COMMAND_END(&self) -> Option<Rc<TerminalNode<'input, YarnSpinnerParserContextType>>>
    where
        Self: Sized,
    {
        self.get_token(COMMAND_END, 0)
    }
    fn else_if_clause_all(&self) -> Vec<Rc<Else_if_clauseContextAll<'input>>>
    where
        Self: Sized,
    {
        self.children_of_type()
    }
    fn else_if_clause(&self, i: usize) -> Option<Rc<Else_if_clauseContextAll<'input>>>
    where
        Self: Sized,
    {
        self.child_of_type(i)
    }
    fn else_clause(&self) -> Option<Rc<Else_clauseContextAll<'input>>>
    where
        Self: Sized,
    {
        self.child_of_type(0)
    }
}

impl<'input> If_statementContextAttrs<'input> for If_statementContext<'input> {}

impl<'input, I, H> YarnSpinnerParser<'input, I, H>
where
    I: TokenStream<'input, TF = LocalTokenFactory<'input>> + TidAble<'input>,
    H: ErrorStrategy<'input, BaseParserType<'input, I>>,
{
    pub fn if_statement(&mut self) -> Result<Rc<If_statementContextAll<'input>>, ANTLRError> {
        let mut recog = self;
        let _parentctx = recog.ctx.take();
        let mut _localctx = If_statementContextExt::new(_parentctx.clone(), recog.base.get_state());
        recog
            .base
            .enter_rule(_localctx.clone(), 28, RULE_if_statement);
        let mut _localctx: Rc<If_statementContextAll> = _localctx;
        let result: Result<(), ANTLRError> = (|| {
            let mut _alt: isize;
            //recog.base.enter_outer_alt(_localctx.clone(), 1);
            recog.base.enter_outer_alt(None, 1);
            {
                /*InvokeRule if_clause*/
                recog.base.set_state(194);
                recog.if_clause()?;

                recog.base.set_state(198);
                recog.err_handler.sync(&mut recog.base)?;
                _alt = recog.interpreter.adaptive_predict(18, &mut recog.base)?;
                while { _alt != 2 && _alt != INVALID_ALT } {
                    if _alt == 1 {
                        {
                            {
                                /*InvokeRule else_if_clause*/
                                recog.base.set_state(195);
                                recog.else_if_clause()?;
                            }
                        }
                    }
                    recog.base.set_state(200);
                    recog.err_handler.sync(&mut recog.base)?;
                    _alt = recog.interpreter.adaptive_predict(18, &mut recog.base)?;
                }
                recog.base.set_state(202);
                recog.err_handler.sync(&mut recog.base)?;
                match recog.interpreter.adaptive_predict(19, &mut recog.base)? {
                    x if x == 1 => {
                        {
                            /*InvokeRule else_clause*/
                            recog.base.set_state(201);
                            recog.else_clause()?;
                        }
                    }

                    _ => {}
                }
                recog.base.set_state(204);
                recog
                    .base
                    .match_token(COMMAND_START, &mut recog.err_handler)?;

                recog.base.set_state(205);
                recog
                    .base
                    .match_token(COMMAND_ENDIF, &mut recog.err_handler)?;

                recog.base.set_state(206);
                recog
                    .base
                    .match_token(COMMAND_END, &mut recog.err_handler)?;
            }
            Ok(())
        })();
        match result {
            Ok(_) => {}
            Err(e @ ANTLRError::FallThrough(_)) => return Err(e),
            Err(ref re) => {
                //_localctx.exception = re;
                recog.err_handler.report_error(&mut recog.base, re);
                recog.err_handler.recover(&mut recog.base, re)?;
            }
        }
        recog.base.exit_rule();

        Ok(_localctx)
    }
}
//------------------- if_clause ----------------
pub type If_clauseContextAll<'input> = If_clauseContext<'input>;

pub type If_clauseContext<'input> = BaseParserRuleContext<'input, If_clauseContextExt<'input>>;

#[derive(Clone)]
pub struct If_clauseContextExt<'input> {
    ph: PhantomData<&'input str>,
}

impl<'input> YarnSpinnerParserContext<'input> for If_clauseContext<'input> {}

impl<'input, 'a> Listenable<dyn YarnSpinnerParserListener<'input> + 'a>
    for If_clauseContext<'input>
{
    fn enter(&self, listener: &mut (dyn YarnSpinnerParserListener<'input> + 'a)) {
        listener.enter_every_rule(self);
        listener.enter_if_clause(self);
    }
    fn exit(&self, listener: &mut (dyn YarnSpinnerParserListener<'input> + 'a)) {
        listener.exit_if_clause(self);
        listener.exit_every_rule(self);
    }
}

impl<'input, 'a> Visitable<dyn YarnSpinnerParserVisitor<'input> + 'a> for If_clauseContext<'input> {
    fn accept(&self, visitor: &mut (dyn YarnSpinnerParserVisitor<'input> + 'a)) {
        visitor.visit_if_clause(self);
    }
}

impl<'input> CustomRuleContext<'input> for If_clauseContextExt<'input> {
    type TF = LocalTokenFactory<'input>;
    type Ctx = YarnSpinnerParserContextType;
    fn get_rule_index(&self) -> usize {
        RULE_if_clause
    }
    //fn type_rule_index() -> usize where Self: Sized { RULE_if_clause }
}
antlr_rust::tid! {If_clauseContextExt<'a>}

impl<'input> If_clauseContextExt<'input> {
    fn new(
        parent: Option<Rc<dyn YarnSpinnerParserContext<'input> + 'input>>,
        invoking_state: isize,
    ) -> Rc<If_clauseContextAll<'input>> {
        Rc::new(BaseParserRuleContext::new_parser_ctx(
            parent,
            invoking_state,
            If_clauseContextExt { ph: PhantomData },
        ))
    }
}

pub trait If_clauseContextAttrs<'input>:
    YarnSpinnerParserContext<'input> + BorrowMut<If_clauseContextExt<'input>>
{
    /// Retrieves first TerminalNode corresponding to token COMMAND_START
    /// Returns `None` if there is no child corresponding to token COMMAND_START
    fn COMMAND_START(&self) -> Option<Rc<TerminalNode<'input, YarnSpinnerParserContextType>>>
    where
        Self: Sized,
    {
        self.get_token(COMMAND_START, 0)
    }
    /// Retrieves first TerminalNode corresponding to token COMMAND_IF
    /// Returns `None` if there is no child corresponding to token COMMAND_IF
    fn COMMAND_IF(&self) -> Option<Rc<TerminalNode<'input, YarnSpinnerParserContextType>>>
    where
        Self: Sized,
    {
        self.get_token(COMMAND_IF, 0)
    }
    fn expression(&self) -> Option<Rc<ExpressionContextAll<'input>>>
    where
        Self: Sized,
    {
        self.child_of_type(0)
    }
    /// Retrieves first TerminalNode corresponding to token COMMAND_END
    /// Returns `None` if there is no child corresponding to token COMMAND_END
    fn COMMAND_END(&self) -> Option<Rc<TerminalNode<'input, YarnSpinnerParserContextType>>>
    where
        Self: Sized,
    {
        self.get_token(COMMAND_END, 0)
    }
    fn statement_all(&self) -> Vec<Rc<StatementContextAll<'input>>>
    where
        Self: Sized,
    {
        self.children_of_type()
    }
    fn statement(&self, i: usize) -> Option<Rc<StatementContextAll<'input>>>
    where
        Self: Sized,
    {
        self.child_of_type(i)
    }
}

impl<'input> If_clauseContextAttrs<'input> for If_clauseContext<'input> {}

impl<'input, I, H> YarnSpinnerParser<'input, I, H>
where
    I: TokenStream<'input, TF = LocalTokenFactory<'input>> + TidAble<'input>,
    H: ErrorStrategy<'input, BaseParserType<'input, I>>,
{
    pub fn if_clause(&mut self) -> Result<Rc<If_clauseContextAll<'input>>, ANTLRError> {
        let mut recog = self;
        let _parentctx = recog.ctx.take();
        let mut _localctx = If_clauseContextExt::new(_parentctx.clone(), recog.base.get_state());
        recog.base.enter_rule(_localctx.clone(), 30, RULE_if_clause);
        let mut _localctx: Rc<If_clauseContextAll> = _localctx;
        let result: Result<(), ANTLRError> = (|| {
            let mut _alt: isize;
            //recog.base.enter_outer_alt(_localctx.clone(), 1);
            recog.base.enter_outer_alt(None, 1);
            {
                recog.base.set_state(208);
                recog
                    .base
                    .match_token(COMMAND_START, &mut recog.err_handler)?;

                recog.base.set_state(209);
                recog.base.match_token(COMMAND_IF, &mut recog.err_handler)?;

                /*InvokeRule expression*/
                recog.base.set_state(210);
                recog.expression_rec(0)?;

                recog.base.set_state(211);
                recog
                    .base
                    .match_token(COMMAND_END, &mut recog.err_handler)?;

                recog.base.set_state(215);
                recog.err_handler.sync(&mut recog.base)?;
                _alt = recog.interpreter.adaptive_predict(20, &mut recog.base)?;
                while { _alt != 2 && _alt != INVALID_ALT } {
                    if _alt == 1 {
                        {
                            {
                                /*InvokeRule statement*/
                                recog.base.set_state(212);
                                recog.statement()?;
                            }
                        }
                    }
                    recog.base.set_state(217);
                    recog.err_handler.sync(&mut recog.base)?;
                    _alt = recog.interpreter.adaptive_predict(20, &mut recog.base)?;
                }
            }
            Ok(())
        })();
        match result {
            Ok(_) => {}
            Err(e @ ANTLRError::FallThrough(_)) => return Err(e),
            Err(ref re) => {
                //_localctx.exception = re;
                recog.err_handler.report_error(&mut recog.base, re);
                recog.err_handler.recover(&mut recog.base, re)?;
            }
        }
        recog.base.exit_rule();

        Ok(_localctx)
    }
}
//------------------- else_if_clause ----------------
pub type Else_if_clauseContextAll<'input> = Else_if_clauseContext<'input>;

pub type Else_if_clauseContext<'input> =
    BaseParserRuleContext<'input, Else_if_clauseContextExt<'input>>;

#[derive(Clone)]
pub struct Else_if_clauseContextExt<'input> {
    ph: PhantomData<&'input str>,
}

impl<'input> YarnSpinnerParserContext<'input> for Else_if_clauseContext<'input> {}

impl<'input, 'a> Listenable<dyn YarnSpinnerParserListener<'input> + 'a>
    for Else_if_clauseContext<'input>
{
    fn enter(&self, listener: &mut (dyn YarnSpinnerParserListener<'input> + 'a)) {
        listener.enter_every_rule(self);
        listener.enter_else_if_clause(self);
    }
    fn exit(&self, listener: &mut (dyn YarnSpinnerParserListener<'input> + 'a)) {
        listener.exit_else_if_clause(self);
        listener.exit_every_rule(self);
    }
}

impl<'input, 'a> Visitable<dyn YarnSpinnerParserVisitor<'input> + 'a>
    for Else_if_clauseContext<'input>
{
    fn accept(&self, visitor: &mut (dyn YarnSpinnerParserVisitor<'input> + 'a)) {
        visitor.visit_else_if_clause(self);
    }
}

impl<'input> CustomRuleContext<'input> for Else_if_clauseContextExt<'input> {
    type TF = LocalTokenFactory<'input>;
    type Ctx = YarnSpinnerParserContextType;
    fn get_rule_index(&self) -> usize {
        RULE_else_if_clause
    }
    //fn type_rule_index() -> usize where Self: Sized { RULE_else_if_clause }
}
antlr_rust::tid! {Else_if_clauseContextExt<'a>}

impl<'input> Else_if_clauseContextExt<'input> {
    fn new(
        parent: Option<Rc<dyn YarnSpinnerParserContext<'input> + 'input>>,
        invoking_state: isize,
    ) -> Rc<Else_if_clauseContextAll<'input>> {
        Rc::new(BaseParserRuleContext::new_parser_ctx(
            parent,
            invoking_state,
            Else_if_clauseContextExt { ph: PhantomData },
        ))
    }
}

pub trait Else_if_clauseContextAttrs<'input>:
    YarnSpinnerParserContext<'input> + BorrowMut<Else_if_clauseContextExt<'input>>
{
    /// Retrieves first TerminalNode corresponding to token COMMAND_START
    /// Returns `None` if there is no child corresponding to token COMMAND_START
    fn COMMAND_START(&self) -> Option<Rc<TerminalNode<'input, YarnSpinnerParserContextType>>>
    where
        Self: Sized,
    {
        self.get_token(COMMAND_START, 0)
    }
    /// Retrieves first TerminalNode corresponding to token COMMAND_ELSEIF
    /// Returns `None` if there is no child corresponding to token COMMAND_ELSEIF
    fn COMMAND_ELSEIF(&self) -> Option<Rc<TerminalNode<'input, YarnSpinnerParserContextType>>>
    where
        Self: Sized,
    {
        self.get_token(COMMAND_ELSEIF, 0)
    }
    fn expression(&self) -> Option<Rc<ExpressionContextAll<'input>>>
    where
        Self: Sized,
    {
        self.child_of_type(0)
    }
    /// Retrieves first TerminalNode corresponding to token COMMAND_END
    /// Returns `None` if there is no child corresponding to token COMMAND_END
    fn COMMAND_END(&self) -> Option<Rc<TerminalNode<'input, YarnSpinnerParserContextType>>>
    where
        Self: Sized,
    {
        self.get_token(COMMAND_END, 0)
    }
    fn statement_all(&self) -> Vec<Rc<StatementContextAll<'input>>>
    where
        Self: Sized,
    {
        self.children_of_type()
    }
    fn statement(&self, i: usize) -> Option<Rc<StatementContextAll<'input>>>
    where
        Self: Sized,
    {
        self.child_of_type(i)
    }
}

impl<'input> Else_if_clauseContextAttrs<'input> for Else_if_clauseContext<'input> {}

impl<'input, I, H> YarnSpinnerParser<'input, I, H>
where
    I: TokenStream<'input, TF = LocalTokenFactory<'input>> + TidAble<'input>,
    H: ErrorStrategy<'input, BaseParserType<'input, I>>,
{
    pub fn else_if_clause(&mut self) -> Result<Rc<Else_if_clauseContextAll<'input>>, ANTLRError> {
        let mut recog = self;
        let _parentctx = recog.ctx.take();
        let mut _localctx =
            Else_if_clauseContextExt::new(_parentctx.clone(), recog.base.get_state());
        recog
            .base
            .enter_rule(_localctx.clone(), 32, RULE_else_if_clause);
        let mut _localctx: Rc<Else_if_clauseContextAll> = _localctx;
        let result: Result<(), ANTLRError> = (|| {
            let mut _alt: isize;
            //recog.base.enter_outer_alt(_localctx.clone(), 1);
            recog.base.enter_outer_alt(None, 1);
            {
                recog.base.set_state(218);
                recog
                    .base
                    .match_token(COMMAND_START, &mut recog.err_handler)?;

                recog.base.set_state(219);
                recog
                    .base
                    .match_token(COMMAND_ELSEIF, &mut recog.err_handler)?;

                /*InvokeRule expression*/
                recog.base.set_state(220);
                recog.expression_rec(0)?;

                recog.base.set_state(221);
                recog
                    .base
                    .match_token(COMMAND_END, &mut recog.err_handler)?;

                recog.base.set_state(225);
                recog.err_handler.sync(&mut recog.base)?;
                _alt = recog.interpreter.adaptive_predict(21, &mut recog.base)?;
                while { _alt != 2 && _alt != INVALID_ALT } {
                    if _alt == 1 {
                        {
                            {
                                /*InvokeRule statement*/
                                recog.base.set_state(222);
                                recog.statement()?;
                            }
                        }
                    }
                    recog.base.set_state(227);
                    recog.err_handler.sync(&mut recog.base)?;
                    _alt = recog.interpreter.adaptive_predict(21, &mut recog.base)?;
                }
            }
            Ok(())
        })();
        match result {
            Ok(_) => {}
            Err(e @ ANTLRError::FallThrough(_)) => return Err(e),
            Err(ref re) => {
                //_localctx.exception = re;
                recog.err_handler.report_error(&mut recog.base, re);
                recog.err_handler.recover(&mut recog.base, re)?;
            }
        }
        recog.base.exit_rule();

        Ok(_localctx)
    }
}
//------------------- else_clause ----------------
pub type Else_clauseContextAll<'input> = Else_clauseContext<'input>;

pub type Else_clauseContext<'input> = BaseParserRuleContext<'input, Else_clauseContextExt<'input>>;

#[derive(Clone)]
pub struct Else_clauseContextExt<'input> {
    ph: PhantomData<&'input str>,
}

impl<'input> YarnSpinnerParserContext<'input> for Else_clauseContext<'input> {}

impl<'input, 'a> Listenable<dyn YarnSpinnerParserListener<'input> + 'a>
    for Else_clauseContext<'input>
{
    fn enter(&self, listener: &mut (dyn YarnSpinnerParserListener<'input> + 'a)) {
        listener.enter_every_rule(self);
        listener.enter_else_clause(self);
    }
    fn exit(&self, listener: &mut (dyn YarnSpinnerParserListener<'input> + 'a)) {
        listener.exit_else_clause(self);
        listener.exit_every_rule(self);
    }
}

impl<'input, 'a> Visitable<dyn YarnSpinnerParserVisitor<'input> + 'a>
    for Else_clauseContext<'input>
{
    fn accept(&self, visitor: &mut (dyn YarnSpinnerParserVisitor<'input> + 'a)) {
        visitor.visit_else_clause(self);
    }
}

impl<'input> CustomRuleContext<'input> for Else_clauseContextExt<'input> {
    type TF = LocalTokenFactory<'input>;
    type Ctx = YarnSpinnerParserContextType;
    fn get_rule_index(&self) -> usize {
        RULE_else_clause
    }
    //fn type_rule_index() -> usize where Self: Sized { RULE_else_clause }
}
antlr_rust::tid! {Else_clauseContextExt<'a>}

impl<'input> Else_clauseContextExt<'input> {
    fn new(
        parent: Option<Rc<dyn YarnSpinnerParserContext<'input> + 'input>>,
        invoking_state: isize,
    ) -> Rc<Else_clauseContextAll<'input>> {
        Rc::new(BaseParserRuleContext::new_parser_ctx(
            parent,
            invoking_state,
            Else_clauseContextExt { ph: PhantomData },
        ))
    }
}

pub trait Else_clauseContextAttrs<'input>:
    YarnSpinnerParserContext<'input> + BorrowMut<Else_clauseContextExt<'input>>
{
    /// Retrieves first TerminalNode corresponding to token COMMAND_START
    /// Returns `None` if there is no child corresponding to token COMMAND_START
    fn COMMAND_START(&self) -> Option<Rc<TerminalNode<'input, YarnSpinnerParserContextType>>>
    where
        Self: Sized,
    {
        self.get_token(COMMAND_START, 0)
    }
    /// Retrieves first TerminalNode corresponding to token COMMAND_ELSE
    /// Returns `None` if there is no child corresponding to token COMMAND_ELSE
    fn COMMAND_ELSE(&self) -> Option<Rc<TerminalNode<'input, YarnSpinnerParserContextType>>>
    where
        Self: Sized,
    {
        self.get_token(COMMAND_ELSE, 0)
    }
    /// Retrieves first TerminalNode corresponding to token COMMAND_END
    /// Returns `None` if there is no child corresponding to token COMMAND_END
    fn COMMAND_END(&self) -> Option<Rc<TerminalNode<'input, YarnSpinnerParserContextType>>>
    where
        Self: Sized,
    {
        self.get_token(COMMAND_END, 0)
    }
    fn statement_all(&self) -> Vec<Rc<StatementContextAll<'input>>>
    where
        Self: Sized,
    {
        self.children_of_type()
    }
    fn statement(&self, i: usize) -> Option<Rc<StatementContextAll<'input>>>
    where
        Self: Sized,
    {
        self.child_of_type(i)
    }
}

impl<'input> Else_clauseContextAttrs<'input> for Else_clauseContext<'input> {}

impl<'input, I, H> YarnSpinnerParser<'input, I, H>
where
    I: TokenStream<'input, TF = LocalTokenFactory<'input>> + TidAble<'input>,
    H: ErrorStrategy<'input, BaseParserType<'input, I>>,
{
    pub fn else_clause(&mut self) -> Result<Rc<Else_clauseContextAll<'input>>, ANTLRError> {
        let mut recog = self;
        let _parentctx = recog.ctx.take();
        let mut _localctx = Else_clauseContextExt::new(_parentctx.clone(), recog.base.get_state());
        recog
            .base
            .enter_rule(_localctx.clone(), 34, RULE_else_clause);
        let mut _localctx: Rc<Else_clauseContextAll> = _localctx;
        let result: Result<(), ANTLRError> = (|| {
            let mut _alt: isize;
            //recog.base.enter_outer_alt(_localctx.clone(), 1);
            recog.base.enter_outer_alt(None, 1);
            {
                recog.base.set_state(228);
                recog
                    .base
                    .match_token(COMMAND_START, &mut recog.err_handler)?;

                recog.base.set_state(229);
                recog
                    .base
                    .match_token(COMMAND_ELSE, &mut recog.err_handler)?;

                recog.base.set_state(230);
                recog
                    .base
                    .match_token(COMMAND_END, &mut recog.err_handler)?;

                recog.base.set_state(234);
                recog.err_handler.sync(&mut recog.base)?;
                _alt = recog.interpreter.adaptive_predict(22, &mut recog.base)?;
                while { _alt != 2 && _alt != INVALID_ALT } {
                    if _alt == 1 {
                        {
                            {
                                /*InvokeRule statement*/
                                recog.base.set_state(231);
                                recog.statement()?;
                            }
                        }
                    }
                    recog.base.set_state(236);
                    recog.err_handler.sync(&mut recog.base)?;
                    _alt = recog.interpreter.adaptive_predict(22, &mut recog.base)?;
                }
            }
            Ok(())
        })();
        match result {
            Ok(_) => {}
            Err(e @ ANTLRError::FallThrough(_)) => return Err(e),
            Err(ref re) => {
                //_localctx.exception = re;
                recog.err_handler.report_error(&mut recog.base, re);
                recog.err_handler.recover(&mut recog.base, re)?;
            }
        }
        recog.base.exit_rule();

        Ok(_localctx)
    }
}
//------------------- set_statement ----------------
pub type Set_statementContextAll<'input> = Set_statementContext<'input>;

pub type Set_statementContext<'input> =
    BaseParserRuleContext<'input, Set_statementContextExt<'input>>;

#[derive(Clone)]
pub struct Set_statementContextExt<'input> {
    pub op: Option<TokenType<'input>>,
    ph: PhantomData<&'input str>,
}

impl<'input> YarnSpinnerParserContext<'input> for Set_statementContext<'input> {}

impl<'input, 'a> Listenable<dyn YarnSpinnerParserListener<'input> + 'a>
    for Set_statementContext<'input>
{
    fn enter(&self, listener: &mut (dyn YarnSpinnerParserListener<'input> + 'a)) {
        listener.enter_every_rule(self);
        listener.enter_set_statement(self);
    }
    fn exit(&self, listener: &mut (dyn YarnSpinnerParserListener<'input> + 'a)) {
        listener.exit_set_statement(self);
        listener.exit_every_rule(self);
    }
}

impl<'input, 'a> Visitable<dyn YarnSpinnerParserVisitor<'input> + 'a>
    for Set_statementContext<'input>
{
    fn accept(&self, visitor: &mut (dyn YarnSpinnerParserVisitor<'input> + 'a)) {
        visitor.visit_set_statement(self);
    }
}

impl<'input> CustomRuleContext<'input> for Set_statementContextExt<'input> {
    type TF = LocalTokenFactory<'input>;
    type Ctx = YarnSpinnerParserContextType;
    fn get_rule_index(&self) -> usize {
        RULE_set_statement
    }
    //fn type_rule_index() -> usize where Self: Sized { RULE_set_statement }
}
antlr_rust::tid! {Set_statementContextExt<'a>}

impl<'input> Set_statementContextExt<'input> {
    fn new(
        parent: Option<Rc<dyn YarnSpinnerParserContext<'input> + 'input>>,
        invoking_state: isize,
    ) -> Rc<Set_statementContextAll<'input>> {
        Rc::new(BaseParserRuleContext::new_parser_ctx(
            parent,
            invoking_state,
            Set_statementContextExt {
                op: None,
                ph: PhantomData,
            },
        ))
    }
}

pub trait Set_statementContextAttrs<'input>:
    YarnSpinnerParserContext<'input> + BorrowMut<Set_statementContextExt<'input>>
{
    /// Retrieves first TerminalNode corresponding to token COMMAND_START
    /// Returns `None` if there is no child corresponding to token COMMAND_START
    fn COMMAND_START(&self) -> Option<Rc<TerminalNode<'input, YarnSpinnerParserContextType>>>
    where
        Self: Sized,
    {
        self.get_token(COMMAND_START, 0)
    }
    /// Retrieves first TerminalNode corresponding to token COMMAND_SET
    /// Returns `None` if there is no child corresponding to token COMMAND_SET
    fn COMMAND_SET(&self) -> Option<Rc<TerminalNode<'input, YarnSpinnerParserContextType>>>
    where
        Self: Sized,
    {
        self.get_token(COMMAND_SET, 0)
    }
    fn variable(&self) -> Option<Rc<VariableContextAll<'input>>>
    where
        Self: Sized,
    {
        self.child_of_type(0)
    }
    fn expression(&self) -> Option<Rc<ExpressionContextAll<'input>>>
    where
        Self: Sized,
    {
        self.child_of_type(0)
    }
    /// Retrieves first TerminalNode corresponding to token COMMAND_END
    /// Returns `None` if there is no child corresponding to token COMMAND_END
    fn COMMAND_END(&self) -> Option<Rc<TerminalNode<'input, YarnSpinnerParserContextType>>>
    where
        Self: Sized,
    {
        self.get_token(COMMAND_END, 0)
    }
    /// Retrieves first TerminalNode corresponding to token OPERATOR_ASSIGNMENT
    /// Returns `None` if there is no child corresponding to token OPERATOR_ASSIGNMENT
    fn OPERATOR_ASSIGNMENT(&self) -> Option<Rc<TerminalNode<'input, YarnSpinnerParserContextType>>>
    where
        Self: Sized,
    {
        self.get_token(OPERATOR_ASSIGNMENT, 0)
    }
    /// Retrieves first TerminalNode corresponding to token OPERATOR_MATHS_MULTIPLICATION_EQUALS
    /// Returns `None` if there is no child corresponding to token OPERATOR_MATHS_MULTIPLICATION_EQUALS
    fn OPERATOR_MATHS_MULTIPLICATION_EQUALS(
        &self,
    ) -> Option<Rc<TerminalNode<'input, YarnSpinnerParserContextType>>>
    where
        Self: Sized,
    {
        self.get_token(OPERATOR_MATHS_MULTIPLICATION_EQUALS, 0)
    }
    /// Retrieves first TerminalNode corresponding to token OPERATOR_MATHS_DIVISION_EQUALS
    /// Returns `None` if there is no child corresponding to token OPERATOR_MATHS_DIVISION_EQUALS
    fn OPERATOR_MATHS_DIVISION_EQUALS(
        &self,
    ) -> Option<Rc<TerminalNode<'input, YarnSpinnerParserContextType>>>
    where
        Self: Sized,
    {
        self.get_token(OPERATOR_MATHS_DIVISION_EQUALS, 0)
    }
    /// Retrieves first TerminalNode corresponding to token OPERATOR_MATHS_MODULUS_EQUALS
    /// Returns `None` if there is no child corresponding to token OPERATOR_MATHS_MODULUS_EQUALS
    fn OPERATOR_MATHS_MODULUS_EQUALS(
        &self,
    ) -> Option<Rc<TerminalNode<'input, YarnSpinnerParserContextType>>>
    where
        Self: Sized,
    {
        self.get_token(OPERATOR_MATHS_MODULUS_EQUALS, 0)
    }
    /// Retrieves first TerminalNode corresponding to token OPERATOR_MATHS_ADDITION_EQUALS
    /// Returns `None` if there is no child corresponding to token OPERATOR_MATHS_ADDITION_EQUALS
    fn OPERATOR_MATHS_ADDITION_EQUALS(
        &self,
    ) -> Option<Rc<TerminalNode<'input, YarnSpinnerParserContextType>>>
    where
        Self: Sized,
    {
        self.get_token(OPERATOR_MATHS_ADDITION_EQUALS, 0)
    }
    /// Retrieves first TerminalNode corresponding to token OPERATOR_MATHS_SUBTRACTION_EQUALS
    /// Returns `None` if there is no child corresponding to token OPERATOR_MATHS_SUBTRACTION_EQUALS
    fn OPERATOR_MATHS_SUBTRACTION_EQUALS(
        &self,
    ) -> Option<Rc<TerminalNode<'input, YarnSpinnerParserContextType>>>
    where
        Self: Sized,
    {
        self.get_token(OPERATOR_MATHS_SUBTRACTION_EQUALS, 0)
    }
}

impl<'input> Set_statementContextAttrs<'input> for Set_statementContext<'input> {}

impl<'input, I, H> YarnSpinnerParser<'input, I, H>
where
    I: TokenStream<'input, TF = LocalTokenFactory<'input>> + TidAble<'input>,
    H: ErrorStrategy<'input, BaseParserType<'input, I>>,
{
    pub fn set_statement(&mut self) -> Result<Rc<Set_statementContextAll<'input>>, ANTLRError> {
        let mut recog = self;
        let _parentctx = recog.ctx.take();
        let mut _localctx =
            Set_statementContextExt::new(_parentctx.clone(), recog.base.get_state());
        recog
            .base
            .enter_rule(_localctx.clone(), 36, RULE_set_statement);
        let mut _localctx: Rc<Set_statementContextAll> = _localctx;
        let mut _la: isize = -1;
        let result: Result<(), ANTLRError> = (|| {
            //recog.base.enter_outer_alt(_localctx.clone(), 1);
            recog.base.enter_outer_alt(None, 1);
            {
                recog.base.set_state(237);
                recog
                    .base
                    .match_token(COMMAND_START, &mut recog.err_handler)?;

                recog.base.set_state(238);
                recog
                    .base
                    .match_token(COMMAND_SET, &mut recog.err_handler)?;

                /*InvokeRule variable*/
                recog.base.set_state(239);
                recog.variable()?;

                recog.base.set_state(240);
                cast_mut::<_, Set_statementContext>(&mut _localctx).op =
                    recog.base.input.lt(1).cloned();

                _la = recog.base.input.la(1);
                if {
                    !(((_la - 31) & !0x3f) == 0
                        && ((1usize << (_la - 31))
                            & ((1usize << (OPERATOR_ASSIGNMENT - 31))
                                | (1usize << (OPERATOR_MATHS_ADDITION_EQUALS - 31))
                                | (1usize << (OPERATOR_MATHS_SUBTRACTION_EQUALS - 31))
                                | (1usize << (OPERATOR_MATHS_MULTIPLICATION_EQUALS - 31))
                                | (1usize << (OPERATOR_MATHS_MODULUS_EQUALS - 31))
                                | (1usize << (OPERATOR_MATHS_DIVISION_EQUALS - 31))))
                            != 0)
                } {
                    let tmp = recog.err_handler.recover_inline(&mut recog.base)?;
                    cast_mut::<_, Set_statementContext>(&mut _localctx).op = Some(tmp.clone());
                } else {
                    if recog.base.input.la(1) == TOKEN_EOF {
                        recog.base.matched_eof = true
                    };
                    recog.err_handler.report_match(&mut recog.base);
                    recog.base.consume(&mut recog.err_handler);
                }
                /*InvokeRule expression*/
                recog.base.set_state(241);
                recog.expression_rec(0)?;

                recog.base.set_state(242);
                recog
                    .base
                    .match_token(COMMAND_END, &mut recog.err_handler)?;
            }
            Ok(())
        })();
        match result {
            Ok(_) => {}
            Err(e @ ANTLRError::FallThrough(_)) => return Err(e),
            Err(ref re) => {
                //_localctx.exception = re;
                recog.err_handler.report_error(&mut recog.base, re);
                recog.err_handler.recover(&mut recog.base, re)?;
            }
        }
        recog.base.exit_rule();

        Ok(_localctx)
    }
}
//------------------- call_statement ----------------
pub type Call_statementContextAll<'input> = Call_statementContext<'input>;

pub type Call_statementContext<'input> =
    BaseParserRuleContext<'input, Call_statementContextExt<'input>>;

#[derive(Clone)]
pub struct Call_statementContextExt<'input> {
    ph: PhantomData<&'input str>,
}

impl<'input> YarnSpinnerParserContext<'input> for Call_statementContext<'input> {}

impl<'input, 'a> Listenable<dyn YarnSpinnerParserListener<'input> + 'a>
    for Call_statementContext<'input>
{
    fn enter(&self, listener: &mut (dyn YarnSpinnerParserListener<'input> + 'a)) {
        listener.enter_every_rule(self);
        listener.enter_call_statement(self);
    }
    fn exit(&self, listener: &mut (dyn YarnSpinnerParserListener<'input> + 'a)) {
        listener.exit_call_statement(self);
        listener.exit_every_rule(self);
    }
}

impl<'input, 'a> Visitable<dyn YarnSpinnerParserVisitor<'input> + 'a>
    for Call_statementContext<'input>
{
    fn accept(&self, visitor: &mut (dyn YarnSpinnerParserVisitor<'input> + 'a)) {
        visitor.visit_call_statement(self);
    }
}

impl<'input> CustomRuleContext<'input> for Call_statementContextExt<'input> {
    type TF = LocalTokenFactory<'input>;
    type Ctx = YarnSpinnerParserContextType;
    fn get_rule_index(&self) -> usize {
        RULE_call_statement
    }
    //fn type_rule_index() -> usize where Self: Sized { RULE_call_statement }
}
antlr_rust::tid! {Call_statementContextExt<'a>}

impl<'input> Call_statementContextExt<'input> {
    fn new(
        parent: Option<Rc<dyn YarnSpinnerParserContext<'input> + 'input>>,
        invoking_state: isize,
    ) -> Rc<Call_statementContextAll<'input>> {
        Rc::new(BaseParserRuleContext::new_parser_ctx(
            parent,
            invoking_state,
            Call_statementContextExt { ph: PhantomData },
        ))
    }
}

pub trait Call_statementContextAttrs<'input>:
    YarnSpinnerParserContext<'input> + BorrowMut<Call_statementContextExt<'input>>
{
    /// Retrieves first TerminalNode corresponding to token COMMAND_START
    /// Returns `None` if there is no child corresponding to token COMMAND_START
    fn COMMAND_START(&self) -> Option<Rc<TerminalNode<'input, YarnSpinnerParserContextType>>>
    where
        Self: Sized,
    {
        self.get_token(COMMAND_START, 0)
    }
    /// Retrieves first TerminalNode corresponding to token COMMAND_CALL
    /// Returns `None` if there is no child corresponding to token COMMAND_CALL
    fn COMMAND_CALL(&self) -> Option<Rc<TerminalNode<'input, YarnSpinnerParserContextType>>>
    where
        Self: Sized,
    {
        self.get_token(COMMAND_CALL, 0)
    }
    fn function_call(&self) -> Option<Rc<Function_callContextAll<'input>>>
    where
        Self: Sized,
    {
        self.child_of_type(0)
    }
    /// Retrieves first TerminalNode corresponding to token COMMAND_END
    /// Returns `None` if there is no child corresponding to token COMMAND_END
    fn COMMAND_END(&self) -> Option<Rc<TerminalNode<'input, YarnSpinnerParserContextType>>>
    where
        Self: Sized,
    {
        self.get_token(COMMAND_END, 0)
    }
}

impl<'input> Call_statementContextAttrs<'input> for Call_statementContext<'input> {}

impl<'input, I, H> YarnSpinnerParser<'input, I, H>
where
    I: TokenStream<'input, TF = LocalTokenFactory<'input>> + TidAble<'input>,
    H: ErrorStrategy<'input, BaseParserType<'input, I>>,
{
    pub fn call_statement(&mut self) -> Result<Rc<Call_statementContextAll<'input>>, ANTLRError> {
        let mut recog = self;
        let _parentctx = recog.ctx.take();
        let mut _localctx =
            Call_statementContextExt::new(_parentctx.clone(), recog.base.get_state());
        recog
            .base
            .enter_rule(_localctx.clone(), 38, RULE_call_statement);
        let mut _localctx: Rc<Call_statementContextAll> = _localctx;
        let result: Result<(), ANTLRError> = (|| {
            //recog.base.enter_outer_alt(_localctx.clone(), 1);
            recog.base.enter_outer_alt(None, 1);
            {
                recog.base.set_state(244);
                recog
                    .base
                    .match_token(COMMAND_START, &mut recog.err_handler)?;

                recog.base.set_state(245);
                recog
                    .base
                    .match_token(COMMAND_CALL, &mut recog.err_handler)?;

                /*InvokeRule function_call*/
                recog.base.set_state(246);
                recog.function_call()?;

                recog.base.set_state(247);
                recog
                    .base
                    .match_token(COMMAND_END, &mut recog.err_handler)?;
            }
            Ok(())
        })();
        match result {
            Ok(_) => {}
            Err(e @ ANTLRError::FallThrough(_)) => return Err(e),
            Err(ref re) => {
                //_localctx.exception = re;
                recog.err_handler.report_error(&mut recog.base, re);
                recog.err_handler.recover(&mut recog.base, re)?;
            }
        }
        recog.base.exit_rule();

        Ok(_localctx)
    }
}
//------------------- command_statement ----------------
pub type Command_statementContextAll<'input> = Command_statementContext<'input>;

pub type Command_statementContext<'input> =
    BaseParserRuleContext<'input, Command_statementContextExt<'input>>;

#[derive(Clone)]
pub struct Command_statementContextExt<'input> {
    ph: PhantomData<&'input str>,
}

impl<'input> YarnSpinnerParserContext<'input> for Command_statementContext<'input> {}

impl<'input, 'a> Listenable<dyn YarnSpinnerParserListener<'input> + 'a>
    for Command_statementContext<'input>
{
    fn enter(&self, listener: &mut (dyn YarnSpinnerParserListener<'input> + 'a)) {
        listener.enter_every_rule(self);
        listener.enter_command_statement(self);
    }
    fn exit(&self, listener: &mut (dyn YarnSpinnerParserListener<'input> + 'a)) {
        listener.exit_command_statement(self);
        listener.exit_every_rule(self);
    }
}

impl<'input, 'a> Visitable<dyn YarnSpinnerParserVisitor<'input> + 'a>
    for Command_statementContext<'input>
{
    fn accept(&self, visitor: &mut (dyn YarnSpinnerParserVisitor<'input> + 'a)) {
        visitor.visit_command_statement(self);
    }
}

impl<'input> CustomRuleContext<'input> for Command_statementContextExt<'input> {
    type TF = LocalTokenFactory<'input>;
    type Ctx = YarnSpinnerParserContextType;
    fn get_rule_index(&self) -> usize {
        RULE_command_statement
    }
    //fn type_rule_index() -> usize where Self: Sized { RULE_command_statement }
}
antlr_rust::tid! {Command_statementContextExt<'a>}

impl<'input> Command_statementContextExt<'input> {
    fn new(
        parent: Option<Rc<dyn YarnSpinnerParserContext<'input> + 'input>>,
        invoking_state: isize,
    ) -> Rc<Command_statementContextAll<'input>> {
        Rc::new(BaseParserRuleContext::new_parser_ctx(
            parent,
            invoking_state,
            Command_statementContextExt { ph: PhantomData },
        ))
    }
}

pub trait Command_statementContextAttrs<'input>:
    YarnSpinnerParserContext<'input> + BorrowMut<Command_statementContextExt<'input>>
{
    /// Retrieves first TerminalNode corresponding to token COMMAND_START
    /// Returns `None` if there is no child corresponding to token COMMAND_START
    fn COMMAND_START(&self) -> Option<Rc<TerminalNode<'input, YarnSpinnerParserContextType>>>
    where
        Self: Sized,
    {
        self.get_token(COMMAND_START, 0)
    }
    fn command_formatted_text(&self) -> Option<Rc<Command_formatted_textContextAll<'input>>>
    where
        Self: Sized,
    {
        self.child_of_type(0)
    }
    /// Retrieves first TerminalNode corresponding to token COMMAND_TEXT_END
    /// Returns `None` if there is no child corresponding to token COMMAND_TEXT_END
    fn COMMAND_TEXT_END(&self) -> Option<Rc<TerminalNode<'input, YarnSpinnerParserContextType>>>
    where
        Self: Sized,
    {
        self.get_token(COMMAND_TEXT_END, 0)
    }
    fn hashtag_all(&self) -> Vec<Rc<HashtagContextAll<'input>>>
    where
        Self: Sized,
    {
        self.children_of_type()
    }
    fn hashtag(&self, i: usize) -> Option<Rc<HashtagContextAll<'input>>>
    where
        Self: Sized,
    {
        self.child_of_type(i)
    }
}

impl<'input> Command_statementContextAttrs<'input> for Command_statementContext<'input> {}

impl<'input, I, H> YarnSpinnerParser<'input, I, H>
where
    I: TokenStream<'input, TF = LocalTokenFactory<'input>> + TidAble<'input>,
    H: ErrorStrategy<'input, BaseParserType<'input, I>>,
{
    pub fn command_statement(
        &mut self,
    ) -> Result<Rc<Command_statementContextAll<'input>>, ANTLRError> {
        let mut recog = self;
        let _parentctx = recog.ctx.take();
        let mut _localctx =
            Command_statementContextExt::new(_parentctx.clone(), recog.base.get_state());
        recog
            .base
            .enter_rule(_localctx.clone(), 40, RULE_command_statement);
        let mut _localctx: Rc<Command_statementContextAll> = _localctx;
        let mut _la: isize = -1;
        let result: Result<(), ANTLRError> = (|| {
            //recog.base.enter_outer_alt(_localctx.clone(), 1);
            recog.base.enter_outer_alt(None, 1);
            {
                recog.base.set_state(249);
                recog
                    .base
                    .match_token(COMMAND_START, &mut recog.err_handler)?;

                /*InvokeRule command_formatted_text*/
                recog.base.set_state(250);
                recog.command_formatted_text()?;

                recog.base.set_state(251);
                recog
                    .base
                    .match_token(COMMAND_TEXT_END, &mut recog.err_handler)?;

                {
                    recog.base.set_state(255);
                    recog.err_handler.sync(&mut recog.base)?;
                    _la = recog.base.input.la(1);
                    while _la == HASHTAG {
                        {
                            {
                                /*InvokeRule hashtag*/
                                recog.base.set_state(252);
                                recog.hashtag()?;
                            }
                        }
                        recog.base.set_state(257);
                        recog.err_handler.sync(&mut recog.base)?;
                        _la = recog.base.input.la(1);
                    }
                }
            }
            Ok(())
        })();
        match result {
            Ok(_) => {}
            Err(e @ ANTLRError::FallThrough(_)) => return Err(e),
            Err(ref re) => {
                //_localctx.exception = re;
                recog.err_handler.report_error(&mut recog.base, re);
                recog.err_handler.recover(&mut recog.base, re)?;
            }
        }
        recog.base.exit_rule();

        Ok(_localctx)
    }
}
//------------------- command_formatted_text ----------------
pub type Command_formatted_textContextAll<'input> = Command_formatted_textContext<'input>;

pub type Command_formatted_textContext<'input> =
    BaseParserRuleContext<'input, Command_formatted_textContextExt<'input>>;

#[derive(Clone)]
pub struct Command_formatted_textContextExt<'input> {
    ph: PhantomData<&'input str>,
}

impl<'input> YarnSpinnerParserContext<'input> for Command_formatted_textContext<'input> {}

impl<'input, 'a> Listenable<dyn YarnSpinnerParserListener<'input> + 'a>
    for Command_formatted_textContext<'input>
{
    fn enter(&self, listener: &mut (dyn YarnSpinnerParserListener<'input> + 'a)) {
        listener.enter_every_rule(self);
        listener.enter_command_formatted_text(self);
    }
    fn exit(&self, listener: &mut (dyn YarnSpinnerParserListener<'input> + 'a)) {
        listener.exit_command_formatted_text(self);
        listener.exit_every_rule(self);
    }
}

impl<'input, 'a> Visitable<dyn YarnSpinnerParserVisitor<'input> + 'a>
    for Command_formatted_textContext<'input>
{
    fn accept(&self, visitor: &mut (dyn YarnSpinnerParserVisitor<'input> + 'a)) {
        visitor.visit_command_formatted_text(self);
    }
}

impl<'input> CustomRuleContext<'input> for Command_formatted_textContextExt<'input> {
    type TF = LocalTokenFactory<'input>;
    type Ctx = YarnSpinnerParserContextType;
    fn get_rule_index(&self) -> usize {
        RULE_command_formatted_text
    }
    //fn type_rule_index() -> usize where Self: Sized { RULE_command_formatted_text }
}
antlr_rust::tid! {Command_formatted_textContextExt<'a>}

impl<'input> Command_formatted_textContextExt<'input> {
    fn new(
        parent: Option<Rc<dyn YarnSpinnerParserContext<'input> + 'input>>,
        invoking_state: isize,
    ) -> Rc<Command_formatted_textContextAll<'input>> {
        Rc::new(BaseParserRuleContext::new_parser_ctx(
            parent,
            invoking_state,
            Command_formatted_textContextExt { ph: PhantomData },
        ))
    }
}

pub trait Command_formatted_textContextAttrs<'input>:
    YarnSpinnerParserContext<'input> + BorrowMut<Command_formatted_textContextExt<'input>>
{
    /// Retrieves all `TerminalNode`s corresponding to token COMMAND_TEXT in current rule
    fn COMMAND_TEXT_all(&self) -> Vec<Rc<TerminalNode<'input, YarnSpinnerParserContextType>>>
    where
        Self: Sized,
    {
        self.children_of_type()
    }
    /// Retrieves 'i's TerminalNode corresponding to token COMMAND_TEXT, starting from 0.
    /// Returns `None` if number of children corresponding to token COMMAND_TEXT is less or equal than `i`.
    fn COMMAND_TEXT(
        &self,
        i: usize,
    ) -> Option<Rc<TerminalNode<'input, YarnSpinnerParserContextType>>>
    where
        Self: Sized,
    {
        self.get_token(COMMAND_TEXT, i)
    }
    /// Retrieves all `TerminalNode`s corresponding to token COMMAND_EXPRESSION_START in current rule
    fn COMMAND_EXPRESSION_START_all(
        &self,
    ) -> Vec<Rc<TerminalNode<'input, YarnSpinnerParserContextType>>>
    where
        Self: Sized,
    {
        self.children_of_type()
    }
    /// Retrieves 'i's TerminalNode corresponding to token COMMAND_EXPRESSION_START, starting from 0.
    /// Returns `None` if number of children corresponding to token COMMAND_EXPRESSION_START is less or equal than `i`.
    fn COMMAND_EXPRESSION_START(
        &self,
        i: usize,
    ) -> Option<Rc<TerminalNode<'input, YarnSpinnerParserContextType>>>
    where
        Self: Sized,
    {
        self.get_token(COMMAND_EXPRESSION_START, i)
    }
    fn expression_all(&self) -> Vec<Rc<ExpressionContextAll<'input>>>
    where
        Self: Sized,
    {
        self.children_of_type()
    }
    fn expression(&self, i: usize) -> Option<Rc<ExpressionContextAll<'input>>>
    where
        Self: Sized,
    {
        self.child_of_type(i)
    }
    /// Retrieves all `TerminalNode`s corresponding to token EXPRESSION_END in current rule
    fn EXPRESSION_END_all(&self) -> Vec<Rc<TerminalNode<'input, YarnSpinnerParserContextType>>>
    where
        Self: Sized,
    {
        self.children_of_type()
    }
    /// Retrieves 'i's TerminalNode corresponding to token EXPRESSION_END, starting from 0.
    /// Returns `None` if number of children corresponding to token EXPRESSION_END is less or equal than `i`.
    fn EXPRESSION_END(
        &self,
        i: usize,
    ) -> Option<Rc<TerminalNode<'input, YarnSpinnerParserContextType>>>
    where
        Self: Sized,
    {
        self.get_token(EXPRESSION_END, i)
    }
}

impl<'input> Command_formatted_textContextAttrs<'input> for Command_formatted_textContext<'input> {}

impl<'input, I, H> YarnSpinnerParser<'input, I, H>
where
    I: TokenStream<'input, TF = LocalTokenFactory<'input>> + TidAble<'input>,
    H: ErrorStrategy<'input, BaseParserType<'input, I>>,
{
    pub fn command_formatted_text(
        &mut self,
    ) -> Result<Rc<Command_formatted_textContextAll<'input>>, ANTLRError> {
        let mut recog = self;
        let _parentctx = recog.ctx.take();
        let mut _localctx =
            Command_formatted_textContextExt::new(_parentctx.clone(), recog.base.get_state());
        recog
            .base
            .enter_rule(_localctx.clone(), 42, RULE_command_formatted_text);
        let mut _localctx: Rc<Command_formatted_textContextAll> = _localctx;
        let mut _la: isize = -1;
        let result: Result<(), ANTLRError> = (|| {
            //recog.base.enter_outer_alt(_localctx.clone(), 1);
            recog.base.enter_outer_alt(None, 1);
            {
                recog.base.set_state(265);
                recog.err_handler.sync(&mut recog.base)?;
                _la = recog.base.input.la(1);
                while _la == COMMAND_EXPRESSION_START || _la == COMMAND_TEXT {
                    {
                        recog.base.set_state(263);
                        recog.err_handler.sync(&mut recog.base)?;
                        match recog.base.input.la(1) {
                            COMMAND_TEXT => {
                                recog.base.set_state(258);
                                recog
                                    .base
                                    .match_token(COMMAND_TEXT, &mut recog.err_handler)?;
                            }

                            COMMAND_EXPRESSION_START => {
                                {
                                    recog.base.set_state(259);
                                    recog.base.match_token(
                                        COMMAND_EXPRESSION_START,
                                        &mut recog.err_handler,
                                    )?;

                                    /*InvokeRule expression*/
                                    recog.base.set_state(260);
                                    recog.expression_rec(0)?;

                                    recog.base.set_state(261);
                                    recog
                                        .base
                                        .match_token(EXPRESSION_END, &mut recog.err_handler)?;
                                }
                            }

                            _ => Err(ANTLRError::NoAltError(NoViableAltError::new(
                                &mut recog.base,
                            )))?,
                        }
                    }
                    recog.base.set_state(267);
                    recog.err_handler.sync(&mut recog.base)?;
                    _la = recog.base.input.la(1);
                }
            }
            Ok(())
        })();
        match result {
            Ok(_) => {}
            Err(e @ ANTLRError::FallThrough(_)) => return Err(e),
            Err(ref re) => {
                //_localctx.exception = re;
                recog.err_handler.report_error(&mut recog.base, re);
                recog.err_handler.recover(&mut recog.base, re)?;
            }
        }
        recog.base.exit_rule();

        Ok(_localctx)
    }
}
//------------------- shortcut_option_statement ----------------
pub type Shortcut_option_statementContextAll<'input> = Shortcut_option_statementContext<'input>;

pub type Shortcut_option_statementContext<'input> =
    BaseParserRuleContext<'input, Shortcut_option_statementContextExt<'input>>;

#[derive(Clone)]
pub struct Shortcut_option_statementContextExt<'input> {
    ph: PhantomData<&'input str>,
}

impl<'input> YarnSpinnerParserContext<'input> for Shortcut_option_statementContext<'input> {}

impl<'input, 'a> Listenable<dyn YarnSpinnerParserListener<'input> + 'a>
    for Shortcut_option_statementContext<'input>
{
    fn enter(&self, listener: &mut (dyn YarnSpinnerParserListener<'input> + 'a)) {
        listener.enter_every_rule(self);
        listener.enter_shortcut_option_statement(self);
    }
    fn exit(&self, listener: &mut (dyn YarnSpinnerParserListener<'input> + 'a)) {
        listener.exit_shortcut_option_statement(self);
        listener.exit_every_rule(self);
    }
}

impl<'input, 'a> Visitable<dyn YarnSpinnerParserVisitor<'input> + 'a>
    for Shortcut_option_statementContext<'input>
{
    fn accept(&self, visitor: &mut (dyn YarnSpinnerParserVisitor<'input> + 'a)) {
        visitor.visit_shortcut_option_statement(self);
    }
}

impl<'input> CustomRuleContext<'input> for Shortcut_option_statementContextExt<'input> {
    type TF = LocalTokenFactory<'input>;
    type Ctx = YarnSpinnerParserContextType;
    fn get_rule_index(&self) -> usize {
        RULE_shortcut_option_statement
    }
    //fn type_rule_index() -> usize where Self: Sized { RULE_shortcut_option_statement }
}
antlr_rust::tid! {Shortcut_option_statementContextExt<'a>}

impl<'input> Shortcut_option_statementContextExt<'input> {
    fn new(
        parent: Option<Rc<dyn YarnSpinnerParserContext<'input> + 'input>>,
        invoking_state: isize,
    ) -> Rc<Shortcut_option_statementContextAll<'input>> {
        Rc::new(BaseParserRuleContext::new_parser_ctx(
            parent,
            invoking_state,
            Shortcut_option_statementContextExt { ph: PhantomData },
        ))
    }
}

pub trait Shortcut_option_statementContextAttrs<'input>:
    YarnSpinnerParserContext<'input> + BorrowMut<Shortcut_option_statementContextExt<'input>>
{
    fn shortcut_option_all(&self) -> Vec<Rc<Shortcut_optionContextAll<'input>>>
    where
        Self: Sized,
    {
        self.children_of_type()
    }
    fn shortcut_option(&self, i: usize) -> Option<Rc<Shortcut_optionContextAll<'input>>>
    where
        Self: Sized,
    {
        self.child_of_type(i)
    }
    /// Retrieves first TerminalNode corresponding to token BLANK_LINE_FOLLOWING_OPTION
    /// Returns `None` if there is no child corresponding to token BLANK_LINE_FOLLOWING_OPTION
    fn BLANK_LINE_FOLLOWING_OPTION(
        &self,
    ) -> Option<Rc<TerminalNode<'input, YarnSpinnerParserContextType>>>
    where
        Self: Sized,
    {
        self.get_token(BLANK_LINE_FOLLOWING_OPTION, 0)
    }
}

impl<'input> Shortcut_option_statementContextAttrs<'input>
    for Shortcut_option_statementContext<'input>
{
}

impl<'input, I, H> YarnSpinnerParser<'input, I, H>
where
    I: TokenStream<'input, TF = LocalTokenFactory<'input>> + TidAble<'input>,
    H: ErrorStrategy<'input, BaseParserType<'input, I>>,
{
    pub fn shortcut_option_statement(
        &mut self,
    ) -> Result<Rc<Shortcut_option_statementContextAll<'input>>, ANTLRError> {
        let mut recog = self;
        let _parentctx = recog.ctx.take();
        let mut _localctx =
            Shortcut_option_statementContextExt::new(_parentctx.clone(), recog.base.get_state());
        recog
            .base
            .enter_rule(_localctx.clone(), 44, RULE_shortcut_option_statement);
        let mut _localctx: Rc<Shortcut_option_statementContextAll> = _localctx;
        let mut _la: isize = -1;
        let result: Result<(), ANTLRError> = (|| {
            let mut _alt: isize;
            //recog.base.enter_outer_alt(_localctx.clone(), 1);
            recog.base.enter_outer_alt(None, 1);
            {
                recog.base.set_state(271);
                recog.err_handler.sync(&mut recog.base)?;
                _alt = recog.interpreter.adaptive_predict(26, &mut recog.base)?;
                while { _alt != 2 && _alt != INVALID_ALT } {
                    if _alt == 1 {
                        {
                            {
                                /*InvokeRule shortcut_option*/
                                recog.base.set_state(268);
                                recog.shortcut_option()?;
                            }
                        }
                    }
                    recog.base.set_state(273);
                    recog.err_handler.sync(&mut recog.base)?;
                    _alt = recog.interpreter.adaptive_predict(26, &mut recog.base)?;
                }
                {
                    /*InvokeRule shortcut_option*/
                    recog.base.set_state(274);
                    recog.shortcut_option()?;

                    recog.base.set_state(276);
                    recog.err_handler.sync(&mut recog.base)?;
                    _la = recog.base.input.la(1);
                    if _la == BLANK_LINE_FOLLOWING_OPTION {
                        {
                            recog.base.set_state(275);
                            recog
                                .base
                                .match_token(BLANK_LINE_FOLLOWING_OPTION, &mut recog.err_handler)?;
                        }
                    }
                }
            }
            Ok(())
        })();
        match result {
            Ok(_) => {}
            Err(e @ ANTLRError::FallThrough(_)) => return Err(e),
            Err(ref re) => {
                //_localctx.exception = re;
                recog.err_handler.report_error(&mut recog.base, re);
                recog.err_handler.recover(&mut recog.base, re)?;
            }
        }
        recog.base.exit_rule();

        Ok(_localctx)
    }
}
//------------------- shortcut_option ----------------
pub type Shortcut_optionContextAll<'input> = Shortcut_optionContext<'input>;

pub type Shortcut_optionContext<'input> =
    BaseParserRuleContext<'input, Shortcut_optionContextExt<'input>>;

#[derive(Clone)]
pub struct Shortcut_optionContextExt<'input> {
    ph: PhantomData<&'input str>,
}

impl<'input> YarnSpinnerParserContext<'input> for Shortcut_optionContext<'input> {}

impl<'input, 'a> Listenable<dyn YarnSpinnerParserListener<'input> + 'a>
    for Shortcut_optionContext<'input>
{
    fn enter(&self, listener: &mut (dyn YarnSpinnerParserListener<'input> + 'a)) {
        listener.enter_every_rule(self);
        listener.enter_shortcut_option(self);
    }
    fn exit(&self, listener: &mut (dyn YarnSpinnerParserListener<'input> + 'a)) {
        listener.exit_shortcut_option(self);
        listener.exit_every_rule(self);
    }
}

impl<'input, 'a> Visitable<dyn YarnSpinnerParserVisitor<'input> + 'a>
    for Shortcut_optionContext<'input>
{
    fn accept(&self, visitor: &mut (dyn YarnSpinnerParserVisitor<'input> + 'a)) {
        visitor.visit_shortcut_option(self);
    }
}

impl<'input> CustomRuleContext<'input> for Shortcut_optionContextExt<'input> {
    type TF = LocalTokenFactory<'input>;
    type Ctx = YarnSpinnerParserContextType;
    fn get_rule_index(&self) -> usize {
        RULE_shortcut_option
    }
    //fn type_rule_index() -> usize where Self: Sized { RULE_shortcut_option }
}
antlr_rust::tid! {Shortcut_optionContextExt<'a>}

impl<'input> Shortcut_optionContextExt<'input> {
    fn new(
        parent: Option<Rc<dyn YarnSpinnerParserContext<'input> + 'input>>,
        invoking_state: isize,
    ) -> Rc<Shortcut_optionContextAll<'input>> {
        Rc::new(BaseParserRuleContext::new_parser_ctx(
            parent,
            invoking_state,
            Shortcut_optionContextExt { ph: PhantomData },
        ))
    }
}

pub trait Shortcut_optionContextAttrs<'input>:
    YarnSpinnerParserContext<'input> + BorrowMut<Shortcut_optionContextExt<'input>>
{
    /// Retrieves first TerminalNode corresponding to token SHORTCUT_ARROW
    /// Returns `None` if there is no child corresponding to token SHORTCUT_ARROW
    fn SHORTCUT_ARROW(&self) -> Option<Rc<TerminalNode<'input, YarnSpinnerParserContextType>>>
    where
        Self: Sized,
    {
        self.get_token(SHORTCUT_ARROW, 0)
    }
    fn line_statement(&self) -> Option<Rc<Line_statementContextAll<'input>>>
    where
        Self: Sized,
    {
        self.child_of_type(0)
    }
    /// Retrieves first TerminalNode corresponding to token INDENT
    /// Returns `None` if there is no child corresponding to token INDENT
    fn INDENT(&self) -> Option<Rc<TerminalNode<'input, YarnSpinnerParserContextType>>>
    where
        Self: Sized,
    {
        self.get_token(INDENT, 0)
    }
    /// Retrieves first TerminalNode corresponding to token DEDENT
    /// Returns `None` if there is no child corresponding to token DEDENT
    fn DEDENT(&self) -> Option<Rc<TerminalNode<'input, YarnSpinnerParserContextType>>>
    where
        Self: Sized,
    {
        self.get_token(DEDENT, 0)
    }
    fn statement_all(&self) -> Vec<Rc<StatementContextAll<'input>>>
    where
        Self: Sized,
    {
        self.children_of_type()
    }
    fn statement(&self, i: usize) -> Option<Rc<StatementContextAll<'input>>>
    where
        Self: Sized,
    {
        self.child_of_type(i)
    }
}

impl<'input> Shortcut_optionContextAttrs<'input> for Shortcut_optionContext<'input> {}

impl<'input, I, H> YarnSpinnerParser<'input, I, H>
where
    I: TokenStream<'input, TF = LocalTokenFactory<'input>> + TidAble<'input>,
    H: ErrorStrategy<'input, BaseParserType<'input, I>>,
{
    pub fn shortcut_option(&mut self) -> Result<Rc<Shortcut_optionContextAll<'input>>, ANTLRError> {
        let mut recog = self;
        let _parentctx = recog.ctx.take();
        let mut _localctx =
            Shortcut_optionContextExt::new(_parentctx.clone(), recog.base.get_state());
        recog
            .base
            .enter_rule(_localctx.clone(), 46, RULE_shortcut_option);
        let mut _localctx: Rc<Shortcut_optionContextAll> = _localctx;
        let mut _la: isize = -1;
        let result: Result<(), ANTLRError> = (|| {
            //recog.base.enter_outer_alt(_localctx.clone(), 1);
            recog.base.enter_outer_alt(None, 1);
            {
                recog.base.set_state(278);
                recog
                    .base
                    .match_token(SHORTCUT_ARROW, &mut recog.err_handler)?;

                /*InvokeRule line_statement*/
                recog.base.set_state(279);
                recog.line_statement()?;

                recog.base.set_state(288);
                recog.err_handler.sync(&mut recog.base)?;
                match recog.interpreter.adaptive_predict(29, &mut recog.base)? {
                    x if x == 1 => {
                        {
                            recog.base.set_state(280);
                            recog.base.match_token(INDENT, &mut recog.err_handler)?;

                            recog.base.set_state(284);
                            recog.err_handler.sync(&mut recog.base)?;
                            _la = recog.base.input.la(1);
                            while (((_la) & !0x3f) == 0
                                && ((1usize << _la)
                                    & ((1usize << INDENT)
                                        | (1usize << SHORTCUT_ARROW)
                                        | (1usize << COMMAND_START)
                                        | (1usize << EXPRESSION_START)
                                        | (1usize << TEXT)))
                                    != 0)
                            {
                                {
                                    {
                                        /*InvokeRule statement*/
                                        recog.base.set_state(281);
                                        recog.statement()?;
                                    }
                                }
                                recog.base.set_state(286);
                                recog.err_handler.sync(&mut recog.base)?;
                                _la = recog.base.input.la(1);
                            }
                            recog.base.set_state(287);
                            recog.base.match_token(DEDENT, &mut recog.err_handler)?;
                        }
                    }

                    _ => {}
                }
            }
            Ok(())
        })();
        match result {
            Ok(_) => {}
            Err(e @ ANTLRError::FallThrough(_)) => return Err(e),
            Err(ref re) => {
                //_localctx.exception = re;
                recog.err_handler.report_error(&mut recog.base, re);
                recog.err_handler.recover(&mut recog.base, re)?;
            }
        }
        recog.base.exit_rule();

        Ok(_localctx)
    }
}
//------------------- declare_statement ----------------
pub type Declare_statementContextAll<'input> = Declare_statementContext<'input>;

pub type Declare_statementContext<'input> =
    BaseParserRuleContext<'input, Declare_statementContextExt<'input>>;

#[derive(Clone)]
pub struct Declare_statementContextExt<'input> {
    pub declaration_type: Option<TokenType<'input>>,
    ph: PhantomData<&'input str>,
}

impl<'input> YarnSpinnerParserContext<'input> for Declare_statementContext<'input> {}

impl<'input, 'a> Listenable<dyn YarnSpinnerParserListener<'input> + 'a>
    for Declare_statementContext<'input>
{
    fn enter(&self, listener: &mut (dyn YarnSpinnerParserListener<'input> + 'a)) {
        listener.enter_every_rule(self);
        listener.enter_declare_statement(self);
    }
    fn exit(&self, listener: &mut (dyn YarnSpinnerParserListener<'input> + 'a)) {
        listener.exit_declare_statement(self);
        listener.exit_every_rule(self);
    }
}

impl<'input, 'a> Visitable<dyn YarnSpinnerParserVisitor<'input> + 'a>
    for Declare_statementContext<'input>
{
    fn accept(&self, visitor: &mut (dyn YarnSpinnerParserVisitor<'input> + 'a)) {
        visitor.visit_declare_statement(self);
    }
}

impl<'input> CustomRuleContext<'input> for Declare_statementContextExt<'input> {
    type TF = LocalTokenFactory<'input>;
    type Ctx = YarnSpinnerParserContextType;
    fn get_rule_index(&self) -> usize {
        RULE_declare_statement
    }
    //fn type_rule_index() -> usize where Self: Sized { RULE_declare_statement }
}
antlr_rust::tid! {Declare_statementContextExt<'a>}

impl<'input> Declare_statementContextExt<'input> {
    fn new(
        parent: Option<Rc<dyn YarnSpinnerParserContext<'input> + 'input>>,
        invoking_state: isize,
    ) -> Rc<Declare_statementContextAll<'input>> {
        Rc::new(BaseParserRuleContext::new_parser_ctx(
            parent,
            invoking_state,
            Declare_statementContextExt {
                declaration_type: None,
                ph: PhantomData,
            },
        ))
    }
}

pub trait Declare_statementContextAttrs<'input>:
    YarnSpinnerParserContext<'input> + BorrowMut<Declare_statementContextExt<'input>>
{
    /// Retrieves first TerminalNode corresponding to token COMMAND_START
    /// Returns `None` if there is no child corresponding to token COMMAND_START
    fn COMMAND_START(&self) -> Option<Rc<TerminalNode<'input, YarnSpinnerParserContextType>>>
    where
        Self: Sized,
    {
        self.get_token(COMMAND_START, 0)
    }
    /// Retrieves first TerminalNode corresponding to token COMMAND_DECLARE
    /// Returns `None` if there is no child corresponding to token COMMAND_DECLARE
    fn COMMAND_DECLARE(&self) -> Option<Rc<TerminalNode<'input, YarnSpinnerParserContextType>>>
    where
        Self: Sized,
    {
        self.get_token(COMMAND_DECLARE, 0)
    }
    fn variable(&self) -> Option<Rc<VariableContextAll<'input>>>
    where
        Self: Sized,
    {
        self.child_of_type(0)
    }
    /// Retrieves first TerminalNode corresponding to token OPERATOR_ASSIGNMENT
    /// Returns `None` if there is no child corresponding to token OPERATOR_ASSIGNMENT
    fn OPERATOR_ASSIGNMENT(&self) -> Option<Rc<TerminalNode<'input, YarnSpinnerParserContextType>>>
    where
        Self: Sized,
    {
        self.get_token(OPERATOR_ASSIGNMENT, 0)
    }
    fn value(&self) -> Option<Rc<ValueContextAll<'input>>>
    where
        Self: Sized,
    {
        self.child_of_type(0)
    }
    /// Retrieves first TerminalNode corresponding to token COMMAND_END
    /// Returns `None` if there is no child corresponding to token COMMAND_END
    fn COMMAND_END(&self) -> Option<Rc<TerminalNode<'input, YarnSpinnerParserContextType>>>
    where
        Self: Sized,
    {
        self.get_token(COMMAND_END, 0)
    }
    /// Retrieves first TerminalNode corresponding to token EXPRESSION_AS
    /// Returns `None` if there is no child corresponding to token EXPRESSION_AS
    fn EXPRESSION_AS(&self) -> Option<Rc<TerminalNode<'input, YarnSpinnerParserContextType>>>
    where
        Self: Sized,
    {
        self.get_token(EXPRESSION_AS, 0)
    }
    /// Retrieves first TerminalNode corresponding to token FUNC_ID
    /// Returns `None` if there is no child corresponding to token FUNC_ID
    fn FUNC_ID(&self) -> Option<Rc<TerminalNode<'input, YarnSpinnerParserContextType>>>
    where
        Self: Sized,
    {
        self.get_token(FUNC_ID, 0)
    }
}

impl<'input> Declare_statementContextAttrs<'input> for Declare_statementContext<'input> {}

impl<'input, I, H> YarnSpinnerParser<'input, I, H>
where
    I: TokenStream<'input, TF = LocalTokenFactory<'input>> + TidAble<'input>,
    H: ErrorStrategy<'input, BaseParserType<'input, I>>,
{
    pub fn declare_statement(
        &mut self,
    ) -> Result<Rc<Declare_statementContextAll<'input>>, ANTLRError> {
        let mut recog = self;
        let _parentctx = recog.ctx.take();
        let mut _localctx =
            Declare_statementContextExt::new(_parentctx.clone(), recog.base.get_state());
        recog
            .base
            .enter_rule(_localctx.clone(), 48, RULE_declare_statement);
        let mut _localctx: Rc<Declare_statementContextAll> = _localctx;
        let mut _la: isize = -1;
        let result: Result<(), ANTLRError> = (|| {
            //recog.base.enter_outer_alt(_localctx.clone(), 1);
            recog.base.enter_outer_alt(None, 1);
            {
                recog.base.set_state(290);
                recog
                    .base
                    .match_token(COMMAND_START, &mut recog.err_handler)?;

                recog.base.set_state(291);
                recog
                    .base
                    .match_token(COMMAND_DECLARE, &mut recog.err_handler)?;

                /*InvokeRule variable*/
                recog.base.set_state(292);
                recog.variable()?;

                recog.base.set_state(293);
                recog
                    .base
                    .match_token(OPERATOR_ASSIGNMENT, &mut recog.err_handler)?;

                /*InvokeRule value*/
                recog.base.set_state(294);
                recog.value()?;

                recog.base.set_state(297);
                recog.err_handler.sync(&mut recog.base)?;
                _la = recog.base.input.la(1);
                if _la == EXPRESSION_AS {
                    {
                        recog.base.set_state(295);
                        recog
                            .base
                            .match_token(EXPRESSION_AS, &mut recog.err_handler)?;

                        recog.base.set_state(296);
                        let tmp = recog.base.match_token(FUNC_ID, &mut recog.err_handler)?;
                        cast_mut::<_, Declare_statementContext>(&mut _localctx).declaration_type =
                            Some(tmp.clone());
                    }
                }

                recog.base.set_state(299);
                recog
                    .base
                    .match_token(COMMAND_END, &mut recog.err_handler)?;
            }
            Ok(())
        })();
        match result {
            Ok(_) => {}
            Err(e @ ANTLRError::FallThrough(_)) => return Err(e),
            Err(ref re) => {
                //_localctx.exception = re;
                recog.err_handler.report_error(&mut recog.base, re);
                recog.err_handler.recover(&mut recog.base, re)?;
            }
        }
        recog.base.exit_rule();

        Ok(_localctx)
    }
}
//------------------- jump_statement ----------------
#[derive(Debug)]
pub enum Jump_statementContextAll<'input> {
    JumpToNodeNameContext(JumpToNodeNameContext<'input>),
    JumpToExpressionContext(JumpToExpressionContext<'input>),
    Error(Jump_statementContext<'input>),
}
antlr_rust::tid! {Jump_statementContextAll<'a>}

impl<'input> antlr_rust::parser_rule_context::DerefSeal for Jump_statementContextAll<'input> {}

impl<'input> YarnSpinnerParserContext<'input> for Jump_statementContextAll<'input> {}

impl<'input> Deref for Jump_statementContextAll<'input> {
    type Target = dyn Jump_statementContextAttrs<'input> + 'input;
    fn deref(&self) -> &Self::Target {
        use Jump_statementContextAll::*;
        match self {
            JumpToNodeNameContext(inner) => inner,
            JumpToExpressionContext(inner) => inner,
            Error(inner) => inner,
        }
    }
}
impl<'input, 'a> Visitable<dyn YarnSpinnerParserVisitor<'input> + 'a>
    for Jump_statementContextAll<'input>
{
    fn accept(&self, visitor: &mut (dyn YarnSpinnerParserVisitor<'input> + 'a)) {
        self.deref().accept(visitor)
    }
}
impl<'input, 'a> Listenable<dyn YarnSpinnerParserListener<'input> + 'a>
    for Jump_statementContextAll<'input>
{
    fn enter(&self, listener: &mut (dyn YarnSpinnerParserListener<'input> + 'a)) {
        self.deref().enter(listener)
    }
    fn exit(&self, listener: &mut (dyn YarnSpinnerParserListener<'input> + 'a)) {
        self.deref().exit(listener)
    }
}

pub type Jump_statementContext<'input> =
    BaseParserRuleContext<'input, Jump_statementContextExt<'input>>;

#[derive(Clone)]
pub struct Jump_statementContextExt<'input> {
    ph: PhantomData<&'input str>,
}

impl<'input> YarnSpinnerParserContext<'input> for Jump_statementContext<'input> {}

impl<'input, 'a> Listenable<dyn YarnSpinnerParserListener<'input> + 'a>
    for Jump_statementContext<'input>
{
}

impl<'input, 'a> Visitable<dyn YarnSpinnerParserVisitor<'input> + 'a>
    for Jump_statementContext<'input>
{
}

impl<'input> CustomRuleContext<'input> for Jump_statementContextExt<'input> {
    type TF = LocalTokenFactory<'input>;
    type Ctx = YarnSpinnerParserContextType;
    fn get_rule_index(&self) -> usize {
        RULE_jump_statement
    }
    //fn type_rule_index() -> usize where Self: Sized { RULE_jump_statement }
}
antlr_rust::tid! {Jump_statementContextExt<'a>}

impl<'input> Jump_statementContextExt<'input> {
    fn new(
        parent: Option<Rc<dyn YarnSpinnerParserContext<'input> + 'input>>,
        invoking_state: isize,
    ) -> Rc<Jump_statementContextAll<'input>> {
        Rc::new(Jump_statementContextAll::Error(
            BaseParserRuleContext::new_parser_ctx(
                parent,
                invoking_state,
                Jump_statementContextExt { ph: PhantomData },
            ),
        ))
    }
}

pub trait Jump_statementContextAttrs<'input>:
    YarnSpinnerParserContext<'input> + BorrowMut<Jump_statementContextExt<'input>>
{
}

impl<'input> Jump_statementContextAttrs<'input> for Jump_statementContext<'input> {}

pub type JumpToNodeNameContext<'input> =
    BaseParserRuleContext<'input, JumpToNodeNameContextExt<'input>>;

pub trait JumpToNodeNameContextAttrs<'input>: YarnSpinnerParserContext<'input> {
    /// Retrieves first TerminalNode corresponding to token COMMAND_START
    /// Returns `None` if there is no child corresponding to token COMMAND_START
    fn COMMAND_START(&self) -> Option<Rc<TerminalNode<'input, YarnSpinnerParserContextType>>>
    where
        Self: Sized,
    {
        self.get_token(COMMAND_START, 0)
    }
    /// Retrieves first TerminalNode corresponding to token COMMAND_JUMP
    /// Returns `None` if there is no child corresponding to token COMMAND_JUMP
    fn COMMAND_JUMP(&self) -> Option<Rc<TerminalNode<'input, YarnSpinnerParserContextType>>>
    where
        Self: Sized,
    {
        self.get_token(COMMAND_JUMP, 0)
    }
    /// Retrieves first TerminalNode corresponding to token COMMAND_END
    /// Returns `None` if there is no child corresponding to token COMMAND_END
    fn COMMAND_END(&self) -> Option<Rc<TerminalNode<'input, YarnSpinnerParserContextType>>>
    where
        Self: Sized,
    {
        self.get_token(COMMAND_END, 0)
    }
    /// Retrieves first TerminalNode corresponding to token ID
    /// Returns `None` if there is no child corresponding to token ID
    fn ID(&self) -> Option<Rc<TerminalNode<'input, YarnSpinnerParserContextType>>>
    where
        Self: Sized,
    {
        self.get_token(ID, 0)
    }
}

impl<'input> JumpToNodeNameContextAttrs<'input> for JumpToNodeNameContext<'input> {}

pub struct JumpToNodeNameContextExt<'input> {
    base: Jump_statementContextExt<'input>,
    pub destination: Option<TokenType<'input>>,
    ph: PhantomData<&'input str>,
}

antlr_rust::tid! {JumpToNodeNameContextExt<'a>}

impl<'input> YarnSpinnerParserContext<'input> for JumpToNodeNameContext<'input> {}

impl<'input, 'a> Listenable<dyn YarnSpinnerParserListener<'input> + 'a>
    for JumpToNodeNameContext<'input>
{
    fn enter(&self, listener: &mut (dyn YarnSpinnerParserListener<'input> + 'a)) {
        listener.enter_every_rule(self);
        listener.enter_jumpToNodeName(self);
    }
    fn exit(&self, listener: &mut (dyn YarnSpinnerParserListener<'input> + 'a)) {
        listener.exit_jumpToNodeName(self);
        listener.exit_every_rule(self);
    }
}

impl<'input, 'a> Visitable<dyn YarnSpinnerParserVisitor<'input> + 'a>
    for JumpToNodeNameContext<'input>
{
    fn accept(&self, visitor: &mut (dyn YarnSpinnerParserVisitor<'input> + 'a)) {
        visitor.visit_jumpToNodeName(self);
    }
}

impl<'input> CustomRuleContext<'input> for JumpToNodeNameContextExt<'input> {
    type TF = LocalTokenFactory<'input>;
    type Ctx = YarnSpinnerParserContextType;
    fn get_rule_index(&self) -> usize {
        RULE_jump_statement
    }
    //fn type_rule_index() -> usize where Self: Sized { RULE_jump_statement }
}

impl<'input> Borrow<Jump_statementContextExt<'input>> for JumpToNodeNameContext<'input> {
    fn borrow(&self) -> &Jump_statementContextExt<'input> {
        &self.base
    }
}
impl<'input> BorrowMut<Jump_statementContextExt<'input>> for JumpToNodeNameContext<'input> {
    fn borrow_mut(&mut self) -> &mut Jump_statementContextExt<'input> {
        &mut self.base
    }
}

impl<'input> Jump_statementContextAttrs<'input> for JumpToNodeNameContext<'input> {}

impl<'input> JumpToNodeNameContextExt<'input> {
    fn new(ctx: &dyn Jump_statementContextAttrs<'input>) -> Rc<Jump_statementContextAll<'input>> {
        Rc::new(Jump_statementContextAll::JumpToNodeNameContext(
            BaseParserRuleContext::copy_from(
                ctx,
                JumpToNodeNameContextExt {
                    destination: None,
                    base: ctx.borrow().clone(),
                    ph: PhantomData,
                },
            ),
        ))
    }
}

pub type JumpToExpressionContext<'input> =
    BaseParserRuleContext<'input, JumpToExpressionContextExt<'input>>;

pub trait JumpToExpressionContextAttrs<'input>: YarnSpinnerParserContext<'input> {
    /// Retrieves first TerminalNode corresponding to token COMMAND_START
    /// Returns `None` if there is no child corresponding to token COMMAND_START
    fn COMMAND_START(&self) -> Option<Rc<TerminalNode<'input, YarnSpinnerParserContextType>>>
    where
        Self: Sized,
    {
        self.get_token(COMMAND_START, 0)
    }
    /// Retrieves first TerminalNode corresponding to token COMMAND_JUMP
    /// Returns `None` if there is no child corresponding to token COMMAND_JUMP
    fn COMMAND_JUMP(&self) -> Option<Rc<TerminalNode<'input, YarnSpinnerParserContextType>>>
    where
        Self: Sized,
    {
        self.get_token(COMMAND_JUMP, 0)
    }
    /// Retrieves first TerminalNode corresponding to token EXPRESSION_START
    /// Returns `None` if there is no child corresponding to token EXPRESSION_START
    fn EXPRESSION_START(&self) -> Option<Rc<TerminalNode<'input, YarnSpinnerParserContextType>>>
    where
        Self: Sized,
    {
        self.get_token(EXPRESSION_START, 0)
    }
    fn expression(&self) -> Option<Rc<ExpressionContextAll<'input>>>
    where
        Self: Sized,
    {
        self.child_of_type(0)
    }
    /// Retrieves first TerminalNode corresponding to token EXPRESSION_END
    /// Returns `None` if there is no child corresponding to token EXPRESSION_END
    fn EXPRESSION_END(&self) -> Option<Rc<TerminalNode<'input, YarnSpinnerParserContextType>>>
    where
        Self: Sized,
    {
        self.get_token(EXPRESSION_END, 0)
    }
    /// Retrieves first TerminalNode corresponding to token COMMAND_END
    /// Returns `None` if there is no child corresponding to token COMMAND_END
    fn COMMAND_END(&self) -> Option<Rc<TerminalNode<'input, YarnSpinnerParserContextType>>>
    where
        Self: Sized,
    {
        self.get_token(COMMAND_END, 0)
    }
}

impl<'input> JumpToExpressionContextAttrs<'input> for JumpToExpressionContext<'input> {}

pub struct JumpToExpressionContextExt<'input> {
    base: Jump_statementContextExt<'input>,
    ph: PhantomData<&'input str>,
}

antlr_rust::tid! {JumpToExpressionContextExt<'a>}

impl<'input> YarnSpinnerParserContext<'input> for JumpToExpressionContext<'input> {}

impl<'input, 'a> Listenable<dyn YarnSpinnerParserListener<'input> + 'a>
    for JumpToExpressionContext<'input>
{
    fn enter(&self, listener: &mut (dyn YarnSpinnerParserListener<'input> + 'a)) {
        listener.enter_every_rule(self);
        listener.enter_jumpToExpression(self);
    }
    fn exit(&self, listener: &mut (dyn YarnSpinnerParserListener<'input> + 'a)) {
        listener.exit_jumpToExpression(self);
        listener.exit_every_rule(self);
    }
}

impl<'input, 'a> Visitable<dyn YarnSpinnerParserVisitor<'input> + 'a>
    for JumpToExpressionContext<'input>
{
    fn accept(&self, visitor: &mut (dyn YarnSpinnerParserVisitor<'input> + 'a)) {
        visitor.visit_jumpToExpression(self);
    }
}

impl<'input> CustomRuleContext<'input> for JumpToExpressionContextExt<'input> {
    type TF = LocalTokenFactory<'input>;
    type Ctx = YarnSpinnerParserContextType;
    fn get_rule_index(&self) -> usize {
        RULE_jump_statement
    }
    //fn type_rule_index() -> usize where Self: Sized { RULE_jump_statement }
}

impl<'input> Borrow<Jump_statementContextExt<'input>> for JumpToExpressionContext<'input> {
    fn borrow(&self) -> &Jump_statementContextExt<'input> {
        &self.base
    }
}
impl<'input> BorrowMut<Jump_statementContextExt<'input>> for JumpToExpressionContext<'input> {
    fn borrow_mut(&mut self) -> &mut Jump_statementContextExt<'input> {
        &mut self.base
    }
}

impl<'input> Jump_statementContextAttrs<'input> for JumpToExpressionContext<'input> {}

impl<'input> JumpToExpressionContextExt<'input> {
    fn new(ctx: &dyn Jump_statementContextAttrs<'input>) -> Rc<Jump_statementContextAll<'input>> {
        Rc::new(Jump_statementContextAll::JumpToExpressionContext(
            BaseParserRuleContext::copy_from(
                ctx,
                JumpToExpressionContextExt {
                    base: ctx.borrow().clone(),
                    ph: PhantomData,
                },
            ),
        ))
    }
}

impl<'input, I, H> YarnSpinnerParser<'input, I, H>
where
    I: TokenStream<'input, TF = LocalTokenFactory<'input>> + TidAble<'input>,
    H: ErrorStrategy<'input, BaseParserType<'input, I>>,
{
    pub fn jump_statement(&mut self) -> Result<Rc<Jump_statementContextAll<'input>>, ANTLRError> {
        let mut recog = self;
        let _parentctx = recog.ctx.take();
        let mut _localctx =
            Jump_statementContextExt::new(_parentctx.clone(), recog.base.get_state());
        recog
            .base
            .enter_rule(_localctx.clone(), 50, RULE_jump_statement);
        let mut _localctx: Rc<Jump_statementContextAll> = _localctx;
        let result: Result<(), ANTLRError> = (|| {
            recog.base.set_state(312);
            recog.err_handler.sync(&mut recog.base)?;
            match recog.interpreter.adaptive_predict(31, &mut recog.base)? {
                1 => {
                    let tmp = JumpToNodeNameContextExt::new(&**_localctx);
                    recog.base.enter_outer_alt(Some(tmp.clone()), 1);
                    _localctx = tmp;
                    {
                        recog.base.set_state(301);
                        recog
                            .base
                            .match_token(COMMAND_START, &mut recog.err_handler)?;

                        recog.base.set_state(302);
                        recog
                            .base
                            .match_token(COMMAND_JUMP, &mut recog.err_handler)?;

                        recog.base.set_state(303);
                        let tmp = recog.base.match_token(ID, &mut recog.err_handler)?;
                        if let Jump_statementContextAll::JumpToNodeNameContext(ctx) =
                            cast_mut::<_, Jump_statementContextAll>(&mut _localctx)
                        {
                            ctx.destination = Some(tmp.clone());
                        } else {
                            unreachable!("cant cast");
                        }

                        recog.base.set_state(304);
                        recog
                            .base
                            .match_token(COMMAND_END, &mut recog.err_handler)?;
                    }
                }
                2 => {
                    let tmp = JumpToExpressionContextExt::new(&**_localctx);
                    recog.base.enter_outer_alt(Some(tmp.clone()), 2);
                    _localctx = tmp;
                    {
                        recog.base.set_state(305);
                        recog
                            .base
                            .match_token(COMMAND_START, &mut recog.err_handler)?;

                        recog.base.set_state(306);
                        recog
                            .base
                            .match_token(COMMAND_JUMP, &mut recog.err_handler)?;

                        recog.base.set_state(307);
                        recog
                            .base
                            .match_token(EXPRESSION_START, &mut recog.err_handler)?;

                        /*InvokeRule expression*/
                        recog.base.set_state(308);
                        recog.expression_rec(0)?;

                        recog.base.set_state(309);
                        recog
                            .base
                            .match_token(EXPRESSION_END, &mut recog.err_handler)?;

                        recog.base.set_state(310);
                        recog
                            .base
                            .match_token(COMMAND_END, &mut recog.err_handler)?;
                    }
                }

                _ => {}
            }
            Ok(())
        })();
        match result {
            Ok(_) => {}
            Err(e @ ANTLRError::FallThrough(_)) => return Err(e),
            Err(ref re) => {
                //_localctx.exception = re;
                recog.err_handler.report_error(&mut recog.base, re);
                recog.err_handler.recover(&mut recog.base, re)?;
            }
        }
        recog.base.exit_rule();

        Ok(_localctx)
    }
}

lazy_static! {
    static ref _ATN: Arc<ATN> =
        Arc::new(ATNDeserializer::new(None).deserialize(_serializedATN.chars()));
    static ref _decision_to_DFA: Arc<Vec<antlr_rust::RwLock<DFA>>> = {
        let mut dfa = Vec::new();
        let size = _ATN.decision_to_state.len();
        for i in 0..size {
            dfa.push(DFA::new(_ATN.clone(), _ATN.get_decision_state(i), i as isize).into())
        }
        Arc::new(dfa)
    };
}

const _serializedATN: &'static str =
    "\x03\u{608b}\u{a72a}\u{8133}\u{b9ed}\u{417c}\u{3be7}\u{7786}\u{5964}\x03\
	\x53\u{13d}\x04\x02\x09\x02\x04\x03\x09\x03\x04\x04\x09\x04\x04\x05\x09\
	\x05\x04\x06\x09\x06\x04\x07\x09\x07\x04\x08\x09\x08\x04\x09\x09\x09\x04\
	\x0a\x09\x0a\x04\x0b\x09\x0b\x04\x0c\x09\x0c\x04\x0d\x09\x0d\x04\x0e\x09\
	\x0e\x04\x0f\x09\x0f\x04\x10\x09\x10\x04\x11\x09\x11\x04\x12\x09\x12\x04\
	\x13\x09\x13\x04\x14\x09\x14\x04\x15\x09\x15\x04\x16\x09\x16\x04\x17\x09\
	\x17\x04\x18\x09\x18\x04\x19\x09\x19\x04\x1a\x09\x1a\x04\x1b\x09\x1b\x03\
	\x02\x07\x02\x38\x0a\x02\x0c\x02\x0e\x02\x3b\x0b\x02\x03\x02\x06\x02\x3e\
	\x0a\x02\x0d\x02\x0e\x02\x3f\x03\x03\x03\x03\x03\x03\x03\x04\x06\x04\x46\
	\x0a\x04\x0d\x04\x0e\x04\x47\x03\x04\x03\x04\x03\x04\x03\x04\x03\x05\x03\
	\x05\x03\x05\x05\x05\x51\x0a\x05\x03\x06\x07\x06\x54\x0a\x06\x0c\x06\x0e\
	\x06\x57\x0b\x06\x03\x07\x03\x07\x03\x07\x03\x07\x03\x07\x03\x07\x03\x07\
	\x03\x07\x03\x07\x03\x07\x07\x07\x63\x0a\x07\x0c\x07\x0e\x07\x66\x0b\x07\
	\x03\x07\x05\x07\x69\x0a\x07\x03\x08\x03\x08\x05\x08\x6d\x0a\x08\x03\x08\
	\x07\x08\x70\x0a\x08\x0c\x08\x0e\x08\x73\x0b\x08\x03\x08\x03\x08\x03\x09\
	\x06\x09\x78\x0a\x09\x0d\x09\x0e\x09\x79\x03\x09\x03\x09\x03\x09\x03\x09\
	\x06\x09\u{80}\x0a\x09\x0d\x09\x0e\x09\u{81}\x03\x0a\x03\x0a\x03\x0a\x03\
	\x0b\x03\x0b\x03\x0b\x03\x0b\x03\x0b\x03\x0c\x03\x0c\x03\x0c\x03\x0c\x03\
	\x0c\x03\x0c\x03\x0c\x03\x0c\x03\x0c\x03\x0c\x05\x0c\u{96}\x0a\x0c\x03\x0c\
	\x03\x0c\x03\x0c\x03\x0c\x03\x0c\x03\x0c\x03\x0c\x03\x0c\x03\x0c\x03\x0c\
	\x03\x0c\x03\x0c\x03\x0c\x03\x0c\x03\x0c\x07\x0c\u{a7}\x0a\x0c\x0c\x0c\x0e\
	\x0c\u{aa}\x0b\x0c\x03\x0d\x03\x0d\x03\x0d\x03\x0d\x03\x0d\x03\x0d\x03\x0d\
	\x05\x0d\u{b3}\x0a\x0d\x03\x0e\x03\x0e\x03\x0f\x03\x0f\x03\x0f\x05\x0f\u{ba}\
	\x0a\x0f\x03\x0f\x03\x0f\x07\x0f\u{be}\x0a\x0f\x0c\x0f\x0e\x0f\u{c1}\x0b\
	\x0f\x03\x0f\x03\x0f\x03\x10\x03\x10\x07\x10\u{c7}\x0a\x10\x0c\x10\x0e\x10\
	\u{ca}\x0b\x10\x03\x10\x05\x10\u{cd}\x0a\x10\x03\x10\x03\x10\x03\x10\x03\
	\x10\x03\x11\x03\x11\x03\x11\x03\x11\x03\x11\x07\x11\u{d8}\x0a\x11\x0c\x11\
	\x0e\x11\u{db}\x0b\x11\x03\x12\x03\x12\x03\x12\x03\x12\x03\x12\x07\x12\u{e2}\
	\x0a\x12\x0c\x12\x0e\x12\u{e5}\x0b\x12\x03\x13\x03\x13\x03\x13\x03\x13\x07\
	\x13\u{eb}\x0a\x13\x0c\x13\x0e\x13\u{ee}\x0b\x13\x03\x14\x03\x14\x03\x14\
	\x03\x14\x03\x14\x03\x14\x03\x14\x03\x15\x03\x15\x03\x15\x03\x15\x03\x15\
	\x03\x16\x03\x16\x03\x16\x03\x16\x07\x16\u{100}\x0a\x16\x0c\x16\x0e\x16\
	\u{103}\x0b\x16\x03\x17\x03\x17\x03\x17\x03\x17\x03\x17\x07\x17\u{10a}\x0a\
	\x17\x0c\x17\x0e\x17\u{10d}\x0b\x17\x03\x18\x07\x18\u{110}\x0a\x18\x0c\x18\
	\x0e\x18\u{113}\x0b\x18\x03\x18\x03\x18\x05\x18\u{117}\x0a\x18\x03\x19\x03\
	\x19\x03\x19\x03\x19\x07\x19\u{11d}\x0a\x19\x0c\x19\x0e\x19\u{120}\x0b\x19\
	\x03\x19\x05\x19\u{123}\x0a\x19\x03\x1a\x03\x1a\x03\x1a\x03\x1a\x03\x1a\
	\x03\x1a\x03\x1a\x05\x1a\u{12c}\x0a\x1a\x03\x1a\x03\x1a\x03\x1b\x03\x1b\
	\x03\x1b\x03\x1b\x03\x1b\x03\x1b\x03\x1b\x03\x1b\x03\x1b\x03\x1b\x03\x1b\
	\x05\x1b\u{13b}\x0a\x1b\x03\x1b\x02\x03\x16\x1c\x02\x04\x06\x08\x0a\x0c\
	\x0e\x10\x12\x14\x16\x18\x1a\x1c\x1e\x20\x22\x24\x26\x28\x2a\x2c\x2e\x30\
	\x32\x34\x02\x08\x03\x02\x33\x35\x03\x02\x31\x32\x04\x02\x22\x23\x25\x26\
	\x04\x02\x24\x24\x27\x27\x03\x02\x28\x2a\x04\x02\x21\x21\x2c\x30\x02\u{153}\
	\x02\x39\x03\x02\x02\x02\x04\x41\x03\x02\x02\x02\x06\x45\x03\x02\x02\x02\
	\x08\x4d\x03\x02\x02\x02\x0a\x55\x03\x02\x02\x02\x0c\x68\x03\x02\x02\x02\
	\x0e\x6a\x03\x02\x02\x02\x10\x7f\x03\x02\x02\x02\x12\u{83}\x03\x02\x02\x02\
	\x14\u{86}\x03\x02\x02\x02\x16\u{95}\x03\x02\x02\x02\x18\u{b2}\x03\x02\x02\
	\x02\x1a\u{b4}\x03\x02\x02\x02\x1c\u{b6}\x03\x02\x02\x02\x1e\u{c4}\x03\x02\
	\x02\x02\x20\u{d2}\x03\x02\x02\x02\x22\u{dc}\x03\x02\x02\x02\x24\u{e6}\x03\
	\x02\x02\x02\x26\u{ef}\x03\x02\x02\x02\x28\u{f6}\x03\x02\x02\x02\x2a\u{fb}\
	\x03\x02\x02\x02\x2c\u{10b}\x03\x02\x02\x02\x2e\u{111}\x03\x02\x02\x02\x30\
	\u{118}\x03\x02\x02\x02\x32\u{124}\x03\x02\x02\x02\x34\u{13a}\x03\x02\x02\
	\x02\x36\x38\x05\x04\x03\x02\x37\x36\x03\x02\x02\x02\x38\x3b\x03\x02\x02\
	\x02\x39\x37\x03\x02\x02\x02\x39\x3a\x03\x02\x02\x02\x3a\x3d\x03\x02\x02\
	\x02\x3b\x39\x03\x02\x02\x02\x3c\x3e\x05\x06\x04\x02\x3d\x3c\x03\x02\x02\
	\x02\x3e\x3f\x03\x02\x02\x02\x3f\x3d\x03\x02\x02\x02\x3f\x40\x03\x02\x02\
	\x02\x40\x03\x03\x02\x02\x02\x41\x42\x07\x0c\x02\x02\x42\x43\x07\x1c\x02\
	\x02\x43\x05\x03\x02\x02\x02\x44\x46\x05\x08\x05\x02\x45\x44\x03\x02\x02\
	\x02\x46\x47\x03\x02\x02\x02\x47\x45\x03\x02\x02\x02\x47\x48\x03\x02\x02\
	\x02\x48\x49\x03\x02\x02\x02\x49\x4a\x07\x0a\x02\x02\x4a\x4b\x05\x0a\x06\
	\x02\x4b\x4c\x07\x0f\x02\x02\x4c\x07\x03\x02\x02\x02\x4d\x4e\x07\x09\x02\
	\x02\x4e\x50\x07\x0b\x02\x02\x4f\x51\x07\x0d\x02\x02\x50\x4f\x03\x02\x02\
	\x02\x50\x51\x03\x02\x02\x02\x51\x09\x03\x02\x02\x02\x52\x54\x05\x0c\x07\
	\x02\x53\x52\x03\x02\x02\x02\x54\x57\x03\x02\x02\x02\x55\x53\x03\x02\x02\
	\x02\x55\x56\x03\x02\x02\x02\x56\x0b\x03\x02\x02\x02\x57\x55\x03\x02\x02\
	\x02\x58\x69\x05\x0e\x08\x02\x59\x69\x05\x1e\x10\x02\x5a\x69\x05\x26\x14\
	\x02\x5b\x69\x05\x2e\x18\x02\x5c\x69\x05\x28\x15\x02\x5d\x69\x05\x2a\x16\
	\x02\x5e\x69\x05\x32\x1a\x02\x5f\x69\x05\x34\x1b\x02\x60\x64\x07\x03\x02\
	\x02\x61\x63\x05\x0c\x07\x02\x62\x61\x03\x02\x02\x02\x63\x66\x03\x02\x02\
	\x02\x64\x62\x03\x02\x02\x02\x64\x65\x03\x02\x02\x02\x65\x67\x03\x02\x02\
	\x02\x66\x64\x03\x02\x02\x02\x67\x69\x07\x04\x02\x02\x68\x58\x03\x02\x02\
	\x02\x68\x59\x03\x02\x02\x02\x68\x5a\x03\x02\x02\x02\x68\x5b\x03\x02\x02\
	\x02\x68\x5c\x03\x02\x02\x02\x68\x5d\x03\x02\x02\x02\x68\x5e\x03\x02\x02\
	\x02\x68\x5f\x03\x02\x02\x02\x68\x60\x03\x02\x02\x02\x69\x0d\x03\x02\x02\
	\x02\x6a\x6c\x05\x10\x09\x02\x6b\x6d\x05\x14\x0b\x02\x6c\x6b\x03\x02\x02\
	\x02\x6c\x6d\x03\x02\x02\x02\x6d\x71\x03\x02\x02\x02\x6e\x70\x05\x12\x0a\
	\x02\x6f\x6e\x03\x02\x02\x02\x70\x73\x03\x02\x02\x02\x71\x6f\x03\x02\x02\
	\x02\x71\x72\x03\x02\x02\x02\x72\x74\x03\x02\x02\x02\x73\x71\x03\x02\x02\
	\x02\x74\x75\x07\x08\x02\x02\x75\x0f\x03\x02\x02\x02\x76\x78\x07\x16\x02\
	\x02\x77\x76\x03\x02\x02\x02\x78\x79\x03\x02\x02\x02\x79\x77\x03\x02\x02\
	\x02\x79\x7a\x03\x02\x02\x02\x7a\u{80}\x03\x02\x02\x02\x7b\x7c\x07\x12\x02\
	\x02\x7c\x7d\x05\x16\x0c\x02\x7d\x7e\x07\x3c\x02\x02\x7e\u{80}\x03\x02\x02\
	\x02\x7f\x77\x03\x02\x02\x02\x7f\x7b\x03\x02\x02\x02\u{80}\u{81}\x03\x02\
	\x02\x02\u{81}\x7f\x03\x02\x02\x02\u{81}\u{82}\x03\x02\x02\x02\u{82}\x11\
	\x03\x02\x02\x02\u{83}\u{84}\x07\x0c\x02\x02\u{84}\u{85}\x07\x1c\x02\x02\
	\u{85}\x13\x03\x02\x02\x02\u{86}\u{87}\x07\x11\x02\x02\u{87}\u{88}\x07\x41\
	\x02\x02\u{88}\u{89}\x05\x16\x0c\x02\u{89}\u{8a}\x07\x4d\x02\x02\u{8a}\x15\
	\x03\x02\x02\x02\u{8b}\u{8c}\x08\x0c\x01\x02\u{8c}\u{8d}\x07\x36\x02\x02\
	\u{8d}\u{8e}\x05\x16\x0c\x02\u{8e}\u{8f}\x07\x37\x02\x02\u{8f}\u{96}\x03\
	\x02\x02\x02\u{90}\u{91}\x07\x32\x02\x02\u{91}\u{96}\x05\x16\x0c\x0a\u{92}\
	\u{93}\x07\x2b\x02\x02\u{93}\u{96}\x05\x16\x0c\x09\u{94}\u{96}\x05\x18\x0d\
	\x02\u{95}\u{8b}\x03\x02\x02\x02\u{95}\u{90}\x03\x02\x02\x02\u{95}\u{92}\
	\x03\x02\x02\x02\u{95}\u{94}\x03\x02\x02\x02\u{96}\u{a8}\x03\x02\x02\x02\
	\u{97}\u{98}\x0c\x08\x02\x02\u{98}\u{99}\x09\x02\x02\x02\u{99}\u{a7}\x05\
	\x16\x0c\x09\u{9a}\u{9b}\x0c\x07\x02\x02\u{9b}\u{9c}\x09\x03\x02\x02\u{9c}\
	\u{a7}\x05\x16\x0c\x08\u{9d}\u{9e}\x0c\x06\x02\x02\u{9e}\u{9f}\x09\x04\x02\
	\x02\u{9f}\u{a7}\x05\x16\x0c\x07\u{a0}\u{a1}\x0c\x05\x02\x02\u{a1}\u{a2}\
	\x09\x05\x02\x02\u{a2}\u{a7}\x05\x16\x0c\x06\u{a3}\u{a4}\x0c\x04\x02\x02\
	\u{a4}\u{a5}\x09\x06\x02\x02\u{a5}\u{a7}\x05\x16\x0c\x05\u{a6}\u{97}\x03\
	\x02\x02\x02\u{a6}\u{9a}\x03\x02\x02\x02\u{a6}\u{9d}\x03\x02\x02\x02\u{a6}\
	\u{a0}\x03\x02\x02\x02\u{a6}\u{a3}\x03\x02\x02\x02\u{a7}\u{aa}\x03\x02\x02\
	\x02\u{a8}\u{a6}\x03\x02\x02\x02\u{a8}\u{a9}\x03\x02\x02\x02\u{a9}\x17\x03\
	\x02\x02\x02\u{aa}\u{a8}\x03\x02\x02\x02\u{ab}\u{b3}\x07\x3f\x02\x02\u{ac}\
	\u{b3}\x07\x1e\x02\x02\u{ad}\u{b3}\x07\x1f\x02\x02\u{ae}\u{b3}\x05\x1a\x0e\
	\x02\u{af}\u{b3}\x07\x3a\x02\x02\u{b0}\u{b3}\x07\x20\x02\x02\u{b1}\u{b3}\
	\x05\x1c\x0f\x02\u{b2}\u{ab}\x03\x02\x02\x02\u{b2}\u{ac}\x03\x02\x02\x02\
	\u{b2}\u{ad}\x03\x02\x02\x02\u{b2}\u{ae}\x03\x02\x02\x02\u{b2}\u{af}\x03\
	\x02\x02\x02\u{b2}\u{b0}\x03\x02\x02\x02\u{b2}\u{b1}\x03\x02\x02\x02\u{b3}\
	\x19\x03\x02\x02\x02\u{b4}\u{b5}\x07\x3d\x02\x02\u{b5}\x1b\x03\x02\x02\x02\
	\u{b6}\u{b7}\x07\x3b\x02\x02\u{b7}\u{b9}\x07\x36\x02\x02\u{b8}\u{ba}\x05\
	\x16\x0c\x02\u{b9}\u{b8}\x03\x02\x02\x02\u{b9}\u{ba}\x03\x02\x02\x02\u{ba}\
	\u{bf}\x03\x02\x02\x02\u{bb}\u{bc}\x07\x38\x02\x02\u{bc}\u{be}\x05\x16\x0c\
	\x02\u{bd}\u{bb}\x03\x02\x02\x02\u{be}\u{c1}\x03\x02\x02\x02\u{bf}\u{bd}\
	\x03\x02\x02\x02\u{bf}\u{c0}\x03\x02\x02\x02\u{c0}\u{c2}\x03\x02\x02\x02\
	\u{c1}\u{bf}\x03\x02\x02\x02\u{c2}\u{c3}\x07\x37\x02\x02\u{c3}\x1d\x03\x02\
	\x02\x02\u{c4}\u{c8}\x05\x20\x11\x02\u{c5}\u{c7}\x05\x22\x12\x02\u{c6}\u{c5}\
	\x03\x02\x02\x02\u{c7}\u{ca}\x03\x02\x02\x02\u{c8}\u{c6}\x03\x02\x02\x02\
	\u{c8}\u{c9}\x03\x02\x02\x02\u{c9}\u{cc}\x03\x02\x02\x02\u{ca}\u{c8}\x03\
	\x02\x02\x02\u{cb}\u{cd}\x05\x24\x13\x02\u{cc}\u{cb}\x03\x02\x02\x02\u{cc}\
	\u{cd}\x03\x02\x02\x02\u{cd}\u{ce}\x03\x02\x02\x02\u{ce}\u{cf}\x07\x11\x02\
	\x02\u{cf}\u{d0}\x07\x45\x02\x02\u{d0}\u{d1}\x07\x4d\x02\x02\u{d1}\x1f\x03\
	\x02\x02\x02\u{d2}\u{d3}\x07\x11\x02\x02\u{d3}\u{d4}\x07\x41\x02\x02\u{d4}\
	\u{d5}\x05\x16\x0c\x02\u{d5}\u{d9}\x07\x4d\x02\x02\u{d6}\u{d8}\x05\x0c\x07\
	\x02\u{d7}\u{d6}\x03\x02\x02\x02\u{d8}\u{db}\x03\x02\x02\x02\u{d9}\u{d7}\
	\x03\x02\x02\x02\u{d9}\u{da}\x03\x02\x02\x02\u{da}\x21\x03\x02\x02\x02\u{db}\
	\u{d9}\x03\x02\x02\x02\u{dc}\u{dd}\x07\x11\x02\x02\u{dd}\u{de}\x07\x42\x02\
	\x02\u{de}\u{df}\x05\x16\x0c\x02\u{df}\u{e3}\x07\x4d\x02\x02\u{e0}\u{e2}\
	\x05\x0c\x07\x02\u{e1}\u{e0}\x03\x02\x02\x02\u{e2}\u{e5}\x03\x02\x02\x02\
	\u{e3}\u{e1}\x03\x02\x02\x02\u{e3}\u{e4}\x03\x02\x02\x02\u{e4}\x23\x03\x02\
	\x02\x02\u{e5}\u{e3}\x03\x02\x02\x02\u{e6}\u{e7}\x07\x11\x02\x02\u{e7}\u{e8}\
	\x07\x43\x02\x02\u{e8}\u{ec}\x07\x4d\x02\x02\u{e9}\u{eb}\x05\x0c\x07\x02\
	\u{ea}\u{e9}\x03\x02\x02\x02\u{eb}\u{ee}\x03\x02\x02\x02\u{ec}\u{ea}\x03\
	\x02\x02\x02\u{ec}\u{ed}\x03\x02\x02\x02\u{ed}\x25\x03\x02\x02\x02\u{ee}\
	\u{ec}\x03\x02\x02\x02\u{ef}\u{f0}\x07\x11\x02\x02\u{f0}\u{f1}\x07\x44\x02\
	\x02\u{f1}\u{f2}\x05\x1a\x0e\x02\u{f2}\u{f3}\x09\x07\x02\x02\u{f3}\u{f4}\
	\x05\x16\x0c\x02\u{f4}\u{f5}\x07\x4d\x02\x02\u{f5}\x27\x03\x02\x02\x02\u{f6}\
	\u{f7}\x07\x11\x02\x02\u{f7}\u{f8}\x07\x46\x02\x02\u{f8}\u{f9}\x05\x1c\x0f\
	\x02\u{f9}\u{fa}\x07\x4d\x02\x02\u{fa}\x29\x03\x02\x02\x02\u{fb}\u{fc}\x07\
	\x11\x02\x02\u{fc}\u{fd}\x05\x2c\x17\x02\u{fd}\u{101}\x07\x4e\x02\x02\u{fe}\
	\u{100}\x05\x12\x0a\x02\u{ff}\u{fe}\x03\x02\x02\x02\u{100}\u{103}\x03\x02\
	\x02\x02\u{101}\u{ff}\x03\x02\x02\x02\u{101}\u{102}\x03\x02\x02\x02\u{102}\
	\x2b\x03\x02\x02\x02\u{103}\u{101}\x03\x02\x02\x02\u{104}\u{10a}\x07\x50\
	\x02\x02\u{105}\u{106}\x07\x4f\x02\x02\u{106}\u{107}\x05\x16\x0c\x02\u{107}\
	\u{108}\x07\x3c\x02\x02\u{108}\u{10a}\x03\x02\x02\x02\u{109}\u{104}\x03\
	\x02\x02\x02\u{109}\u{105}\x03\x02\x02\x02\u{10a}\u{10d}\x03\x02\x02\x02\
	\u{10b}\u{109}\x03\x02\x02\x02\u{10b}\u{10c}\x03\x02\x02\x02\u{10c}\x2d\
	\x03\x02\x02\x02\u{10d}\u{10b}\x03\x02\x02\x02\u{10e}\u{110}\x05\x30\x19\
	\x02\u{10f}\u{10e}\x03\x02\x02\x02\u{110}\u{113}\x03\x02\x02\x02\u{111}\
	\u{10f}\x03\x02\x02\x02\u{111}\u{112}\x03\x02\x02\x02\u{112}\u{114}\x03\
	\x02\x02\x02\u{113}\u{111}\x03\x02\x02\x02\u{114}\u{116}\x05\x30\x19\x02\
	\u{115}\u{117}\x07\x05\x02\x02\u{116}\u{115}\x03\x02\x02\x02\u{116}\u{117}\
	\x03\x02\x02\x02\u{117}\x2f\x03\x02\x02\x02\u{118}\u{119}\x07\x10\x02\x02\
	\u{119}\u{122}\x05\x0e\x08\x02\u{11a}\u{11e}\x07\x03\x02\x02\u{11b}\u{11d}\
	\x05\x0c\x07\x02\u{11c}\u{11b}\x03\x02\x02\x02\u{11d}\u{120}\x03\x02\x02\
	\x02\u{11e}\u{11c}\x03\x02\x02\x02\u{11e}\u{11f}\x03\x02\x02\x02\u{11f}\
	\u{121}\x03\x02\x02\x02\u{120}\u{11e}\x03\x02\x02\x02\u{121}\u{123}\x07\
	\x04\x02\x02\u{122}\u{11a}\x03\x02\x02\x02\u{122}\u{123}\x03\x02\x02\x02\
	\u{123}\x31\x03\x02\x02\x02\u{124}\u{125}\x07\x11\x02\x02\u{125}\u{126}\
	\x07\x47\x02\x02\u{126}\u{127}\x05\x1a\x0e\x02\u{127}\u{128}\x07\x21\x02\
	\x02\u{128}\u{12b}\x05\x18\x0d\x02\u{129}\u{12a}\x07\x39\x02\x02\u{12a}\
	\u{12c}\x07\x3b\x02\x02\u{12b}\u{129}\x03\x02\x02\x02\u{12b}\u{12c}\x03\
	\x02\x02\x02\u{12c}\u{12d}\x03\x02\x02\x02\u{12d}\u{12e}\x07\x4d\x02\x02\
	\u{12e}\x33\x03\x02\x02\x02\u{12f}\u{130}\x07\x11\x02\x02\u{130}\u{131}\
	\x07\x48\x02\x02\u{131}\u{132}\x07\x09\x02\x02\u{132}\u{13b}\x07\x4d\x02\
	\x02\u{133}\u{134}\x07\x11\x02\x02\u{134}\u{135}\x07\x48\x02\x02\u{135}\
	\u{136}\x07\x12\x02\x02\u{136}\u{137}\x05\x16\x0c\x02\u{137}\u{138}\x07\
	\x3c\x02\x02\u{138}\u{139}\x07\x4d\x02\x02\u{139}\u{13b}\x03\x02\x02\x02\
	\u{13a}\u{12f}\x03\x02\x02\x02\u{13a}\u{133}\x03\x02\x02\x02\u{13b}\x35\
	\x03\x02\x02\x02\x22\x39\x3f\x47\x50\x55\x64\x68\x6c\x71\x79\x7f\u{81}\u{95}\
	\u{a6}\u{a8}\u{b2}\u{b9}\u{bf}\u{c8}\u{cc}\u{d9}\u{e3}\u{ec}\u{101}\u{109}\
	\u{10b}\u{111}\u{116}\u{11e}\u{122}\u{12b}\u{13a}";
=======
// Generated from .\YarnSpinnerParser.g4 by ANTLR 4.8
#![allow(dead_code)]
#![allow(non_snake_case)]
#![allow(non_upper_case_globals)]
#![allow(nonstandard_style)]
#![allow(unused_imports)]
#![allow(unused_mut)]
#![allow(unused_braces)]
use super::yarnspinnerparserlistener::*;
use antlr_rust::atn::{ATN, INVALID_ALT};
use antlr_rust::atn_deserializer::ATNDeserializer;
use antlr_rust::dfa::DFA;
use antlr_rust::error_strategy::{DefaultErrorStrategy, ErrorStrategy};
use antlr_rust::errors::*;
use antlr_rust::int_stream::EOF;
use antlr_rust::lazy_static;
use antlr_rust::parser::{BaseParser, Parser, ParserNodeType, ParserRecog};
use antlr_rust::parser_atn_simulator::ParserATNSimulator;
use antlr_rust::parser_rule_context::{cast, cast_mut, BaseParserRuleContext, ParserRuleContext};
use antlr_rust::recognizer::{Actions, Recognizer};
use antlr_rust::rule_context::{BaseRuleContext, CustomRuleContext, RuleContext};
use antlr_rust::token::{OwningToken, Token, TOKEN_EOF};
use antlr_rust::token_factory::{CommonTokenFactory, TokenAware, TokenFactory};
use antlr_rust::token_stream::TokenStream;
use antlr_rust::tree::*;
use antlr_rust::vocabulary::{Vocabulary, VocabularyImpl};
use antlr_rust::PredictionContextCache;
use antlr_rust::TokenSource;
use antlr_rust::{TidAble, TidExt};

use std::any::{Any, TypeId};
use std::borrow::{Borrow, BorrowMut};
use std::cell::RefCell;
use std::convert::TryFrom;
use std::marker::PhantomData;
use std::ops::{Deref, DerefMut};
use std::rc::Rc;
use std::sync::Arc;

pub const INDENT: isize = 1;
pub const DEDENT: isize = 2;
pub const BLANK_LINE_FOLLOWING_OPTION: isize = 3;
pub const WS: isize = 4;
pub const COMMENT: isize = 5;
pub const NEWLINE: isize = 6;
pub const ID: isize = 7;
pub const BODY_START: isize = 8;
pub const HEADER_DELIMITER: isize = 9;
pub const HASHTAG: isize = 10;
pub const REST_OF_LINE: isize = 11;
pub const BODY_WS: isize = 12;
pub const BODY_END: isize = 13;
pub const SHORTCUT_ARROW: isize = 14;
pub const COMMAND_START: isize = 15;
pub const EXPRESSION_START: isize = 16;
pub const ESCAPED_ANY: isize = 17;
pub const TEXT_ESCAPE: isize = 18;
pub const TEXT_COMMENT: isize = 19;
pub const TEXT: isize = 20;
pub const UNESCAPABLE_CHARACTER: isize = 21;
pub const TEXT_COMMANDHASHTAG_WS: isize = 22;
pub const TEXT_COMMANDHASHTAG_COMMENT: isize = 23;
pub const TEXT_COMMANDHASHTAG_ERROR: isize = 24;
pub const HASHTAG_WS: isize = 25;
pub const HASHTAG_TEXT: isize = 26;
pub const EXPR_WS: isize = 27;
pub const KEYWORD_TRUE: isize = 28;
pub const KEYWORD_FALSE: isize = 29;
pub const KEYWORD_NULL: isize = 30;
pub const OPERATOR_ASSIGNMENT: isize = 31;
pub const OPERATOR_LOGICAL_LESS_THAN_EQUALS: isize = 32;
pub const OPERATOR_LOGICAL_GREATER_THAN_EQUALS: isize = 33;
pub const OPERATOR_LOGICAL_EQUALS: isize = 34;
pub const OPERATOR_LOGICAL_LESS: isize = 35;
pub const OPERATOR_LOGICAL_GREATER: isize = 36;
pub const OPERATOR_LOGICAL_NOT_EQUALS: isize = 37;
pub const OPERATOR_LOGICAL_AND: isize = 38;
pub const OPERATOR_LOGICAL_OR: isize = 39;
pub const OPERATOR_LOGICAL_XOR: isize = 40;
pub const OPERATOR_LOGICAL_NOT: isize = 41;
pub const OPERATOR_MATHS_ADDITION_EQUALS: isize = 42;
pub const OPERATOR_MATHS_SUBTRACTION_EQUALS: isize = 43;
pub const OPERATOR_MATHS_MULTIPLICATION_EQUALS: isize = 44;
pub const OPERATOR_MATHS_MODULUS_EQUALS: isize = 45;
pub const OPERATOR_MATHS_DIVISION_EQUALS: isize = 46;
pub const OPERATOR_MATHS_ADDITION: isize = 47;
pub const OPERATOR_MATHS_SUBTRACTION: isize = 48;
pub const OPERATOR_MATHS_MULTIPLICATION: isize = 49;
pub const OPERATOR_MATHS_DIVISION: isize = 50;
pub const OPERATOR_MATHS_MODULUS: isize = 51;
pub const LPAREN: isize = 52;
pub const RPAREN: isize = 53;
pub const COMMA: isize = 54;
pub const EXPRESSION_AS: isize = 55;
pub const STRING: isize = 56;
pub const FUNC_ID: isize = 57;
pub const EXPRESSION_END: isize = 58;
pub const VAR_ID: isize = 59;
pub const DOT: isize = 60;
pub const NUMBER: isize = 61;
pub const COMMAND_WS: isize = 62;
pub const COMMAND_IF: isize = 63;
pub const COMMAND_ELSEIF: isize = 64;
pub const COMMAND_ELSE: isize = 65;
pub const COMMAND_SET: isize = 66;
pub const COMMAND_ENDIF: isize = 67;
pub const COMMAND_CALL: isize = 68;
pub const COMMAND_DECLARE: isize = 69;
pub const COMMAND_JUMP: isize = 70;
pub const COMMAND_ENUM: isize = 71;
pub const COMMAND_CASE: isize = 72;
pub const COMMAND_ENDENUM: isize = 73;
pub const COMMAND_LOCAL: isize = 74;
pub const COMMAND_END: isize = 75;
pub const COMMAND_TEXT_END: isize = 76;
pub const COMMAND_EXPRESSION_START: isize = 77;
pub const COMMAND_TEXT: isize = 78;
pub const TYPE_STRING: isize = 79;
pub const TYPE_NUMBER: isize = 80;
pub const TYPE_BOOL: isize = 81;
pub const RULE_dialogue: usize = 0;
pub const RULE_file_hashtag: usize = 1;
pub const RULE_node: usize = 2;
pub const RULE_header: usize = 3;
pub const RULE_body: usize = 4;
pub const RULE_statement: usize = 5;
pub const RULE_line_statement: usize = 6;
pub const RULE_line_formatted_text: usize = 7;
pub const RULE_hashtag: usize = 8;
pub const RULE_line_condition: usize = 9;
pub const RULE_expression: usize = 10;
pub const RULE_value: usize = 11;
pub const RULE_variable: usize = 12;
pub const RULE_function_call: usize = 13;
pub const RULE_if_statement: usize = 14;
pub const RULE_if_clause: usize = 15;
pub const RULE_else_if_clause: usize = 16;
pub const RULE_else_clause: usize = 17;
pub const RULE_set_statement: usize = 18;
pub const RULE_call_statement: usize = 19;
pub const RULE_command_statement: usize = 20;
pub const RULE_command_formatted_text: usize = 21;
pub const RULE_shortcut_option_statement: usize = 22;
pub const RULE_shortcut_option: usize = 23;
pub const RULE_declare_statement: usize = 24;
pub const RULE_jump_statement: usize = 25;
pub const ruleNames: [&'static str; 26] = [
    "dialogue",
    "file_hashtag",
    "node",
    "header",
    "body",
    "statement",
    "line_statement",
    "line_formatted_text",
    "hashtag",
    "line_condition",
    "expression",
    "value",
    "variable",
    "function_call",
    "if_statement",
    "if_clause",
    "else_if_clause",
    "else_clause",
    "set_statement",
    "call_statement",
    "command_statement",
    "command_formatted_text",
    "shortcut_option_statement",
    "shortcut_option",
    "declare_statement",
    "jump_statement",
];

pub const _LITERAL_NAMES: [Option<&'static str>; 82] = [
    None,
    None,
    None,
    None,
    None,
    None,
    None,
    None,
    Some("'---'"),
    None,
    Some("'#'"),
    None,
    None,
    Some("'==='"),
    Some("'->'"),
    Some("'<<'"),
    None,
    None,
    Some("'\\'"),
    None,
    None,
    None,
    None,
    None,
    None,
    None,
    None,
    None,
    Some("'true'"),
    Some("'false'"),
    Some("'null'"),
    None,
    None,
    None,
    None,
    None,
    None,
    None,
    None,
    None,
    None,
    None,
    Some("'+='"),
    Some("'-='"),
    Some("'*='"),
    Some("'%='"),
    Some("'/='"),
    Some("'+'"),
    Some("'-'"),
    Some("'*'"),
    Some("'/'"),
    Some("'%'"),
    Some("'('"),
    Some("')'"),
    Some("','"),
    Some("'as'"),
    None,
    None,
    Some("'}'"),
    None,
    Some("'.'"),
    None,
    None,
    None,
    None,
    None,
    None,
    Some("'endif'"),
    None,
    None,
    None,
    None,
    None,
    None,
    None,
    None,
    None,
    Some("'{'"),
    None,
    Some("'string'"),
    Some("'number'"),
    Some("'bool'"),
];
pub const _SYMBOLIC_NAMES: [Option<&'static str>; 82] = [
    None,
    Some("INDENT"),
    Some("DEDENT"),
    Some("BLANK_LINE_FOLLOWING_OPTION"),
    Some("WS"),
    Some("COMMENT"),
    Some("NEWLINE"),
    Some("ID"),
    Some("BODY_START"),
    Some("HEADER_DELIMITER"),
    Some("HASHTAG"),
    Some("REST_OF_LINE"),
    Some("BODY_WS"),
    Some("BODY_END"),
    Some("SHORTCUT_ARROW"),
    Some("COMMAND_START"),
    Some("EXPRESSION_START"),
    Some("ESCAPED_ANY"),
    Some("TEXT_ESCAPE"),
    Some("TEXT_COMMENT"),
    Some("TEXT"),
    Some("UNESCAPABLE_CHARACTER"),
    Some("TEXT_COMMANDHASHTAG_WS"),
    Some("TEXT_COMMANDHASHTAG_COMMENT"),
    Some("TEXT_COMMANDHASHTAG_ERROR"),
    Some("HASHTAG_WS"),
    Some("HASHTAG_TEXT"),
    Some("EXPR_WS"),
    Some("KEYWORD_TRUE"),
    Some("KEYWORD_FALSE"),
    Some("KEYWORD_NULL"),
    Some("OPERATOR_ASSIGNMENT"),
    Some("OPERATOR_LOGICAL_LESS_THAN_EQUALS"),
    Some("OPERATOR_LOGICAL_GREATER_THAN_EQUALS"),
    Some("OPERATOR_LOGICAL_EQUALS"),
    Some("OPERATOR_LOGICAL_LESS"),
    Some("OPERATOR_LOGICAL_GREATER"),
    Some("OPERATOR_LOGICAL_NOT_EQUALS"),
    Some("OPERATOR_LOGICAL_AND"),
    Some("OPERATOR_LOGICAL_OR"),
    Some("OPERATOR_LOGICAL_XOR"),
    Some("OPERATOR_LOGICAL_NOT"),
    Some("OPERATOR_MATHS_ADDITION_EQUALS"),
    Some("OPERATOR_MATHS_SUBTRACTION_EQUALS"),
    Some("OPERATOR_MATHS_MULTIPLICATION_EQUALS"),
    Some("OPERATOR_MATHS_MODULUS_EQUALS"),
    Some("OPERATOR_MATHS_DIVISION_EQUALS"),
    Some("OPERATOR_MATHS_ADDITION"),
    Some("OPERATOR_MATHS_SUBTRACTION"),
    Some("OPERATOR_MATHS_MULTIPLICATION"),
    Some("OPERATOR_MATHS_DIVISION"),
    Some("OPERATOR_MATHS_MODULUS"),
    Some("LPAREN"),
    Some("RPAREN"),
    Some("COMMA"),
    Some("EXPRESSION_AS"),
    Some("STRING"),
    Some("FUNC_ID"),
    Some("EXPRESSION_END"),
    Some("VAR_ID"),
    Some("DOT"),
    Some("NUMBER"),
    Some("COMMAND_WS"),
    Some("COMMAND_IF"),
    Some("COMMAND_ELSEIF"),
    Some("COMMAND_ELSE"),
    Some("COMMAND_SET"),
    Some("COMMAND_ENDIF"),
    Some("COMMAND_CALL"),
    Some("COMMAND_DECLARE"),
    Some("COMMAND_JUMP"),
    Some("COMMAND_ENUM"),
    Some("COMMAND_CASE"),
    Some("COMMAND_ENDENUM"),
    Some("COMMAND_LOCAL"),
    Some("COMMAND_END"),
    Some("COMMAND_TEXT_END"),
    Some("COMMAND_EXPRESSION_START"),
    Some("COMMAND_TEXT"),
    Some("TYPE_STRING"),
    Some("TYPE_NUMBER"),
    Some("TYPE_BOOL"),
];
lazy_static! {
    static ref _shared_context_cache: Arc<PredictionContextCache> =
        Arc::new(PredictionContextCache::new());
    static ref VOCABULARY: Box<dyn Vocabulary> = Box::new(VocabularyImpl::new(
        _LITERAL_NAMES.iter(),
        _SYMBOLIC_NAMES.iter(),
        None
    ));
}

type BaseParserType<'input, I> = BaseParser<
    'input,
    YarnSpinnerParserExt<'input>,
    I,
    YarnSpinnerParserContextType,
    dyn YarnSpinnerParserListener<'input> + 'input,
>;

type TokenType<'input> = <LocalTokenFactory<'input> as TokenFactory<'input>>::Tok;
pub type LocalTokenFactory<'input> = CommonTokenFactory;

pub type YarnSpinnerParserTreeWalker<'input, 'a> = ParseTreeWalker<
    'input,
    'a,
    YarnSpinnerParserContextType,
    dyn YarnSpinnerParserListener<'input> + 'a,
>;

/// Parser for YarnSpinnerParser grammar
pub struct YarnSpinnerParser<'input, I, H>
where
    I: TokenStream<'input, TF = LocalTokenFactory<'input>> + TidAble<'input>,
    H: ErrorStrategy<'input, BaseParserType<'input, I>>,
{
    base: BaseParserType<'input, I>,
    interpreter: Arc<ParserATNSimulator>,
    _shared_context_cache: Box<PredictionContextCache>,
    pub err_handler: H,
}

impl<'input, I, H> YarnSpinnerParser<'input, I, H>
where
    I: TokenStream<'input, TF = LocalTokenFactory<'input>> + TidAble<'input>,
    H: ErrorStrategy<'input, BaseParserType<'input, I>>,
{
    pub fn get_serialized_atn() -> &'static str {
        _serializedATN
    }

    pub fn set_error_strategy(&mut self, strategy: H) {
        self.err_handler = strategy
    }

    pub fn with_strategy(input: I, strategy: H) -> Self {
        antlr_rust::recognizer::check_version("0", "3");
        let interpreter = Arc::new(ParserATNSimulator::new(
            _ATN.clone(),
            _decision_to_DFA.clone(),
            _shared_context_cache.clone(),
        ));
        Self {
            base: BaseParser::new_base_parser(
                input,
                Arc::clone(&interpreter),
                YarnSpinnerParserExt {
                    _pd: Default::default(),
                },
            ),
            interpreter,
            _shared_context_cache: Box::new(PredictionContextCache::new()),
            err_handler: strategy,
        }
    }
}

type DynStrategy<'input, I> = Box<dyn ErrorStrategy<'input, BaseParserType<'input, I>> + 'input>;

impl<'input, I> YarnSpinnerParser<'input, I, DynStrategy<'input, I>>
where
    I: TokenStream<'input, TF = LocalTokenFactory<'input>> + TidAble<'input>,
{
    pub fn with_dyn_strategy(input: I) -> Self {
        Self::with_strategy(input, Box::new(DefaultErrorStrategy::new()))
    }
}

impl<'input, I>
    YarnSpinnerParser<'input, I, DefaultErrorStrategy<'input, YarnSpinnerParserContextType>>
where
    I: TokenStream<'input, TF = LocalTokenFactory<'input>> + TidAble<'input>,
{
    pub fn new(input: I) -> Self {
        Self::with_strategy(input, DefaultErrorStrategy::new())
    }
}

/// Trait for monomorphized trait object that corresponds to the nodes of parse tree generated for YarnSpinnerParser
pub trait YarnSpinnerParserContext<'input>:
    for<'x> Listenable<dyn YarnSpinnerParserListener<'input> + 'x>
    + ParserRuleContext<'input, TF = LocalTokenFactory<'input>, Ctx = YarnSpinnerParserContextType>
{
}

antlr_rust::coerce_from! { 'input : YarnSpinnerParserContext<'input> }

impl<'input> YarnSpinnerParserContext<'input>
    for TerminalNode<'input, YarnSpinnerParserContextType>
{
}
impl<'input> YarnSpinnerParserContext<'input> for ErrorNode<'input, YarnSpinnerParserContextType> {}

antlr_rust::tid! { impl<'input> TidAble<'input> for dyn YarnSpinnerParserContext<'input> + 'input }

antlr_rust::tid! { impl<'input> TidAble<'input> for dyn YarnSpinnerParserListener<'input> + 'input }

pub struct YarnSpinnerParserContextType;
antlr_rust::tid! {YarnSpinnerParserContextType}

impl<'input> ParserNodeType<'input> for YarnSpinnerParserContextType {
    type TF = LocalTokenFactory<'input>;
    type Type = dyn YarnSpinnerParserContext<'input> + 'input;
}

impl<'input, I, H> Deref for YarnSpinnerParser<'input, I, H>
where
    I: TokenStream<'input, TF = LocalTokenFactory<'input>> + TidAble<'input>,
    H: ErrorStrategy<'input, BaseParserType<'input, I>>,
{
    type Target = BaseParserType<'input, I>;

    fn deref(&self) -> &Self::Target {
        &self.base
    }
}

impl<'input, I, H> DerefMut for YarnSpinnerParser<'input, I, H>
where
    I: TokenStream<'input, TF = LocalTokenFactory<'input>> + TidAble<'input>,
    H: ErrorStrategy<'input, BaseParserType<'input, I>>,
{
    fn deref_mut(&mut self) -> &mut Self::Target {
        &mut self.base
    }
}

pub struct YarnSpinnerParserExt<'input> {
    _pd: PhantomData<&'input str>,
}

impl<'input> YarnSpinnerParserExt<'input> {}
antlr_rust::tid! { YarnSpinnerParserExt<'a> }

impl<'input> TokenAware<'input> for YarnSpinnerParserExt<'input> {
    type TF = LocalTokenFactory<'input>;
}

impl<'input, I: TokenStream<'input, TF = LocalTokenFactory<'input>> + TidAble<'input>>
    ParserRecog<'input, BaseParserType<'input, I>> for YarnSpinnerParserExt<'input>
{
}

impl<'input, I: TokenStream<'input, TF = LocalTokenFactory<'input>> + TidAble<'input>>
    Actions<'input, BaseParserType<'input, I>> for YarnSpinnerParserExt<'input>
{
    fn get_grammar_file_name(&self) -> &str {
        "YarnSpinnerParser.g4"
    }

    fn get_rule_names(&self) -> &[&str] {
        &ruleNames
    }

    fn get_vocabulary(&self) -> &dyn Vocabulary {
        &**VOCABULARY
    }
    fn sempred(
        _localctx: Option<&(dyn YarnSpinnerParserContext<'input> + 'input)>,
        rule_index: isize,
        pred_index: isize,
        recog: &mut BaseParserType<'input, I>,
    ) -> bool {
        match rule_index {
            10 => YarnSpinnerParser::<'input, I, _>::expression_sempred(
                _localctx.and_then(|x| x.downcast_ref()),
                pred_index,
                recog,
            ),
            _ => true,
        }
    }
}

impl<'input, I>
    YarnSpinnerParser<'input, I, DefaultErrorStrategy<'input, YarnSpinnerParserContextType>>
where
    I: TokenStream<'input, TF = LocalTokenFactory<'input>> + TidAble<'input>,
{
    fn expression_sempred(
        _localctx: Option<&ExpressionContext<'input>>,
        pred_index: isize,
        recog: &mut <Self as Deref>::Target,
    ) -> bool {
        match pred_index {
            0 => recog.precpred(None, 6),
            1 => recog.precpred(None, 5),
            2 => recog.precpred(None, 4),
            3 => recog.precpred(None, 3),
            4 => recog.precpred(None, 2),
            _ => true,
        }
    }
}
//------------------- dialogue ----------------
pub type DialogueContextAll<'input> = DialogueContext<'input>;

pub type DialogueContext<'input> = BaseParserRuleContext<'input, DialogueContextExt<'input>>;

#[derive(Clone)]
pub struct DialogueContextExt<'input> {
    ph: PhantomData<&'input str>,
}

impl<'input> YarnSpinnerParserContext<'input> for DialogueContext<'input> {}

impl<'input, 'a> Listenable<dyn YarnSpinnerParserListener<'input> + 'a>
    for DialogueContext<'input>
{
    fn enter(&self, listener: &mut (dyn YarnSpinnerParserListener<'input> + 'a)) {
        listener.enter_every_rule(self);
        listener.enter_dialogue(self);
    }
    fn exit(&self, listener: &mut (dyn YarnSpinnerParserListener<'input> + 'a)) {
        listener.exit_dialogue(self);
        listener.exit_every_rule(self);
    }
}

impl<'input> CustomRuleContext<'input> for DialogueContextExt<'input> {
    type TF = LocalTokenFactory<'input>;
    type Ctx = YarnSpinnerParserContextType;
    fn get_rule_index(&self) -> usize {
        RULE_dialogue
    }
    //fn type_rule_index() -> usize where Self: Sized { RULE_dialogue }
}
antlr_rust::tid! {DialogueContextExt<'a>}

impl<'input> DialogueContextExt<'input> {
    fn new(
        parent: Option<Rc<dyn YarnSpinnerParserContext<'input> + 'input>>,
        invoking_state: isize,
    ) -> Rc<DialogueContextAll<'input>> {
        Rc::new(BaseParserRuleContext::new_parser_ctx(
            parent,
            invoking_state,
            DialogueContextExt { ph: PhantomData },
        ))
    }
}

pub trait DialogueContextAttrs<'input>:
    YarnSpinnerParserContext<'input> + BorrowMut<DialogueContextExt<'input>>
{
    fn node_all(&self) -> Vec<Rc<NodeContextAll<'input>>>
    where
        Self: Sized,
    {
        self.children_of_type()
    }
    fn node(&self, i: usize) -> Option<Rc<NodeContextAll<'input>>>
    where
        Self: Sized,
    {
        self.child_of_type(i)
    }
    fn file_hashtag_all(&self) -> Vec<Rc<File_hashtagContextAll<'input>>>
    where
        Self: Sized,
    {
        self.children_of_type()
    }
    fn file_hashtag(&self, i: usize) -> Option<Rc<File_hashtagContextAll<'input>>>
    where
        Self: Sized,
    {
        self.child_of_type(i)
    }
}

impl<'input> DialogueContextAttrs<'input> for DialogueContext<'input> {}

impl<'input, I, H> YarnSpinnerParser<'input, I, H>
where
    I: TokenStream<'input, TF = LocalTokenFactory<'input>> + TidAble<'input>,
    H: ErrorStrategy<'input, BaseParserType<'input, I>>,
{
    pub fn dialogue(&mut self) -> Result<Rc<DialogueContextAll<'input>>, ANTLRError> {
        let mut recog = self;
        let _parentctx = recog.ctx.take();
        let mut _localctx = DialogueContextExt::new(_parentctx.clone(), recog.base.get_state());
        recog.base.enter_rule(_localctx.clone(), 0, RULE_dialogue);
        let mut _localctx: Rc<DialogueContextAll> = _localctx;
        let mut _la: isize = -1;
        let result: Result<(), ANTLRError> = (|| {
            //recog.base.enter_outer_alt(_localctx.clone(), 1);
            recog.base.enter_outer_alt(None, 1);
            {
                {
                    recog.base.set_state(55);
                    recog.err_handler.sync(&mut recog.base)?;
                    _la = recog.base.input.la(1);
                    while _la == HASHTAG {
                        {
                            {
                                /*InvokeRule file_hashtag*/
                                recog.base.set_state(52);
                                recog.file_hashtag()?;
                            }
                        }
                        recog.base.set_state(57);
                        recog.err_handler.sync(&mut recog.base)?;
                        _la = recog.base.input.la(1);
                    }
                }
                recog.base.set_state(59);
                recog.err_handler.sync(&mut recog.base)?;
                _la = recog.base.input.la(1);
                loop {
                    {
                        {
                            /*InvokeRule node*/
                            recog.base.set_state(58);
                            recog.node()?;
                        }
                    }
                    recog.base.set_state(61);
                    recog.err_handler.sync(&mut recog.base)?;
                    _la = recog.base.input.la(1);
                    if !(_la == ID) {
                        break;
                    }
                }
            }
            Ok(())
        })();
        match result {
            Ok(_) => {}
            Err(e @ ANTLRError::FallThrough(_)) => return Err(e),
            Err(ref re) => {
                //_localctx.exception = re;
                recog.err_handler.report_error(&mut recog.base, re);
                recog.err_handler.recover(&mut recog.base, re)?;
            }
        }
        recog.base.exit_rule();

        Ok(_localctx)
    }
}
//------------------- file_hashtag ----------------
pub type File_hashtagContextAll<'input> = File_hashtagContext<'input>;

pub type File_hashtagContext<'input> =
    BaseParserRuleContext<'input, File_hashtagContextExt<'input>>;

#[derive(Clone)]
pub struct File_hashtagContextExt<'input> {
    pub text: Option<TokenType<'input>>,
    ph: PhantomData<&'input str>,
}

impl<'input> YarnSpinnerParserContext<'input> for File_hashtagContext<'input> {}

impl<'input, 'a> Listenable<dyn YarnSpinnerParserListener<'input> + 'a>
    for File_hashtagContext<'input>
{
    fn enter(&self, listener: &mut (dyn YarnSpinnerParserListener<'input> + 'a)) {
        listener.enter_every_rule(self);
        listener.enter_file_hashtag(self);
    }
    fn exit(&self, listener: &mut (dyn YarnSpinnerParserListener<'input> + 'a)) {
        listener.exit_file_hashtag(self);
        listener.exit_every_rule(self);
    }
}

impl<'input> CustomRuleContext<'input> for File_hashtagContextExt<'input> {
    type TF = LocalTokenFactory<'input>;
    type Ctx = YarnSpinnerParserContextType;
    fn get_rule_index(&self) -> usize {
        RULE_file_hashtag
    }
    //fn type_rule_index() -> usize where Self: Sized { RULE_file_hashtag }
}
antlr_rust::tid! {File_hashtagContextExt<'a>}

impl<'input> File_hashtagContextExt<'input> {
    fn new(
        parent: Option<Rc<dyn YarnSpinnerParserContext<'input> + 'input>>,
        invoking_state: isize,
    ) -> Rc<File_hashtagContextAll<'input>> {
        Rc::new(BaseParserRuleContext::new_parser_ctx(
            parent,
            invoking_state,
            File_hashtagContextExt {
                text: None,
                ph: PhantomData,
            },
        ))
    }
}

pub trait File_hashtagContextAttrs<'input>:
    YarnSpinnerParserContext<'input> + BorrowMut<File_hashtagContextExt<'input>>
{
    /// Retrieves first TerminalNode corresponding to token HASHTAG
    /// Returns `None` if there is no child corresponding to token HASHTAG
    fn HASHTAG(&self) -> Option<Rc<TerminalNode<'input, YarnSpinnerParserContextType>>>
    where
        Self: Sized,
    {
        self.get_token(HASHTAG, 0)
    }
    /// Retrieves first TerminalNode corresponding to token HASHTAG_TEXT
    /// Returns `None` if there is no child corresponding to token HASHTAG_TEXT
    fn HASHTAG_TEXT(&self) -> Option<Rc<TerminalNode<'input, YarnSpinnerParserContextType>>>
    where
        Self: Sized,
    {
        self.get_token(HASHTAG_TEXT, 0)
    }
}

impl<'input> File_hashtagContextAttrs<'input> for File_hashtagContext<'input> {}

impl<'input, I, H> YarnSpinnerParser<'input, I, H>
where
    I: TokenStream<'input, TF = LocalTokenFactory<'input>> + TidAble<'input>,
    H: ErrorStrategy<'input, BaseParserType<'input, I>>,
{
    pub fn file_hashtag(&mut self) -> Result<Rc<File_hashtagContextAll<'input>>, ANTLRError> {
        let mut recog = self;
        let _parentctx = recog.ctx.take();
        let mut _localctx = File_hashtagContextExt::new(_parentctx.clone(), recog.base.get_state());
        recog
            .base
            .enter_rule(_localctx.clone(), 2, RULE_file_hashtag);
        let mut _localctx: Rc<File_hashtagContextAll> = _localctx;
        let result: Result<(), ANTLRError> = (|| {
            //recog.base.enter_outer_alt(_localctx.clone(), 1);
            recog.base.enter_outer_alt(None, 1);
            {
                recog.base.set_state(63);
                recog.base.match_token(HASHTAG, &mut recog.err_handler)?;

                recog.base.set_state(64);
                let tmp = recog
                    .base
                    .match_token(HASHTAG_TEXT, &mut recog.err_handler)?;
                cast_mut::<_, File_hashtagContext>(&mut _localctx).text = Some(tmp.clone());
            }
            Ok(())
        })();
        match result {
            Ok(_) => {}
            Err(e @ ANTLRError::FallThrough(_)) => return Err(e),
            Err(ref re) => {
                //_localctx.exception = re;
                recog.err_handler.report_error(&mut recog.base, re);
                recog.err_handler.recover(&mut recog.base, re)?;
            }
        }
        recog.base.exit_rule();

        Ok(_localctx)
    }
}
//------------------- node ----------------
pub type NodeContextAll<'input> = NodeContext<'input>;

pub type NodeContext<'input> = BaseParserRuleContext<'input, NodeContextExt<'input>>;

#[derive(Clone)]
pub struct NodeContextExt<'input> {
    ph: PhantomData<&'input str>,
}

impl<'input> YarnSpinnerParserContext<'input> for NodeContext<'input> {}

impl<'input, 'a> Listenable<dyn YarnSpinnerParserListener<'input> + 'a> for NodeContext<'input> {
    fn enter(&self, listener: &mut (dyn YarnSpinnerParserListener<'input> + 'a)) {
        listener.enter_every_rule(self);
        listener.enter_node(self);
    }
    fn exit(&self, listener: &mut (dyn YarnSpinnerParserListener<'input> + 'a)) {
        listener.exit_node(self);
        listener.exit_every_rule(self);
    }
}

impl<'input> CustomRuleContext<'input> for NodeContextExt<'input> {
    type TF = LocalTokenFactory<'input>;
    type Ctx = YarnSpinnerParserContextType;
    fn get_rule_index(&self) -> usize {
        RULE_node
    }
    //fn type_rule_index() -> usize where Self: Sized { RULE_node }
}
antlr_rust::tid! {NodeContextExt<'a>}

impl<'input> NodeContextExt<'input> {
    fn new(
        parent: Option<Rc<dyn YarnSpinnerParserContext<'input> + 'input>>,
        invoking_state: isize,
    ) -> Rc<NodeContextAll<'input>> {
        Rc::new(BaseParserRuleContext::new_parser_ctx(
            parent,
            invoking_state,
            NodeContextExt { ph: PhantomData },
        ))
    }
}

pub trait NodeContextAttrs<'input>:
    YarnSpinnerParserContext<'input> + BorrowMut<NodeContextExt<'input>>
{
    /// Retrieves first TerminalNode corresponding to token BODY_START
    /// Returns `None` if there is no child corresponding to token BODY_START
    fn BODY_START(&self) -> Option<Rc<TerminalNode<'input, YarnSpinnerParserContextType>>>
    where
        Self: Sized,
    {
        self.get_token(BODY_START, 0)
    }
    fn body(&self) -> Option<Rc<BodyContextAll<'input>>>
    where
        Self: Sized,
    {
        self.child_of_type(0)
    }
    /// Retrieves first TerminalNode corresponding to token BODY_END
    /// Returns `None` if there is no child corresponding to token BODY_END
    fn BODY_END(&self) -> Option<Rc<TerminalNode<'input, YarnSpinnerParserContextType>>>
    where
        Self: Sized,
    {
        self.get_token(BODY_END, 0)
    }
    fn header_all(&self) -> Vec<Rc<HeaderContextAll<'input>>>
    where
        Self: Sized,
    {
        self.children_of_type()
    }
    fn header(&self, i: usize) -> Option<Rc<HeaderContextAll<'input>>>
    where
        Self: Sized,
    {
        self.child_of_type(i)
    }
}

impl<'input> NodeContextAttrs<'input> for NodeContext<'input> {}

impl<'input, I, H> YarnSpinnerParser<'input, I, H>
where
    I: TokenStream<'input, TF = LocalTokenFactory<'input>> + TidAble<'input>,
    H: ErrorStrategy<'input, BaseParserType<'input, I>>,
{
    pub fn node(&mut self) -> Result<Rc<NodeContextAll<'input>>, ANTLRError> {
        let mut recog = self;
        let _parentctx = recog.ctx.take();
        let mut _localctx = NodeContextExt::new(_parentctx.clone(), recog.base.get_state());
        recog.base.enter_rule(_localctx.clone(), 4, RULE_node);
        let mut _localctx: Rc<NodeContextAll> = _localctx;
        let mut _la: isize = -1;
        let result: Result<(), ANTLRError> = (|| {
            //recog.base.enter_outer_alt(_localctx.clone(), 1);
            recog.base.enter_outer_alt(None, 1);
            {
                recog.base.set_state(67);
                recog.err_handler.sync(&mut recog.base)?;
                _la = recog.base.input.la(1);
                loop {
                    {
                        {
                            /*InvokeRule header*/
                            recog.base.set_state(66);
                            recog.header()?;
                        }
                    }
                    recog.base.set_state(69);
                    recog.err_handler.sync(&mut recog.base)?;
                    _la = recog.base.input.la(1);
                    if !(_la == ID) {
                        break;
                    }
                }
                recog.base.set_state(71);
                recog.base.match_token(BODY_START, &mut recog.err_handler)?;

                /*InvokeRule body*/
                recog.base.set_state(72);
                recog.body()?;

                recog.base.set_state(73);
                recog.base.match_token(BODY_END, &mut recog.err_handler)?;
            }
            Ok(())
        })();
        match result {
            Ok(_) => {}
            Err(e @ ANTLRError::FallThrough(_)) => return Err(e),
            Err(ref re) => {
                //_localctx.exception = re;
                recog.err_handler.report_error(&mut recog.base, re);
                recog.err_handler.recover(&mut recog.base, re)?;
            }
        }
        recog.base.exit_rule();

        Ok(_localctx)
    }
}
//------------------- header ----------------
pub type HeaderContextAll<'input> = HeaderContext<'input>;

pub type HeaderContext<'input> = BaseParserRuleContext<'input, HeaderContextExt<'input>>;

#[derive(Clone)]
pub struct HeaderContextExt<'input> {
    pub header_key: Option<TokenType<'input>>,
    pub header_value: Option<TokenType<'input>>,
    ph: PhantomData<&'input str>,
}

impl<'input> YarnSpinnerParserContext<'input> for HeaderContext<'input> {}

impl<'input, 'a> Listenable<dyn YarnSpinnerParserListener<'input> + 'a> for HeaderContext<'input> {
    fn enter(&self, listener: &mut (dyn YarnSpinnerParserListener<'input> + 'a)) {
        listener.enter_every_rule(self);
        listener.enter_header(self);
    }
    fn exit(&self, listener: &mut (dyn YarnSpinnerParserListener<'input> + 'a)) {
        listener.exit_header(self);
        listener.exit_every_rule(self);
    }
}

impl<'input> CustomRuleContext<'input> for HeaderContextExt<'input> {
    type TF = LocalTokenFactory<'input>;
    type Ctx = YarnSpinnerParserContextType;
    fn get_rule_index(&self) -> usize {
        RULE_header
    }
    //fn type_rule_index() -> usize where Self: Sized { RULE_header }
}
antlr_rust::tid! {HeaderContextExt<'a>}

impl<'input> HeaderContextExt<'input> {
    fn new(
        parent: Option<Rc<dyn YarnSpinnerParserContext<'input> + 'input>>,
        invoking_state: isize,
    ) -> Rc<HeaderContextAll<'input>> {
        Rc::new(BaseParserRuleContext::new_parser_ctx(
            parent,
            invoking_state,
            HeaderContextExt {
                header_key: None,
                header_value: None,
                ph: PhantomData,
            },
        ))
    }
}

pub trait HeaderContextAttrs<'input>:
    YarnSpinnerParserContext<'input> + BorrowMut<HeaderContextExt<'input>>
{
    /// Retrieves first TerminalNode corresponding to token HEADER_DELIMITER
    /// Returns `None` if there is no child corresponding to token HEADER_DELIMITER
    fn HEADER_DELIMITER(&self) -> Option<Rc<TerminalNode<'input, YarnSpinnerParserContextType>>>
    where
        Self: Sized,
    {
        self.get_token(HEADER_DELIMITER, 0)
    }
    /// Retrieves first TerminalNode corresponding to token ID
    /// Returns `None` if there is no child corresponding to token ID
    fn ID(&self) -> Option<Rc<TerminalNode<'input, YarnSpinnerParserContextType>>>
    where
        Self: Sized,
    {
        self.get_token(ID, 0)
    }
    /// Retrieves first TerminalNode corresponding to token REST_OF_LINE
    /// Returns `None` if there is no child corresponding to token REST_OF_LINE
    fn REST_OF_LINE(&self) -> Option<Rc<TerminalNode<'input, YarnSpinnerParserContextType>>>
    where
        Self: Sized,
    {
        self.get_token(REST_OF_LINE, 0)
    }
}

impl<'input> HeaderContextAttrs<'input> for HeaderContext<'input> {}

impl<'input, I, H> YarnSpinnerParser<'input, I, H>
where
    I: TokenStream<'input, TF = LocalTokenFactory<'input>> + TidAble<'input>,
    H: ErrorStrategy<'input, BaseParserType<'input, I>>,
{
    pub fn header(&mut self) -> Result<Rc<HeaderContextAll<'input>>, ANTLRError> {
        let mut recog = self;
        let _parentctx = recog.ctx.take();
        let mut _localctx = HeaderContextExt::new(_parentctx.clone(), recog.base.get_state());
        recog.base.enter_rule(_localctx.clone(), 6, RULE_header);
        let mut _localctx: Rc<HeaderContextAll> = _localctx;
        let mut _la: isize = -1;
        let result: Result<(), ANTLRError> = (|| {
            //recog.base.enter_outer_alt(_localctx.clone(), 1);
            recog.base.enter_outer_alt(None, 1);
            {
                recog.base.set_state(75);
                let tmp = recog.base.match_token(ID, &mut recog.err_handler)?;
                cast_mut::<_, HeaderContext>(&mut _localctx).header_key = Some(tmp.clone());

                recog.base.set_state(76);
                recog
                    .base
                    .match_token(HEADER_DELIMITER, &mut recog.err_handler)?;

                recog.base.set_state(78);
                recog.err_handler.sync(&mut recog.base)?;
                _la = recog.base.input.la(1);
                if _la == REST_OF_LINE {
                    {
                        recog.base.set_state(77);
                        let tmp = recog
                            .base
                            .match_token(REST_OF_LINE, &mut recog.err_handler)?;
                        cast_mut::<_, HeaderContext>(&mut _localctx).header_value =
                            Some(tmp.clone());
                    }
                }
            }
            Ok(())
        })();
        match result {
            Ok(_) => {}
            Err(e @ ANTLRError::FallThrough(_)) => return Err(e),
            Err(ref re) => {
                //_localctx.exception = re;
                recog.err_handler.report_error(&mut recog.base, re);
                recog.err_handler.recover(&mut recog.base, re)?;
            }
        }
        recog.base.exit_rule();

        Ok(_localctx)
    }
}
//------------------- body ----------------
pub type BodyContextAll<'input> = BodyContext<'input>;

pub type BodyContext<'input> = BaseParserRuleContext<'input, BodyContextExt<'input>>;

#[derive(Clone)]
pub struct BodyContextExt<'input> {
    ph: PhantomData<&'input str>,
}

impl<'input> YarnSpinnerParserContext<'input> for BodyContext<'input> {}

impl<'input, 'a> Listenable<dyn YarnSpinnerParserListener<'input> + 'a> for BodyContext<'input> {
    fn enter(&self, listener: &mut (dyn YarnSpinnerParserListener<'input> + 'a)) {
        listener.enter_every_rule(self);
        listener.enter_body(self);
    }
    fn exit(&self, listener: &mut (dyn YarnSpinnerParserListener<'input> + 'a)) {
        listener.exit_body(self);
        listener.exit_every_rule(self);
    }
}

impl<'input> CustomRuleContext<'input> for BodyContextExt<'input> {
    type TF = LocalTokenFactory<'input>;
    type Ctx = YarnSpinnerParserContextType;
    fn get_rule_index(&self) -> usize {
        RULE_body
    }
    //fn type_rule_index() -> usize where Self: Sized { RULE_body }
}
antlr_rust::tid! {BodyContextExt<'a>}

impl<'input> BodyContextExt<'input> {
    fn new(
        parent: Option<Rc<dyn YarnSpinnerParserContext<'input> + 'input>>,
        invoking_state: isize,
    ) -> Rc<BodyContextAll<'input>> {
        Rc::new(BaseParserRuleContext::new_parser_ctx(
            parent,
            invoking_state,
            BodyContextExt { ph: PhantomData },
        ))
    }
}

pub trait BodyContextAttrs<'input>:
    YarnSpinnerParserContext<'input> + BorrowMut<BodyContextExt<'input>>
{
    fn statement_all(&self) -> Vec<Rc<StatementContextAll<'input>>>
    where
        Self: Sized,
    {
        self.children_of_type()
    }
    fn statement(&self, i: usize) -> Option<Rc<StatementContextAll<'input>>>
    where
        Self: Sized,
    {
        self.child_of_type(i)
    }
}

impl<'input> BodyContextAttrs<'input> for BodyContext<'input> {}

impl<'input, I, H> YarnSpinnerParser<'input, I, H>
where
    I: TokenStream<'input, TF = LocalTokenFactory<'input>> + TidAble<'input>,
    H: ErrorStrategy<'input, BaseParserType<'input, I>>,
{
    pub fn body(&mut self) -> Result<Rc<BodyContextAll<'input>>, ANTLRError> {
        let mut recog = self;
        let _parentctx = recog.ctx.take();
        let mut _localctx = BodyContextExt::new(_parentctx.clone(), recog.base.get_state());
        recog.base.enter_rule(_localctx.clone(), 8, RULE_body);
        let mut _localctx: Rc<BodyContextAll> = _localctx;
        let mut _la: isize = -1;
        let result: Result<(), ANTLRError> = (|| {
            //recog.base.enter_outer_alt(_localctx.clone(), 1);
            recog.base.enter_outer_alt(None, 1);
            {
                recog.base.set_state(83);
                recog.err_handler.sync(&mut recog.base)?;
                _la = recog.base.input.la(1);
                while (((_la) & !0x3f) == 0
                    && ((1usize << _la)
                        & ((1usize << INDENT)
                            | (1usize << SHORTCUT_ARROW)
                            | (1usize << COMMAND_START)
                            | (1usize << EXPRESSION_START)
                            | (1usize << TEXT)))
                        != 0)
                {
                    {
                        {
                            /*InvokeRule statement*/
                            recog.base.set_state(80);
                            recog.statement()?;
                        }
                    }
                    recog.base.set_state(85);
                    recog.err_handler.sync(&mut recog.base)?;
                    _la = recog.base.input.la(1);
                }
            }
            Ok(())
        })();
        match result {
            Ok(_) => {}
            Err(e @ ANTLRError::FallThrough(_)) => return Err(e),
            Err(ref re) => {
                //_localctx.exception = re;
                recog.err_handler.report_error(&mut recog.base, re);
                recog.err_handler.recover(&mut recog.base, re)?;
            }
        }
        recog.base.exit_rule();

        Ok(_localctx)
    }
}
//------------------- statement ----------------
pub type StatementContextAll<'input> = StatementContext<'input>;

pub type StatementContext<'input> = BaseParserRuleContext<'input, StatementContextExt<'input>>;

#[derive(Clone)]
pub struct StatementContextExt<'input> {
    ph: PhantomData<&'input str>,
}

impl<'input> YarnSpinnerParserContext<'input> for StatementContext<'input> {}

impl<'input, 'a> Listenable<dyn YarnSpinnerParserListener<'input> + 'a>
    for StatementContext<'input>
{
    fn enter(&self, listener: &mut (dyn YarnSpinnerParserListener<'input> + 'a)) {
        listener.enter_every_rule(self);
        listener.enter_statement(self);
    }
    fn exit(&self, listener: &mut (dyn YarnSpinnerParserListener<'input> + 'a)) {
        listener.exit_statement(self);
        listener.exit_every_rule(self);
    }
}

impl<'input> CustomRuleContext<'input> for StatementContextExt<'input> {
    type TF = LocalTokenFactory<'input>;
    type Ctx = YarnSpinnerParserContextType;
    fn get_rule_index(&self) -> usize {
        RULE_statement
    }
    //fn type_rule_index() -> usize where Self: Sized { RULE_statement }
}
antlr_rust::tid! {StatementContextExt<'a>}

impl<'input> StatementContextExt<'input> {
    fn new(
        parent: Option<Rc<dyn YarnSpinnerParserContext<'input> + 'input>>,
        invoking_state: isize,
    ) -> Rc<StatementContextAll<'input>> {
        Rc::new(BaseParserRuleContext::new_parser_ctx(
            parent,
            invoking_state,
            StatementContextExt { ph: PhantomData },
        ))
    }
}

pub trait StatementContextAttrs<'input>:
    YarnSpinnerParserContext<'input> + BorrowMut<StatementContextExt<'input>>
{
    fn line_statement(&self) -> Option<Rc<Line_statementContextAll<'input>>>
    where
        Self: Sized,
    {
        self.child_of_type(0)
    }
    fn if_statement(&self) -> Option<Rc<If_statementContextAll<'input>>>
    where
        Self: Sized,
    {
        self.child_of_type(0)
    }
    fn set_statement(&self) -> Option<Rc<Set_statementContextAll<'input>>>
    where
        Self: Sized,
    {
        self.child_of_type(0)
    }
    fn shortcut_option_statement(&self) -> Option<Rc<Shortcut_option_statementContextAll<'input>>>
    where
        Self: Sized,
    {
        self.child_of_type(0)
    }
    fn call_statement(&self) -> Option<Rc<Call_statementContextAll<'input>>>
    where
        Self: Sized,
    {
        self.child_of_type(0)
    }
    fn command_statement(&self) -> Option<Rc<Command_statementContextAll<'input>>>
    where
        Self: Sized,
    {
        self.child_of_type(0)
    }
    fn declare_statement(&self) -> Option<Rc<Declare_statementContextAll<'input>>>
    where
        Self: Sized,
    {
        self.child_of_type(0)
    }
    fn jump_statement(&self) -> Option<Rc<Jump_statementContextAll<'input>>>
    where
        Self: Sized,
    {
        self.child_of_type(0)
    }
    /// Retrieves first TerminalNode corresponding to token INDENT
    /// Returns `None` if there is no child corresponding to token INDENT
    fn INDENT(&self) -> Option<Rc<TerminalNode<'input, YarnSpinnerParserContextType>>>
    where
        Self: Sized,
    {
        self.get_token(INDENT, 0)
    }
    /// Retrieves first TerminalNode corresponding to token DEDENT
    /// Returns `None` if there is no child corresponding to token DEDENT
    fn DEDENT(&self) -> Option<Rc<TerminalNode<'input, YarnSpinnerParserContextType>>>
    where
        Self: Sized,
    {
        self.get_token(DEDENT, 0)
    }
    fn statement_all(&self) -> Vec<Rc<StatementContextAll<'input>>>
    where
        Self: Sized,
    {
        self.children_of_type()
    }
    fn statement(&self, i: usize) -> Option<Rc<StatementContextAll<'input>>>
    where
        Self: Sized,
    {
        self.child_of_type(i)
    }
}

impl<'input> StatementContextAttrs<'input> for StatementContext<'input> {}

impl<'input, I, H> YarnSpinnerParser<'input, I, H>
where
    I: TokenStream<'input, TF = LocalTokenFactory<'input>> + TidAble<'input>,
    H: ErrorStrategy<'input, BaseParserType<'input, I>>,
{
    pub fn statement(&mut self) -> Result<Rc<StatementContextAll<'input>>, ANTLRError> {
        let mut recog = self;
        let _parentctx = recog.ctx.take();
        let mut _localctx = StatementContextExt::new(_parentctx.clone(), recog.base.get_state());
        recog.base.enter_rule(_localctx.clone(), 10, RULE_statement);
        let mut _localctx: Rc<StatementContextAll> = _localctx;
        let mut _la: isize = -1;
        let result: Result<(), ANTLRError> = (|| {
            recog.base.set_state(102);
            recog.err_handler.sync(&mut recog.base)?;
            match recog.interpreter.adaptive_predict(6, &mut recog.base)? {
                1 => {
                    //recog.base.enter_outer_alt(_localctx.clone(), 1);
                    recog.base.enter_outer_alt(None, 1);
                    {
                        /*InvokeRule line_statement*/
                        recog.base.set_state(86);
                        recog.line_statement()?;
                    }
                }
                2 => {
                    //recog.base.enter_outer_alt(_localctx.clone(), 2);
                    recog.base.enter_outer_alt(None, 2);
                    {
                        /*InvokeRule if_statement*/
                        recog.base.set_state(87);
                        recog.if_statement()?;
                    }
                }
                3 => {
                    //recog.base.enter_outer_alt(_localctx.clone(), 3);
                    recog.base.enter_outer_alt(None, 3);
                    {
                        /*InvokeRule set_statement*/
                        recog.base.set_state(88);
                        recog.set_statement()?;
                    }
                }
                4 => {
                    //recog.base.enter_outer_alt(_localctx.clone(), 4);
                    recog.base.enter_outer_alt(None, 4);
                    {
                        /*InvokeRule shortcut_option_statement*/
                        recog.base.set_state(89);
                        recog.shortcut_option_statement()?;
                    }
                }
                5 => {
                    //recog.base.enter_outer_alt(_localctx.clone(), 5);
                    recog.base.enter_outer_alt(None, 5);
                    {
                        /*InvokeRule call_statement*/
                        recog.base.set_state(90);
                        recog.call_statement()?;
                    }
                }
                6 => {
                    //recog.base.enter_outer_alt(_localctx.clone(), 6);
                    recog.base.enter_outer_alt(None, 6);
                    {
                        /*InvokeRule command_statement*/
                        recog.base.set_state(91);
                        recog.command_statement()?;
                    }
                }
                7 => {
                    //recog.base.enter_outer_alt(_localctx.clone(), 7);
                    recog.base.enter_outer_alt(None, 7);
                    {
                        /*InvokeRule declare_statement*/
                        recog.base.set_state(92);
                        recog.declare_statement()?;
                    }
                }
                8 => {
                    //recog.base.enter_outer_alt(_localctx.clone(), 8);
                    recog.base.enter_outer_alt(None, 8);
                    {
                        /*InvokeRule jump_statement*/
                        recog.base.set_state(93);
                        recog.jump_statement()?;
                    }
                }
                9 => {
                    //recog.base.enter_outer_alt(_localctx.clone(), 9);
                    recog.base.enter_outer_alt(None, 9);
                    {
                        recog.base.set_state(94);
                        recog.base.match_token(INDENT, &mut recog.err_handler)?;

                        recog.base.set_state(98);
                        recog.err_handler.sync(&mut recog.base)?;
                        _la = recog.base.input.la(1);
                        while (((_la) & !0x3f) == 0
                            && ((1usize << _la)
                                & ((1usize << INDENT)
                                    | (1usize << SHORTCUT_ARROW)
                                    | (1usize << COMMAND_START)
                                    | (1usize << EXPRESSION_START)
                                    | (1usize << TEXT)))
                                != 0)
                        {
                            {
                                {
                                    /*InvokeRule statement*/
                                    recog.base.set_state(95);
                                    recog.statement()?;
                                }
                            }
                            recog.base.set_state(100);
                            recog.err_handler.sync(&mut recog.base)?;
                            _la = recog.base.input.la(1);
                        }
                        recog.base.set_state(101);
                        recog.base.match_token(DEDENT, &mut recog.err_handler)?;
                    }
                }

                _ => {}
            }
            Ok(())
        })();
        match result {
            Ok(_) => {}
            Err(e @ ANTLRError::FallThrough(_)) => return Err(e),
            Err(ref re) => {
                //_localctx.exception = re;
                recog.err_handler.report_error(&mut recog.base, re);
                recog.err_handler.recover(&mut recog.base, re)?;
            }
        }
        recog.base.exit_rule();

        Ok(_localctx)
    }
}
//------------------- line_statement ----------------
pub type Line_statementContextAll<'input> = Line_statementContext<'input>;

pub type Line_statementContext<'input> =
    BaseParserRuleContext<'input, Line_statementContextExt<'input>>;

#[derive(Clone)]
pub struct Line_statementContextExt<'input> {
    ph: PhantomData<&'input str>,
}

impl<'input> YarnSpinnerParserContext<'input> for Line_statementContext<'input> {}

impl<'input, 'a> Listenable<dyn YarnSpinnerParserListener<'input> + 'a>
    for Line_statementContext<'input>
{
    fn enter(&self, listener: &mut (dyn YarnSpinnerParserListener<'input> + 'a)) {
        listener.enter_every_rule(self);
        listener.enter_line_statement(self);
    }
    fn exit(&self, listener: &mut (dyn YarnSpinnerParserListener<'input> + 'a)) {
        listener.exit_line_statement(self);
        listener.exit_every_rule(self);
    }
}

impl<'input> CustomRuleContext<'input> for Line_statementContextExt<'input> {
    type TF = LocalTokenFactory<'input>;
    type Ctx = YarnSpinnerParserContextType;
    fn get_rule_index(&self) -> usize {
        RULE_line_statement
    }
    //fn type_rule_index() -> usize where Self: Sized { RULE_line_statement }
}
antlr_rust::tid! {Line_statementContextExt<'a>}

impl<'input> Line_statementContextExt<'input> {
    fn new(
        parent: Option<Rc<dyn YarnSpinnerParserContext<'input> + 'input>>,
        invoking_state: isize,
    ) -> Rc<Line_statementContextAll<'input>> {
        Rc::new(BaseParserRuleContext::new_parser_ctx(
            parent,
            invoking_state,
            Line_statementContextExt { ph: PhantomData },
        ))
    }
}

pub trait Line_statementContextAttrs<'input>:
    YarnSpinnerParserContext<'input> + BorrowMut<Line_statementContextExt<'input>>
{
    fn line_formatted_text(&self) -> Option<Rc<Line_formatted_textContextAll<'input>>>
    where
        Self: Sized,
    {
        self.child_of_type(0)
    }
    /// Retrieves first TerminalNode corresponding to token NEWLINE
    /// Returns `None` if there is no child corresponding to token NEWLINE
    fn NEWLINE(&self) -> Option<Rc<TerminalNode<'input, YarnSpinnerParserContextType>>>
    where
        Self: Sized,
    {
        self.get_token(NEWLINE, 0)
    }
    fn line_condition(&self) -> Option<Rc<Line_conditionContextAll<'input>>>
    where
        Self: Sized,
    {
        self.child_of_type(0)
    }
    fn hashtag_all(&self) -> Vec<Rc<HashtagContextAll<'input>>>
    where
        Self: Sized,
    {
        self.children_of_type()
    }
    fn hashtag(&self, i: usize) -> Option<Rc<HashtagContextAll<'input>>>
    where
        Self: Sized,
    {
        self.child_of_type(i)
    }
}

impl<'input> Line_statementContextAttrs<'input> for Line_statementContext<'input> {}

impl<'input, I, H> YarnSpinnerParser<'input, I, H>
where
    I: TokenStream<'input, TF = LocalTokenFactory<'input>> + TidAble<'input>,
    H: ErrorStrategy<'input, BaseParserType<'input, I>>,
{
    pub fn line_statement(&mut self) -> Result<Rc<Line_statementContextAll<'input>>, ANTLRError> {
        let mut recog = self;
        let _parentctx = recog.ctx.take();
        let mut _localctx =
            Line_statementContextExt::new(_parentctx.clone(), recog.base.get_state());
        recog
            .base
            .enter_rule(_localctx.clone(), 12, RULE_line_statement);
        let mut _localctx: Rc<Line_statementContextAll> = _localctx;
        let mut _la: isize = -1;
        let result: Result<(), ANTLRError> = (|| {
            //recog.base.enter_outer_alt(_localctx.clone(), 1);
            recog.base.enter_outer_alt(None, 1);
            {
                /*InvokeRule line_formatted_text*/
                recog.base.set_state(104);
                recog.line_formatted_text()?;

                recog.base.set_state(106);
                recog.err_handler.sync(&mut recog.base)?;
                _la = recog.base.input.la(1);
                if _la == COMMAND_START {
                    {
                        /*InvokeRule line_condition*/
                        recog.base.set_state(105);
                        recog.line_condition()?;
                    }
                }

                recog.base.set_state(111);
                recog.err_handler.sync(&mut recog.base)?;
                _la = recog.base.input.la(1);
                while _la == HASHTAG {
                    {
                        {
                            /*InvokeRule hashtag*/
                            recog.base.set_state(108);
                            recog.hashtag()?;
                        }
                    }
                    recog.base.set_state(113);
                    recog.err_handler.sync(&mut recog.base)?;
                    _la = recog.base.input.la(1);
                }
                recog.base.set_state(114);
                recog.base.match_token(NEWLINE, &mut recog.err_handler)?;
            }
            Ok(())
        })();
        match result {
            Ok(_) => {}
            Err(e @ ANTLRError::FallThrough(_)) => return Err(e),
            Err(ref re) => {
                //_localctx.exception = re;
                recog.err_handler.report_error(&mut recog.base, re);
                recog.err_handler.recover(&mut recog.base, re)?;
            }
        }
        recog.base.exit_rule();

        Ok(_localctx)
    }
}
//------------------- line_formatted_text ----------------
pub type Line_formatted_textContextAll<'input> = Line_formatted_textContext<'input>;

pub type Line_formatted_textContext<'input> =
    BaseParserRuleContext<'input, Line_formatted_textContextExt<'input>>;

#[derive(Clone)]
pub struct Line_formatted_textContextExt<'input> {
    ph: PhantomData<&'input str>,
}

impl<'input> YarnSpinnerParserContext<'input> for Line_formatted_textContext<'input> {}

impl<'input, 'a> Listenable<dyn YarnSpinnerParserListener<'input> + 'a>
    for Line_formatted_textContext<'input>
{
    fn enter(&self, listener: &mut (dyn YarnSpinnerParserListener<'input> + 'a)) {
        listener.enter_every_rule(self);
        listener.enter_line_formatted_text(self);
    }
    fn exit(&self, listener: &mut (dyn YarnSpinnerParserListener<'input> + 'a)) {
        listener.exit_line_formatted_text(self);
        listener.exit_every_rule(self);
    }
}

impl<'input> CustomRuleContext<'input> for Line_formatted_textContextExt<'input> {
    type TF = LocalTokenFactory<'input>;
    type Ctx = YarnSpinnerParserContextType;
    fn get_rule_index(&self) -> usize {
        RULE_line_formatted_text
    }
    //fn type_rule_index() -> usize where Self: Sized { RULE_line_formatted_text }
}
antlr_rust::tid! {Line_formatted_textContextExt<'a>}

impl<'input> Line_formatted_textContextExt<'input> {
    fn new(
        parent: Option<Rc<dyn YarnSpinnerParserContext<'input> + 'input>>,
        invoking_state: isize,
    ) -> Rc<Line_formatted_textContextAll<'input>> {
        Rc::new(BaseParserRuleContext::new_parser_ctx(
            parent,
            invoking_state,
            Line_formatted_textContextExt { ph: PhantomData },
        ))
    }
}

pub trait Line_formatted_textContextAttrs<'input>:
    YarnSpinnerParserContext<'input> + BorrowMut<Line_formatted_textContextExt<'input>>
{
    /// Retrieves all `TerminalNode`s corresponding to token EXPRESSION_START in current rule
    fn EXPRESSION_START_all(&self) -> Vec<Rc<TerminalNode<'input, YarnSpinnerParserContextType>>>
    where
        Self: Sized,
    {
        self.children_of_type()
    }
    /// Retrieves 'i's TerminalNode corresponding to token EXPRESSION_START, starting from 0.
    /// Returns `None` if number of children corresponding to token EXPRESSION_START is less or equal than `i`.
    fn EXPRESSION_START(
        &self,
        i: usize,
    ) -> Option<Rc<TerminalNode<'input, YarnSpinnerParserContextType>>>
    where
        Self: Sized,
    {
        self.get_token(EXPRESSION_START, i)
    }
    fn expression_all(&self) -> Vec<Rc<ExpressionContextAll<'input>>>
    where
        Self: Sized,
    {
        self.children_of_type()
    }
    fn expression(&self, i: usize) -> Option<Rc<ExpressionContextAll<'input>>>
    where
        Self: Sized,
    {
        self.child_of_type(i)
    }
    /// Retrieves all `TerminalNode`s corresponding to token EXPRESSION_END in current rule
    fn EXPRESSION_END_all(&self) -> Vec<Rc<TerminalNode<'input, YarnSpinnerParserContextType>>>
    where
        Self: Sized,
    {
        self.children_of_type()
    }
    /// Retrieves 'i's TerminalNode corresponding to token EXPRESSION_END, starting from 0.
    /// Returns `None` if number of children corresponding to token EXPRESSION_END is less or equal than `i`.
    fn EXPRESSION_END(
        &self,
        i: usize,
    ) -> Option<Rc<TerminalNode<'input, YarnSpinnerParserContextType>>>
    where
        Self: Sized,
    {
        self.get_token(EXPRESSION_END, i)
    }
    /// Retrieves all `TerminalNode`s corresponding to token TEXT in current rule
    fn TEXT_all(&self) -> Vec<Rc<TerminalNode<'input, YarnSpinnerParserContextType>>>
    where
        Self: Sized,
    {
        self.children_of_type()
    }
    /// Retrieves 'i's TerminalNode corresponding to token TEXT, starting from 0.
    /// Returns `None` if number of children corresponding to token TEXT is less or equal than `i`.
    fn TEXT(&self, i: usize) -> Option<Rc<TerminalNode<'input, YarnSpinnerParserContextType>>>
    where
        Self: Sized,
    {
        self.get_token(TEXT, i)
    }
}

impl<'input> Line_formatted_textContextAttrs<'input> for Line_formatted_textContext<'input> {}

impl<'input, I, H> YarnSpinnerParser<'input, I, H>
where
    I: TokenStream<'input, TF = LocalTokenFactory<'input>> + TidAble<'input>,
    H: ErrorStrategy<'input, BaseParserType<'input, I>>,
{
    pub fn line_formatted_text(
        &mut self,
    ) -> Result<Rc<Line_formatted_textContextAll<'input>>, ANTLRError> {
        let mut recog = self;
        let _parentctx = recog.ctx.take();
        let mut _localctx =
            Line_formatted_textContextExt::new(_parentctx.clone(), recog.base.get_state());
        recog
            .base
            .enter_rule(_localctx.clone(), 14, RULE_line_formatted_text);
        let mut _localctx: Rc<Line_formatted_textContextAll> = _localctx;
        let mut _la: isize = -1;
        let result: Result<(), ANTLRError> = (|| {
            let mut _alt: isize;
            //recog.base.enter_outer_alt(_localctx.clone(), 1);
            recog.base.enter_outer_alt(None, 1);
            {
                recog.base.set_state(125);
                recog.err_handler.sync(&mut recog.base)?;
                _la = recog.base.input.la(1);
                loop {
                    {
                        recog.base.set_state(125);
                        recog.err_handler.sync(&mut recog.base)?;
                        match recog.base.input.la(1) {
                            TEXT => {
                                recog.base.set_state(117);
                                recog.err_handler.sync(&mut recog.base)?;
                                _alt = 1;
                                loop {
                                    match _alt {
                                        x if x == 1 => {
                                            recog.base.set_state(116);
                                            recog.base.match_token(TEXT, &mut recog.err_handler)?;
                                        }

                                        _ => Err(ANTLRError::NoAltError(NoViableAltError::new(
                                            &mut recog.base,
                                        )))?,
                                    }
                                    recog.base.set_state(119);
                                    recog.err_handler.sync(&mut recog.base)?;
                                    _alt =
                                        recog.interpreter.adaptive_predict(9, &mut recog.base)?;
                                    if _alt == 2 || _alt == INVALID_ALT {
                                        break;
                                    }
                                }
                            }

                            EXPRESSION_START => {
                                {
                                    recog.base.set_state(121);
                                    recog
                                        .base
                                        .match_token(EXPRESSION_START, &mut recog.err_handler)?;

                                    /*InvokeRule expression*/
                                    recog.base.set_state(122);
                                    recog.expression_rec(0)?;

                                    recog.base.set_state(123);
                                    recog
                                        .base
                                        .match_token(EXPRESSION_END, &mut recog.err_handler)?;
                                }
                            }

                            _ => Err(ANTLRError::NoAltError(NoViableAltError::new(
                                &mut recog.base,
                            )))?,
                        }
                    }
                    recog.base.set_state(127);
                    recog.err_handler.sync(&mut recog.base)?;
                    _la = recog.base.input.la(1);
                    if !(_la == EXPRESSION_START || _la == TEXT) {
                        break;
                    }
                }
            }
            Ok(())
        })();
        match result {
            Ok(_) => {}
            Err(e @ ANTLRError::FallThrough(_)) => return Err(e),
            Err(ref re) => {
                //_localctx.exception = re;
                recog.err_handler.report_error(&mut recog.base, re);
                recog.err_handler.recover(&mut recog.base, re)?;
            }
        }
        recog.base.exit_rule();

        Ok(_localctx)
    }
}
//------------------- hashtag ----------------
pub type HashtagContextAll<'input> = HashtagContext<'input>;

pub type HashtagContext<'input> = BaseParserRuleContext<'input, HashtagContextExt<'input>>;

#[derive(Clone)]
pub struct HashtagContextExt<'input> {
    pub text: Option<TokenType<'input>>,
    ph: PhantomData<&'input str>,
}

impl<'input> YarnSpinnerParserContext<'input> for HashtagContext<'input> {}

impl<'input, 'a> Listenable<dyn YarnSpinnerParserListener<'input> + 'a> for HashtagContext<'input> {
    fn enter(&self, listener: &mut (dyn YarnSpinnerParserListener<'input> + 'a)) {
        listener.enter_every_rule(self);
        listener.enter_hashtag(self);
    }
    fn exit(&self, listener: &mut (dyn YarnSpinnerParserListener<'input> + 'a)) {
        listener.exit_hashtag(self);
        listener.exit_every_rule(self);
    }
}

impl<'input> CustomRuleContext<'input> for HashtagContextExt<'input> {
    type TF = LocalTokenFactory<'input>;
    type Ctx = YarnSpinnerParserContextType;
    fn get_rule_index(&self) -> usize {
        RULE_hashtag
    }
    //fn type_rule_index() -> usize where Self: Sized { RULE_hashtag }
}
antlr_rust::tid! {HashtagContextExt<'a>}

impl<'input> HashtagContextExt<'input> {
    fn new(
        parent: Option<Rc<dyn YarnSpinnerParserContext<'input> + 'input>>,
        invoking_state: isize,
    ) -> Rc<HashtagContextAll<'input>> {
        Rc::new(BaseParserRuleContext::new_parser_ctx(
            parent,
            invoking_state,
            HashtagContextExt {
                text: None,
                ph: PhantomData,
            },
        ))
    }
}

pub trait HashtagContextAttrs<'input>:
    YarnSpinnerParserContext<'input> + BorrowMut<HashtagContextExt<'input>>
{
    /// Retrieves first TerminalNode corresponding to token HASHTAG
    /// Returns `None` if there is no child corresponding to token HASHTAG
    fn HASHTAG(&self) -> Option<Rc<TerminalNode<'input, YarnSpinnerParserContextType>>>
    where
        Self: Sized,
    {
        self.get_token(HASHTAG, 0)
    }
    /// Retrieves first TerminalNode corresponding to token HASHTAG_TEXT
    /// Returns `None` if there is no child corresponding to token HASHTAG_TEXT
    fn HASHTAG_TEXT(&self) -> Option<Rc<TerminalNode<'input, YarnSpinnerParserContextType>>>
    where
        Self: Sized,
    {
        self.get_token(HASHTAG_TEXT, 0)
    }
}

impl<'input> HashtagContextAttrs<'input> for HashtagContext<'input> {}

impl<'input, I, H> YarnSpinnerParser<'input, I, H>
where
    I: TokenStream<'input, TF = LocalTokenFactory<'input>> + TidAble<'input>,
    H: ErrorStrategy<'input, BaseParserType<'input, I>>,
{
    pub fn hashtag(&mut self) -> Result<Rc<HashtagContextAll<'input>>, ANTLRError> {
        let mut recog = self;
        let _parentctx = recog.ctx.take();
        let mut _localctx = HashtagContextExt::new(_parentctx.clone(), recog.base.get_state());
        recog.base.enter_rule(_localctx.clone(), 16, RULE_hashtag);
        let mut _localctx: Rc<HashtagContextAll> = _localctx;
        let result: Result<(), ANTLRError> = (|| {
            //recog.base.enter_outer_alt(_localctx.clone(), 1);
            recog.base.enter_outer_alt(None, 1);
            {
                recog.base.set_state(129);
                recog.base.match_token(HASHTAG, &mut recog.err_handler)?;

                recog.base.set_state(130);
                let tmp = recog
                    .base
                    .match_token(HASHTAG_TEXT, &mut recog.err_handler)?;
                cast_mut::<_, HashtagContext>(&mut _localctx).text = Some(tmp.clone());
            }
            Ok(())
        })();
        match result {
            Ok(_) => {}
            Err(e @ ANTLRError::FallThrough(_)) => return Err(e),
            Err(ref re) => {
                //_localctx.exception = re;
                recog.err_handler.report_error(&mut recog.base, re);
                recog.err_handler.recover(&mut recog.base, re)?;
            }
        }
        recog.base.exit_rule();

        Ok(_localctx)
    }
}
//------------------- line_condition ----------------
pub type Line_conditionContextAll<'input> = Line_conditionContext<'input>;

pub type Line_conditionContext<'input> =
    BaseParserRuleContext<'input, Line_conditionContextExt<'input>>;

#[derive(Clone)]
pub struct Line_conditionContextExt<'input> {
    ph: PhantomData<&'input str>,
}

impl<'input> YarnSpinnerParserContext<'input> for Line_conditionContext<'input> {}

impl<'input, 'a> Listenable<dyn YarnSpinnerParserListener<'input> + 'a>
    for Line_conditionContext<'input>
{
    fn enter(&self, listener: &mut (dyn YarnSpinnerParserListener<'input> + 'a)) {
        listener.enter_every_rule(self);
        listener.enter_line_condition(self);
    }
    fn exit(&self, listener: &mut (dyn YarnSpinnerParserListener<'input> + 'a)) {
        listener.exit_line_condition(self);
        listener.exit_every_rule(self);
    }
}

impl<'input> CustomRuleContext<'input> for Line_conditionContextExt<'input> {
    type TF = LocalTokenFactory<'input>;
    type Ctx = YarnSpinnerParserContextType;
    fn get_rule_index(&self) -> usize {
        RULE_line_condition
    }
    //fn type_rule_index() -> usize where Self: Sized { RULE_line_condition }
}
antlr_rust::tid! {Line_conditionContextExt<'a>}

impl<'input> Line_conditionContextExt<'input> {
    fn new(
        parent: Option<Rc<dyn YarnSpinnerParserContext<'input> + 'input>>,
        invoking_state: isize,
    ) -> Rc<Line_conditionContextAll<'input>> {
        Rc::new(BaseParserRuleContext::new_parser_ctx(
            parent,
            invoking_state,
            Line_conditionContextExt { ph: PhantomData },
        ))
    }
}

pub trait Line_conditionContextAttrs<'input>:
    YarnSpinnerParserContext<'input> + BorrowMut<Line_conditionContextExt<'input>>
{
    /// Retrieves first TerminalNode corresponding to token COMMAND_START
    /// Returns `None` if there is no child corresponding to token COMMAND_START
    fn COMMAND_START(&self) -> Option<Rc<TerminalNode<'input, YarnSpinnerParserContextType>>>
    where
        Self: Sized,
    {
        self.get_token(COMMAND_START, 0)
    }
    /// Retrieves first TerminalNode corresponding to token COMMAND_IF
    /// Returns `None` if there is no child corresponding to token COMMAND_IF
    fn COMMAND_IF(&self) -> Option<Rc<TerminalNode<'input, YarnSpinnerParserContextType>>>
    where
        Self: Sized,
    {
        self.get_token(COMMAND_IF, 0)
    }
    fn expression(&self) -> Option<Rc<ExpressionContextAll<'input>>>
    where
        Self: Sized,
    {
        self.child_of_type(0)
    }
    /// Retrieves first TerminalNode corresponding to token COMMAND_END
    /// Returns `None` if there is no child corresponding to token COMMAND_END
    fn COMMAND_END(&self) -> Option<Rc<TerminalNode<'input, YarnSpinnerParserContextType>>>
    where
        Self: Sized,
    {
        self.get_token(COMMAND_END, 0)
    }
}

impl<'input> Line_conditionContextAttrs<'input> for Line_conditionContext<'input> {}

impl<'input, I, H> YarnSpinnerParser<'input, I, H>
where
    I: TokenStream<'input, TF = LocalTokenFactory<'input>> + TidAble<'input>,
    H: ErrorStrategy<'input, BaseParserType<'input, I>>,
{
    pub fn line_condition(&mut self) -> Result<Rc<Line_conditionContextAll<'input>>, ANTLRError> {
        let mut recog = self;
        let _parentctx = recog.ctx.take();
        let mut _localctx =
            Line_conditionContextExt::new(_parentctx.clone(), recog.base.get_state());
        recog
            .base
            .enter_rule(_localctx.clone(), 18, RULE_line_condition);
        let mut _localctx: Rc<Line_conditionContextAll> = _localctx;
        let result: Result<(), ANTLRError> = (|| {
            //recog.base.enter_outer_alt(_localctx.clone(), 1);
            recog.base.enter_outer_alt(None, 1);
            {
                recog.base.set_state(132);
                recog
                    .base
                    .match_token(COMMAND_START, &mut recog.err_handler)?;

                recog.base.set_state(133);
                recog.base.match_token(COMMAND_IF, &mut recog.err_handler)?;

                /*InvokeRule expression*/
                recog.base.set_state(134);
                recog.expression_rec(0)?;

                recog.base.set_state(135);
                recog
                    .base
                    .match_token(COMMAND_END, &mut recog.err_handler)?;
            }
            Ok(())
        })();
        match result {
            Ok(_) => {}
            Err(e @ ANTLRError::FallThrough(_)) => return Err(e),
            Err(ref re) => {
                //_localctx.exception = re;
                recog.err_handler.report_error(&mut recog.base, re);
                recog.err_handler.recover(&mut recog.base, re)?;
            }
        }
        recog.base.exit_rule();

        Ok(_localctx)
    }
}
//------------------- expression ----------------
#[derive(Debug)]
pub enum ExpressionContextAll<'input> {
    ExpParensContext(ExpParensContext<'input>),
    ExpMultDivModContext(ExpMultDivModContext<'input>),
    ExpComparisonContext(ExpComparisonContext<'input>),
    ExpNegativeContext(ExpNegativeContext<'input>),
    ExpAndOrXorContext(ExpAndOrXorContext<'input>),
    ExpAddSubContext(ExpAddSubContext<'input>),
    ExpNotContext(ExpNotContext<'input>),
    ExpValueContext(ExpValueContext<'input>),
    ExpEqualityContext(ExpEqualityContext<'input>),
    Error(ExpressionContext<'input>),
}
antlr_rust::tid! {ExpressionContextAll<'a>}

impl<'input> antlr_rust::parser_rule_context::DerefSeal for ExpressionContextAll<'input> {}

impl<'input> YarnSpinnerParserContext<'input> for ExpressionContextAll<'input> {}

impl<'input> Deref for ExpressionContextAll<'input> {
    type Target = dyn ExpressionContextAttrs<'input> + 'input;
    fn deref(&self) -> &Self::Target {
        use ExpressionContextAll::*;
        match self {
            ExpParensContext(inner) => inner,
            ExpMultDivModContext(inner) => inner,
            ExpComparisonContext(inner) => inner,
            ExpNegativeContext(inner) => inner,
            ExpAndOrXorContext(inner) => inner,
            ExpAddSubContext(inner) => inner,
            ExpNotContext(inner) => inner,
            ExpValueContext(inner) => inner,
            ExpEqualityContext(inner) => inner,
            Error(inner) => inner,
        }
    }
}
impl<'input, 'a> Listenable<dyn YarnSpinnerParserListener<'input> + 'a>
    for ExpressionContextAll<'input>
{
    fn enter(&self, listener: &mut (dyn YarnSpinnerParserListener<'input> + 'a)) {
        self.deref().enter(listener)
    }
    fn exit(&self, listener: &mut (dyn YarnSpinnerParserListener<'input> + 'a)) {
        self.deref().exit(listener)
    }
}

pub type ExpressionContext<'input> = BaseParserRuleContext<'input, ExpressionContextExt<'input>>;

#[derive(Clone)]
pub struct ExpressionContextExt<'input> {
    ph: PhantomData<&'input str>,
}

impl<'input> YarnSpinnerParserContext<'input> for ExpressionContext<'input> {}

impl<'input, 'a> Listenable<dyn YarnSpinnerParserListener<'input> + 'a>
    for ExpressionContext<'input>
{
}

impl<'input> CustomRuleContext<'input> for ExpressionContextExt<'input> {
    type TF = LocalTokenFactory<'input>;
    type Ctx = YarnSpinnerParserContextType;
    fn get_rule_index(&self) -> usize {
        RULE_expression
    }
    //fn type_rule_index() -> usize where Self: Sized { RULE_expression }
}
antlr_rust::tid! {ExpressionContextExt<'a>}

impl<'input> ExpressionContextExt<'input> {
    fn new(
        parent: Option<Rc<dyn YarnSpinnerParserContext<'input> + 'input>>,
        invoking_state: isize,
    ) -> Rc<ExpressionContextAll<'input>> {
        Rc::new(ExpressionContextAll::Error(
            BaseParserRuleContext::new_parser_ctx(
                parent,
                invoking_state,
                ExpressionContextExt { ph: PhantomData },
            ),
        ))
    }
}

pub trait ExpressionContextAttrs<'input>:
    YarnSpinnerParserContext<'input> + BorrowMut<ExpressionContextExt<'input>>
{
}

impl<'input> ExpressionContextAttrs<'input> for ExpressionContext<'input> {}

pub type ExpParensContext<'input> = BaseParserRuleContext<'input, ExpParensContextExt<'input>>;

pub trait ExpParensContextAttrs<'input>: YarnSpinnerParserContext<'input> {
    /// Retrieves first TerminalNode corresponding to token LPAREN
    /// Returns `None` if there is no child corresponding to token LPAREN
    fn LPAREN(&self) -> Option<Rc<TerminalNode<'input, YarnSpinnerParserContextType>>>
    where
        Self: Sized,
    {
        self.get_token(LPAREN, 0)
    }
    fn expression(&self) -> Option<Rc<ExpressionContextAll<'input>>>
    where
        Self: Sized,
    {
        self.child_of_type(0)
    }
    /// Retrieves first TerminalNode corresponding to token RPAREN
    /// Returns `None` if there is no child corresponding to token RPAREN
    fn RPAREN(&self) -> Option<Rc<TerminalNode<'input, YarnSpinnerParserContextType>>>
    where
        Self: Sized,
    {
        self.get_token(RPAREN, 0)
    }
}

impl<'input> ExpParensContextAttrs<'input> for ExpParensContext<'input> {}

pub struct ExpParensContextExt<'input> {
    base: ExpressionContextExt<'input>,
    ph: PhantomData<&'input str>,
}

antlr_rust::tid! {ExpParensContextExt<'a>}

impl<'input> YarnSpinnerParserContext<'input> for ExpParensContext<'input> {}

impl<'input, 'a> Listenable<dyn YarnSpinnerParserListener<'input> + 'a>
    for ExpParensContext<'input>
{
    fn enter(&self, listener: &mut (dyn YarnSpinnerParserListener<'input> + 'a)) {
        listener.enter_every_rule(self);
        listener.enter_expParens(self);
    }
}

impl<'input> CustomRuleContext<'input> for ExpParensContextExt<'input> {
    type TF = LocalTokenFactory<'input>;
    type Ctx = YarnSpinnerParserContextType;
    fn get_rule_index(&self) -> usize {
        RULE_expression
    }
    //fn type_rule_index() -> usize where Self: Sized { RULE_expression }
}

impl<'input> Borrow<ExpressionContextExt<'input>> for ExpParensContext<'input> {
    fn borrow(&self) -> &ExpressionContextExt<'input> {
        &self.base
    }
}
impl<'input> BorrowMut<ExpressionContextExt<'input>> for ExpParensContext<'input> {
    fn borrow_mut(&mut self) -> &mut ExpressionContextExt<'input> {
        &mut self.base
    }
}

impl<'input> ExpressionContextAttrs<'input> for ExpParensContext<'input> {}

impl<'input> ExpParensContextExt<'input> {
    fn new(ctx: &dyn ExpressionContextAttrs<'input>) -> Rc<ExpressionContextAll<'input>> {
        Rc::new(ExpressionContextAll::ExpParensContext(
            BaseParserRuleContext::copy_from(
                ctx,
                ExpParensContextExt {
                    base: ctx.borrow().clone(),
                    ph: PhantomData,
                },
            ),
        ))
    }
}

pub type ExpMultDivModContext<'input> =
    BaseParserRuleContext<'input, ExpMultDivModContextExt<'input>>;

pub trait ExpMultDivModContextAttrs<'input>: YarnSpinnerParserContext<'input> {
    fn expression_all(&self) -> Vec<Rc<ExpressionContextAll<'input>>>
    where
        Self: Sized,
    {
        self.children_of_type()
    }
    fn expression(&self, i: usize) -> Option<Rc<ExpressionContextAll<'input>>>
    where
        Self: Sized,
    {
        self.child_of_type(i)
    }
    /// Retrieves first TerminalNode corresponding to token OPERATOR_MATHS_MULTIPLICATION
    /// Returns `None` if there is no child corresponding to token OPERATOR_MATHS_MULTIPLICATION
    fn OPERATOR_MATHS_MULTIPLICATION(
        &self,
    ) -> Option<Rc<TerminalNode<'input, YarnSpinnerParserContextType>>>
    where
        Self: Sized,
    {
        self.get_token(OPERATOR_MATHS_MULTIPLICATION, 0)
    }
    /// Retrieves first TerminalNode corresponding to token OPERATOR_MATHS_DIVISION
    /// Returns `None` if there is no child corresponding to token OPERATOR_MATHS_DIVISION
    fn OPERATOR_MATHS_DIVISION(
        &self,
    ) -> Option<Rc<TerminalNode<'input, YarnSpinnerParserContextType>>>
    where
        Self: Sized,
    {
        self.get_token(OPERATOR_MATHS_DIVISION, 0)
    }
    /// Retrieves first TerminalNode corresponding to token OPERATOR_MATHS_MODULUS
    /// Returns `None` if there is no child corresponding to token OPERATOR_MATHS_MODULUS
    fn OPERATOR_MATHS_MODULUS(
        &self,
    ) -> Option<Rc<TerminalNode<'input, YarnSpinnerParserContextType>>>
    where
        Self: Sized,
    {
        self.get_token(OPERATOR_MATHS_MODULUS, 0)
    }
}

impl<'input> ExpMultDivModContextAttrs<'input> for ExpMultDivModContext<'input> {}

pub struct ExpMultDivModContextExt<'input> {
    base: ExpressionContextExt<'input>,
    pub op: Option<TokenType<'input>>,
    ph: PhantomData<&'input str>,
}

antlr_rust::tid! {ExpMultDivModContextExt<'a>}

impl<'input> YarnSpinnerParserContext<'input> for ExpMultDivModContext<'input> {}

impl<'input, 'a> Listenable<dyn YarnSpinnerParserListener<'input> + 'a>
    for ExpMultDivModContext<'input>
{
    fn enter(&self, listener: &mut (dyn YarnSpinnerParserListener<'input> + 'a)) {
        listener.enter_every_rule(self);
        listener.enter_expMultDivMod(self);
    }
}

impl<'input> CustomRuleContext<'input> for ExpMultDivModContextExt<'input> {
    type TF = LocalTokenFactory<'input>;
    type Ctx = YarnSpinnerParserContextType;
    fn get_rule_index(&self) -> usize {
        RULE_expression
    }
    //fn type_rule_index() -> usize where Self: Sized { RULE_expression }
}

impl<'input> Borrow<ExpressionContextExt<'input>> for ExpMultDivModContext<'input> {
    fn borrow(&self) -> &ExpressionContextExt<'input> {
        &self.base
    }
}
impl<'input> BorrowMut<ExpressionContextExt<'input>> for ExpMultDivModContext<'input> {
    fn borrow_mut(&mut self) -> &mut ExpressionContextExt<'input> {
        &mut self.base
    }
}

impl<'input> ExpressionContextAttrs<'input> for ExpMultDivModContext<'input> {}

impl<'input> ExpMultDivModContextExt<'input> {
    fn new(ctx: &dyn ExpressionContextAttrs<'input>) -> Rc<ExpressionContextAll<'input>> {
        Rc::new(ExpressionContextAll::ExpMultDivModContext(
            BaseParserRuleContext::copy_from(
                ctx,
                ExpMultDivModContextExt {
                    op: None,
                    base: ctx.borrow().clone(),
                    ph: PhantomData,
                },
            ),
        ))
    }
}

pub type ExpComparisonContext<'input> =
    BaseParserRuleContext<'input, ExpComparisonContextExt<'input>>;

pub trait ExpComparisonContextAttrs<'input>: YarnSpinnerParserContext<'input> {
    fn expression_all(&self) -> Vec<Rc<ExpressionContextAll<'input>>>
    where
        Self: Sized,
    {
        self.children_of_type()
    }
    fn expression(&self, i: usize) -> Option<Rc<ExpressionContextAll<'input>>>
    where
        Self: Sized,
    {
        self.child_of_type(i)
    }
    /// Retrieves first TerminalNode corresponding to token OPERATOR_LOGICAL_LESS_THAN_EQUALS
    /// Returns `None` if there is no child corresponding to token OPERATOR_LOGICAL_LESS_THAN_EQUALS
    fn OPERATOR_LOGICAL_LESS_THAN_EQUALS(
        &self,
    ) -> Option<Rc<TerminalNode<'input, YarnSpinnerParserContextType>>>
    where
        Self: Sized,
    {
        self.get_token(OPERATOR_LOGICAL_LESS_THAN_EQUALS, 0)
    }
    /// Retrieves first TerminalNode corresponding to token OPERATOR_LOGICAL_GREATER_THAN_EQUALS
    /// Returns `None` if there is no child corresponding to token OPERATOR_LOGICAL_GREATER_THAN_EQUALS
    fn OPERATOR_LOGICAL_GREATER_THAN_EQUALS(
        &self,
    ) -> Option<Rc<TerminalNode<'input, YarnSpinnerParserContextType>>>
    where
        Self: Sized,
    {
        self.get_token(OPERATOR_LOGICAL_GREATER_THAN_EQUALS, 0)
    }
    /// Retrieves first TerminalNode corresponding to token OPERATOR_LOGICAL_LESS
    /// Returns `None` if there is no child corresponding to token OPERATOR_LOGICAL_LESS
    fn OPERATOR_LOGICAL_LESS(
        &self,
    ) -> Option<Rc<TerminalNode<'input, YarnSpinnerParserContextType>>>
    where
        Self: Sized,
    {
        self.get_token(OPERATOR_LOGICAL_LESS, 0)
    }
    /// Retrieves first TerminalNode corresponding to token OPERATOR_LOGICAL_GREATER
    /// Returns `None` if there is no child corresponding to token OPERATOR_LOGICAL_GREATER
    fn OPERATOR_LOGICAL_GREATER(
        &self,
    ) -> Option<Rc<TerminalNode<'input, YarnSpinnerParserContextType>>>
    where
        Self: Sized,
    {
        self.get_token(OPERATOR_LOGICAL_GREATER, 0)
    }
}

impl<'input> ExpComparisonContextAttrs<'input> for ExpComparisonContext<'input> {}

pub struct ExpComparisonContextExt<'input> {
    base: ExpressionContextExt<'input>,
    pub op: Option<TokenType<'input>>,
    ph: PhantomData<&'input str>,
}

antlr_rust::tid! {ExpComparisonContextExt<'a>}

impl<'input> YarnSpinnerParserContext<'input> for ExpComparisonContext<'input> {}

impl<'input, 'a> Listenable<dyn YarnSpinnerParserListener<'input> + 'a>
    for ExpComparisonContext<'input>
{
    fn enter(&self, listener: &mut (dyn YarnSpinnerParserListener<'input> + 'a)) {
        listener.enter_every_rule(self);
        listener.enter_expComparison(self);
    }
}

impl<'input> CustomRuleContext<'input> for ExpComparisonContextExt<'input> {
    type TF = LocalTokenFactory<'input>;
    type Ctx = YarnSpinnerParserContextType;
    fn get_rule_index(&self) -> usize {
        RULE_expression
    }
    //fn type_rule_index() -> usize where Self: Sized { RULE_expression }
}

impl<'input> Borrow<ExpressionContextExt<'input>> for ExpComparisonContext<'input> {
    fn borrow(&self) -> &ExpressionContextExt<'input> {
        &self.base
    }
}
impl<'input> BorrowMut<ExpressionContextExt<'input>> for ExpComparisonContext<'input> {
    fn borrow_mut(&mut self) -> &mut ExpressionContextExt<'input> {
        &mut self.base
    }
}

impl<'input> ExpressionContextAttrs<'input> for ExpComparisonContext<'input> {}

impl<'input> ExpComparisonContextExt<'input> {
    fn new(ctx: &dyn ExpressionContextAttrs<'input>) -> Rc<ExpressionContextAll<'input>> {
        Rc::new(ExpressionContextAll::ExpComparisonContext(
            BaseParserRuleContext::copy_from(
                ctx,
                ExpComparisonContextExt {
                    op: None,
                    base: ctx.borrow().clone(),
                    ph: PhantomData,
                },
            ),
        ))
    }
}

pub type ExpNegativeContext<'input> = BaseParserRuleContext<'input, ExpNegativeContextExt<'input>>;

pub trait ExpNegativeContextAttrs<'input>: YarnSpinnerParserContext<'input> {
    fn expression(&self) -> Option<Rc<ExpressionContextAll<'input>>>
    where
        Self: Sized,
    {
        self.child_of_type(0)
    }
    /// Retrieves first TerminalNode corresponding to token OPERATOR_MATHS_SUBTRACTION
    /// Returns `None` if there is no child corresponding to token OPERATOR_MATHS_SUBTRACTION
    fn OPERATOR_MATHS_SUBTRACTION(
        &self,
    ) -> Option<Rc<TerminalNode<'input, YarnSpinnerParserContextType>>>
    where
        Self: Sized,
    {
        self.get_token(OPERATOR_MATHS_SUBTRACTION, 0)
    }
}

impl<'input> ExpNegativeContextAttrs<'input> for ExpNegativeContext<'input> {}

pub struct ExpNegativeContextExt<'input> {
    base: ExpressionContextExt<'input>,
    pub op: Option<TokenType<'input>>,
    ph: PhantomData<&'input str>,
}

antlr_rust::tid! {ExpNegativeContextExt<'a>}

impl<'input> YarnSpinnerParserContext<'input> for ExpNegativeContext<'input> {}

impl<'input, 'a> Listenable<dyn YarnSpinnerParserListener<'input> + 'a>
    for ExpNegativeContext<'input>
{
    fn enter(&self, listener: &mut (dyn YarnSpinnerParserListener<'input> + 'a)) {
        listener.enter_every_rule(self);
        listener.enter_expNegative(self);
    }
}

impl<'input> CustomRuleContext<'input> for ExpNegativeContextExt<'input> {
    type TF = LocalTokenFactory<'input>;
    type Ctx = YarnSpinnerParserContextType;
    fn get_rule_index(&self) -> usize {
        RULE_expression
    }
    //fn type_rule_index() -> usize where Self: Sized { RULE_expression }
}

impl<'input> Borrow<ExpressionContextExt<'input>> for ExpNegativeContext<'input> {
    fn borrow(&self) -> &ExpressionContextExt<'input> {
        &self.base
    }
}
impl<'input> BorrowMut<ExpressionContextExt<'input>> for ExpNegativeContext<'input> {
    fn borrow_mut(&mut self) -> &mut ExpressionContextExt<'input> {
        &mut self.base
    }
}

impl<'input> ExpressionContextAttrs<'input> for ExpNegativeContext<'input> {}

impl<'input> ExpNegativeContextExt<'input> {
    fn new(ctx: &dyn ExpressionContextAttrs<'input>) -> Rc<ExpressionContextAll<'input>> {
        Rc::new(ExpressionContextAll::ExpNegativeContext(
            BaseParserRuleContext::copy_from(
                ctx,
                ExpNegativeContextExt {
                    op: None,
                    base: ctx.borrow().clone(),
                    ph: PhantomData,
                },
            ),
        ))
    }
}

pub type ExpAndOrXorContext<'input> = BaseParserRuleContext<'input, ExpAndOrXorContextExt<'input>>;

pub trait ExpAndOrXorContextAttrs<'input>: YarnSpinnerParserContext<'input> {
    fn expression_all(&self) -> Vec<Rc<ExpressionContextAll<'input>>>
    where
        Self: Sized,
    {
        self.children_of_type()
    }
    fn expression(&self, i: usize) -> Option<Rc<ExpressionContextAll<'input>>>
    where
        Self: Sized,
    {
        self.child_of_type(i)
    }
    /// Retrieves first TerminalNode corresponding to token OPERATOR_LOGICAL_AND
    /// Returns `None` if there is no child corresponding to token OPERATOR_LOGICAL_AND
    fn OPERATOR_LOGICAL_AND(&self) -> Option<Rc<TerminalNode<'input, YarnSpinnerParserContextType>>>
    where
        Self: Sized,
    {
        self.get_token(OPERATOR_LOGICAL_AND, 0)
    }
    /// Retrieves first TerminalNode corresponding to token OPERATOR_LOGICAL_OR
    /// Returns `None` if there is no child corresponding to token OPERATOR_LOGICAL_OR
    fn OPERATOR_LOGICAL_OR(&self) -> Option<Rc<TerminalNode<'input, YarnSpinnerParserContextType>>>
    where
        Self: Sized,
    {
        self.get_token(OPERATOR_LOGICAL_OR, 0)
    }
    /// Retrieves first TerminalNode corresponding to token OPERATOR_LOGICAL_XOR
    /// Returns `None` if there is no child corresponding to token OPERATOR_LOGICAL_XOR
    fn OPERATOR_LOGICAL_XOR(&self) -> Option<Rc<TerminalNode<'input, YarnSpinnerParserContextType>>>
    where
        Self: Sized,
    {
        self.get_token(OPERATOR_LOGICAL_XOR, 0)
    }
}

impl<'input> ExpAndOrXorContextAttrs<'input> for ExpAndOrXorContext<'input> {}

pub struct ExpAndOrXorContextExt<'input> {
    base: ExpressionContextExt<'input>,
    pub op: Option<TokenType<'input>>,
    ph: PhantomData<&'input str>,
}

antlr_rust::tid! {ExpAndOrXorContextExt<'a>}

impl<'input> YarnSpinnerParserContext<'input> for ExpAndOrXorContext<'input> {}

impl<'input, 'a> Listenable<dyn YarnSpinnerParserListener<'input> + 'a>
    for ExpAndOrXorContext<'input>
{
    fn enter(&self, listener: &mut (dyn YarnSpinnerParserListener<'input> + 'a)) {
        listener.enter_every_rule(self);
        listener.enter_expAndOrXor(self);
    }
}

impl<'input> CustomRuleContext<'input> for ExpAndOrXorContextExt<'input> {
    type TF = LocalTokenFactory<'input>;
    type Ctx = YarnSpinnerParserContextType;
    fn get_rule_index(&self) -> usize {
        RULE_expression
    }
    //fn type_rule_index() -> usize where Self: Sized { RULE_expression }
}

impl<'input> Borrow<ExpressionContextExt<'input>> for ExpAndOrXorContext<'input> {
    fn borrow(&self) -> &ExpressionContextExt<'input> {
        &self.base
    }
}
impl<'input> BorrowMut<ExpressionContextExt<'input>> for ExpAndOrXorContext<'input> {
    fn borrow_mut(&mut self) -> &mut ExpressionContextExt<'input> {
        &mut self.base
    }
}

impl<'input> ExpressionContextAttrs<'input> for ExpAndOrXorContext<'input> {}

impl<'input> ExpAndOrXorContextExt<'input> {
    fn new(ctx: &dyn ExpressionContextAttrs<'input>) -> Rc<ExpressionContextAll<'input>> {
        Rc::new(ExpressionContextAll::ExpAndOrXorContext(
            BaseParserRuleContext::copy_from(
                ctx,
                ExpAndOrXorContextExt {
                    op: None,
                    base: ctx.borrow().clone(),
                    ph: PhantomData,
                },
            ),
        ))
    }
}

pub type ExpAddSubContext<'input> = BaseParserRuleContext<'input, ExpAddSubContextExt<'input>>;

pub trait ExpAddSubContextAttrs<'input>: YarnSpinnerParserContext<'input> {
    fn expression_all(&self) -> Vec<Rc<ExpressionContextAll<'input>>>
    where
        Self: Sized,
    {
        self.children_of_type()
    }
    fn expression(&self, i: usize) -> Option<Rc<ExpressionContextAll<'input>>>
    where
        Self: Sized,
    {
        self.child_of_type(i)
    }
    /// Retrieves first TerminalNode corresponding to token OPERATOR_MATHS_ADDITION
    /// Returns `None` if there is no child corresponding to token OPERATOR_MATHS_ADDITION
    fn OPERATOR_MATHS_ADDITION(
        &self,
    ) -> Option<Rc<TerminalNode<'input, YarnSpinnerParserContextType>>>
    where
        Self: Sized,
    {
        self.get_token(OPERATOR_MATHS_ADDITION, 0)
    }
    /// Retrieves first TerminalNode corresponding to token OPERATOR_MATHS_SUBTRACTION
    /// Returns `None` if there is no child corresponding to token OPERATOR_MATHS_SUBTRACTION
    fn OPERATOR_MATHS_SUBTRACTION(
        &self,
    ) -> Option<Rc<TerminalNode<'input, YarnSpinnerParserContextType>>>
    where
        Self: Sized,
    {
        self.get_token(OPERATOR_MATHS_SUBTRACTION, 0)
    }
}

impl<'input> ExpAddSubContextAttrs<'input> for ExpAddSubContext<'input> {}

pub struct ExpAddSubContextExt<'input> {
    base: ExpressionContextExt<'input>,
    pub op: Option<TokenType<'input>>,
    ph: PhantomData<&'input str>,
}

antlr_rust::tid! {ExpAddSubContextExt<'a>}

impl<'input> YarnSpinnerParserContext<'input> for ExpAddSubContext<'input> {}

impl<'input, 'a> Listenable<dyn YarnSpinnerParserListener<'input> + 'a>
    for ExpAddSubContext<'input>
{
    fn enter(&self, listener: &mut (dyn YarnSpinnerParserListener<'input> + 'a)) {
        listener.enter_every_rule(self);
        listener.enter_expAddSub(self);
    }
}

impl<'input> CustomRuleContext<'input> for ExpAddSubContextExt<'input> {
    type TF = LocalTokenFactory<'input>;
    type Ctx = YarnSpinnerParserContextType;
    fn get_rule_index(&self) -> usize {
        RULE_expression
    }
    //fn type_rule_index() -> usize where Self: Sized { RULE_expression }
}

impl<'input> Borrow<ExpressionContextExt<'input>> for ExpAddSubContext<'input> {
    fn borrow(&self) -> &ExpressionContextExt<'input> {
        &self.base
    }
}
impl<'input> BorrowMut<ExpressionContextExt<'input>> for ExpAddSubContext<'input> {
    fn borrow_mut(&mut self) -> &mut ExpressionContextExt<'input> {
        &mut self.base
    }
}

impl<'input> ExpressionContextAttrs<'input> for ExpAddSubContext<'input> {}

impl<'input> ExpAddSubContextExt<'input> {
    fn new(ctx: &dyn ExpressionContextAttrs<'input>) -> Rc<ExpressionContextAll<'input>> {
        Rc::new(ExpressionContextAll::ExpAddSubContext(
            BaseParserRuleContext::copy_from(
                ctx,
                ExpAddSubContextExt {
                    op: None,
                    base: ctx.borrow().clone(),
                    ph: PhantomData,
                },
            ),
        ))
    }
}

pub type ExpNotContext<'input> = BaseParserRuleContext<'input, ExpNotContextExt<'input>>;

pub trait ExpNotContextAttrs<'input>: YarnSpinnerParserContext<'input> {
    fn expression(&self) -> Option<Rc<ExpressionContextAll<'input>>>
    where
        Self: Sized,
    {
        self.child_of_type(0)
    }
    /// Retrieves first TerminalNode corresponding to token OPERATOR_LOGICAL_NOT
    /// Returns `None` if there is no child corresponding to token OPERATOR_LOGICAL_NOT
    fn OPERATOR_LOGICAL_NOT(&self) -> Option<Rc<TerminalNode<'input, YarnSpinnerParserContextType>>>
    where
        Self: Sized,
    {
        self.get_token(OPERATOR_LOGICAL_NOT, 0)
    }
}

impl<'input> ExpNotContextAttrs<'input> for ExpNotContext<'input> {}

pub struct ExpNotContextExt<'input> {
    base: ExpressionContextExt<'input>,
    pub op: Option<TokenType<'input>>,
    ph: PhantomData<&'input str>,
}

antlr_rust::tid! {ExpNotContextExt<'a>}

impl<'input> YarnSpinnerParserContext<'input> for ExpNotContext<'input> {}

impl<'input, 'a> Listenable<dyn YarnSpinnerParserListener<'input> + 'a> for ExpNotContext<'input> {
    fn enter(&self, listener: &mut (dyn YarnSpinnerParserListener<'input> + 'a)) {
        listener.enter_every_rule(self);
        listener.enter_expNot(self);
    }
}

impl<'input> CustomRuleContext<'input> for ExpNotContextExt<'input> {
    type TF = LocalTokenFactory<'input>;
    type Ctx = YarnSpinnerParserContextType;
    fn get_rule_index(&self) -> usize {
        RULE_expression
    }
    //fn type_rule_index() -> usize where Self: Sized { RULE_expression }
}

impl<'input> Borrow<ExpressionContextExt<'input>> for ExpNotContext<'input> {
    fn borrow(&self) -> &ExpressionContextExt<'input> {
        &self.base
    }
}
impl<'input> BorrowMut<ExpressionContextExt<'input>> for ExpNotContext<'input> {
    fn borrow_mut(&mut self) -> &mut ExpressionContextExt<'input> {
        &mut self.base
    }
}

impl<'input> ExpressionContextAttrs<'input> for ExpNotContext<'input> {}

impl<'input> ExpNotContextExt<'input> {
    fn new(ctx: &dyn ExpressionContextAttrs<'input>) -> Rc<ExpressionContextAll<'input>> {
        Rc::new(ExpressionContextAll::ExpNotContext(
            BaseParserRuleContext::copy_from(
                ctx,
                ExpNotContextExt {
                    op: None,
                    base: ctx.borrow().clone(),
                    ph: PhantomData,
                },
            ),
        ))
    }
}

pub type ExpValueContext<'input> = BaseParserRuleContext<'input, ExpValueContextExt<'input>>;

pub trait ExpValueContextAttrs<'input>: YarnSpinnerParserContext<'input> {
    fn value(&self) -> Option<Rc<ValueContextAll<'input>>>
    where
        Self: Sized,
    {
        self.child_of_type(0)
    }
}

impl<'input> ExpValueContextAttrs<'input> for ExpValueContext<'input> {}

pub struct ExpValueContextExt<'input> {
    base: ExpressionContextExt<'input>,
    ph: PhantomData<&'input str>,
}

antlr_rust::tid! {ExpValueContextExt<'a>}

impl<'input> YarnSpinnerParserContext<'input> for ExpValueContext<'input> {}

impl<'input, 'a> Listenable<dyn YarnSpinnerParserListener<'input> + 'a>
    for ExpValueContext<'input>
{
    fn enter(&self, listener: &mut (dyn YarnSpinnerParserListener<'input> + 'a)) {
        listener.enter_every_rule(self);
        listener.enter_expValue(self);
    }
}

impl<'input> CustomRuleContext<'input> for ExpValueContextExt<'input> {
    type TF = LocalTokenFactory<'input>;
    type Ctx = YarnSpinnerParserContextType;
    fn get_rule_index(&self) -> usize {
        RULE_expression
    }
    //fn type_rule_index() -> usize where Self: Sized { RULE_expression }
}

impl<'input> Borrow<ExpressionContextExt<'input>> for ExpValueContext<'input> {
    fn borrow(&self) -> &ExpressionContextExt<'input> {
        &self.base
    }
}
impl<'input> BorrowMut<ExpressionContextExt<'input>> for ExpValueContext<'input> {
    fn borrow_mut(&mut self) -> &mut ExpressionContextExt<'input> {
        &mut self.base
    }
}

impl<'input> ExpressionContextAttrs<'input> for ExpValueContext<'input> {}

impl<'input> ExpValueContextExt<'input> {
    fn new(ctx: &dyn ExpressionContextAttrs<'input>) -> Rc<ExpressionContextAll<'input>> {
        Rc::new(ExpressionContextAll::ExpValueContext(
            BaseParserRuleContext::copy_from(
                ctx,
                ExpValueContextExt {
                    base: ctx.borrow().clone(),
                    ph: PhantomData,
                },
            ),
        ))
    }
}

pub type ExpEqualityContext<'input> = BaseParserRuleContext<'input, ExpEqualityContextExt<'input>>;

pub trait ExpEqualityContextAttrs<'input>: YarnSpinnerParserContext<'input> {
    fn expression_all(&self) -> Vec<Rc<ExpressionContextAll<'input>>>
    where
        Self: Sized,
    {
        self.children_of_type()
    }
    fn expression(&self, i: usize) -> Option<Rc<ExpressionContextAll<'input>>>
    where
        Self: Sized,
    {
        self.child_of_type(i)
    }
    /// Retrieves first TerminalNode corresponding to token OPERATOR_LOGICAL_EQUALS
    /// Returns `None` if there is no child corresponding to token OPERATOR_LOGICAL_EQUALS
    fn OPERATOR_LOGICAL_EQUALS(
        &self,
    ) -> Option<Rc<TerminalNode<'input, YarnSpinnerParserContextType>>>
    where
        Self: Sized,
    {
        self.get_token(OPERATOR_LOGICAL_EQUALS, 0)
    }
    /// Retrieves first TerminalNode corresponding to token OPERATOR_LOGICAL_NOT_EQUALS
    /// Returns `None` if there is no child corresponding to token OPERATOR_LOGICAL_NOT_EQUALS
    fn OPERATOR_LOGICAL_NOT_EQUALS(
        &self,
    ) -> Option<Rc<TerminalNode<'input, YarnSpinnerParserContextType>>>
    where
        Self: Sized,
    {
        self.get_token(OPERATOR_LOGICAL_NOT_EQUALS, 0)
    }
}

impl<'input> ExpEqualityContextAttrs<'input> for ExpEqualityContext<'input> {}

pub struct ExpEqualityContextExt<'input> {
    base: ExpressionContextExt<'input>,
    pub op: Option<TokenType<'input>>,
    ph: PhantomData<&'input str>,
}

antlr_rust::tid! {ExpEqualityContextExt<'a>}

impl<'input> YarnSpinnerParserContext<'input> for ExpEqualityContext<'input> {}

impl<'input, 'a> Listenable<dyn YarnSpinnerParserListener<'input> + 'a>
    for ExpEqualityContext<'input>
{
    fn enter(&self, listener: &mut (dyn YarnSpinnerParserListener<'input> + 'a)) {
        listener.enter_every_rule(self);
        listener.enter_expEquality(self);
    }
}

impl<'input> CustomRuleContext<'input> for ExpEqualityContextExt<'input> {
    type TF = LocalTokenFactory<'input>;
    type Ctx = YarnSpinnerParserContextType;
    fn get_rule_index(&self) -> usize {
        RULE_expression
    }
    //fn type_rule_index() -> usize where Self: Sized { RULE_expression }
}

impl<'input> Borrow<ExpressionContextExt<'input>> for ExpEqualityContext<'input> {
    fn borrow(&self) -> &ExpressionContextExt<'input> {
        &self.base
    }
}
impl<'input> BorrowMut<ExpressionContextExt<'input>> for ExpEqualityContext<'input> {
    fn borrow_mut(&mut self) -> &mut ExpressionContextExt<'input> {
        &mut self.base
    }
}

impl<'input> ExpressionContextAttrs<'input> for ExpEqualityContext<'input> {}

impl<'input> ExpEqualityContextExt<'input> {
    fn new(ctx: &dyn ExpressionContextAttrs<'input>) -> Rc<ExpressionContextAll<'input>> {
        Rc::new(ExpressionContextAll::ExpEqualityContext(
            BaseParserRuleContext::copy_from(
                ctx,
                ExpEqualityContextExt {
                    op: None,
                    base: ctx.borrow().clone(),
                    ph: PhantomData,
                },
            ),
        ))
    }
}

impl<'input, I, H> YarnSpinnerParser<'input, I, H>
where
    I: TokenStream<'input, TF = LocalTokenFactory<'input>> + TidAble<'input>,
    H: ErrorStrategy<'input, BaseParserType<'input, I>>,
{
    pub fn expression(&mut self) -> Result<Rc<ExpressionContextAll<'input>>, ANTLRError> {
        self.expression_rec(0)
    }

    fn expression_rec(
        &mut self,
        _p: isize,
    ) -> Result<Rc<ExpressionContextAll<'input>>, ANTLRError> {
        let recog = self;
        let _parentctx = recog.ctx.take();
        let _parentState = recog.base.get_state();
        let mut _localctx = ExpressionContextExt::new(_parentctx.clone(), recog.base.get_state());
        recog
            .base
            .enter_recursion_rule(_localctx.clone(), 20, RULE_expression, _p);
        let mut _localctx: Rc<ExpressionContextAll> = _localctx;
        let mut _prevctx = _localctx.clone();
        let _startState = 20;
        let mut _la: isize = -1;
        let result: Result<(), ANTLRError> = (|| {
            let mut _alt: isize;
            //recog.base.enter_outer_alt(_localctx.clone(), 1);
            recog.base.enter_outer_alt(None, 1);
            {
                recog.base.set_state(147);
                recog.err_handler.sync(&mut recog.base)?;
                match recog.base.input.la(1) {
                    LPAREN => {
                        {
                            let mut tmp = ExpParensContextExt::new(&**_localctx);
                            recog.ctx = Some(tmp.clone());
                            _localctx = tmp;
                            _prevctx = _localctx.clone();

                            recog.base.set_state(138);
                            recog.base.match_token(LPAREN, &mut recog.err_handler)?;

                            /*InvokeRule expression*/
                            recog.base.set_state(139);
                            recog.expression_rec(0)?;

                            recog.base.set_state(140);
                            recog.base.match_token(RPAREN, &mut recog.err_handler)?;
                        }
                    }

                    OPERATOR_MATHS_SUBTRACTION => {
                        {
                            let mut tmp = ExpNegativeContextExt::new(&**_localctx);
                            recog.ctx = Some(tmp.clone());
                            _localctx = tmp;
                            _prevctx = _localctx.clone();
                            recog.base.set_state(142);
                            let tmp = recog
                                .base
                                .match_token(OPERATOR_MATHS_SUBTRACTION, &mut recog.err_handler)?;
                            if let ExpressionContextAll::ExpNegativeContext(ctx) =
                                cast_mut::<_, ExpressionContextAll>(&mut _localctx)
                            {
                                ctx.op = Some(tmp.clone());
                            } else {
                                unreachable!("cant cast");
                            }

                            /*InvokeRule expression*/
                            recog.base.set_state(143);
                            recog.expression_rec(8)?;
                        }
                    }

                    OPERATOR_LOGICAL_NOT => {
                        {
                            let mut tmp = ExpNotContextExt::new(&**_localctx);
                            recog.ctx = Some(tmp.clone());
                            _localctx = tmp;
                            _prevctx = _localctx.clone();
                            recog.base.set_state(144);
                            let tmp = recog
                                .base
                                .match_token(OPERATOR_LOGICAL_NOT, &mut recog.err_handler)?;
                            if let ExpressionContextAll::ExpNotContext(ctx) =
                                cast_mut::<_, ExpressionContextAll>(&mut _localctx)
                            {
                                ctx.op = Some(tmp.clone());
                            } else {
                                unreachable!("cant cast");
                            }

                            /*InvokeRule expression*/
                            recog.base.set_state(145);
                            recog.expression_rec(7)?;
                        }
                    }

                    KEYWORD_TRUE | KEYWORD_FALSE | KEYWORD_NULL | STRING | FUNC_ID | VAR_ID
                    | NUMBER => {
                        {
                            let mut tmp = ExpValueContextExt::new(&**_localctx);
                            recog.ctx = Some(tmp.clone());
                            _localctx = tmp;
                            _prevctx = _localctx.clone();
                            /*InvokeRule value*/
                            recog.base.set_state(146);
                            recog.value()?;
                        }
                    }

                    _ => Err(ANTLRError::NoAltError(NoViableAltError::new(
                        &mut recog.base,
                    )))?,
                }

                let tmp = recog.input.lt(-1).cloned();
                recog.ctx.as_ref().unwrap().set_stop(tmp);
                recog.base.set_state(166);
                recog.err_handler.sync(&mut recog.base)?;
                _alt = recog.interpreter.adaptive_predict(14, &mut recog.base)?;
                while { _alt != 2 && _alt != INVALID_ALT } {
                    if _alt == 1 {
                        recog.trigger_exit_rule_event();
                        _prevctx = _localctx.clone();
                        {
                            recog.base.set_state(164);
                            recog.err_handler.sync(&mut recog.base)?;
                            match recog.interpreter.adaptive_predict(13, &mut recog.base)? {
                                1 => {
                                    {
                                        /*recRuleLabeledAltStartAction*/
                                        let mut tmp = ExpMultDivModContextExt::new(
                                            &**ExpressionContextExt::new(
                                                _parentctx.clone(),
                                                _parentState,
                                            ),
                                        );
                                        recog.push_new_recursion_context(
                                            tmp.clone(),
                                            _startState,
                                            RULE_expression,
                                        );
                                        _localctx = tmp;
                                        recog.base.set_state(149);
                                        if !({ recog.precpred(None, 6) }) {
                                            Err(FailedPredicateError::new(
                                                &mut recog.base,
                                                Some("recog.precpred(None, 6)".to_owned()),
                                                None,
                                            ))?;
                                        }
                                        recog.base.set_state(150);
                                        if let ExpressionContextAll::ExpMultDivModContext(ctx) =
                                            cast_mut::<_, ExpressionContextAll>(&mut _localctx)
                                        {
                                            ctx.op = recog.base.input.lt(1).cloned();
                                        } else {
                                            unreachable!("cant cast");
                                        }
                                        _la = recog.base.input.la(1);
                                        if {
                                            !(((_la - 49) & !0x3f) == 0
                                                && ((1usize << (_la - 49))
                                                    & ((1usize
                                                        << (OPERATOR_MATHS_MULTIPLICATION - 49))
                                                        | (1usize
                                                            << (OPERATOR_MATHS_DIVISION - 49))
                                                        | (1usize
                                                            << (OPERATOR_MATHS_MODULUS - 49))))
                                                    != 0)
                                        } {
                                            let tmp = recog
                                                .err_handler
                                                .recover_inline(&mut recog.base)?;
                                            if let ExpressionContextAll::ExpMultDivModContext(ctx) =
                                                cast_mut::<_, ExpressionContextAll>(&mut _localctx)
                                            {
                                                ctx.op = Some(tmp.clone());
                                            } else {
                                                unreachable!("cant cast");
                                            }
                                        } else {
                                            if recog.base.input.la(1) == TOKEN_EOF {
                                                recog.base.matched_eof = true
                                            };
                                            recog.err_handler.report_match(&mut recog.base);
                                            recog.base.consume(&mut recog.err_handler);
                                        }
                                        /*InvokeRule expression*/
                                        recog.base.set_state(151);
                                        recog.expression_rec(7)?;
                                    }
                                }
                                2 => {
                                    {
                                        /*recRuleLabeledAltStartAction*/
                                        let mut tmp =
                                            ExpAddSubContextExt::new(&**ExpressionContextExt::new(
                                                _parentctx.clone(),
                                                _parentState,
                                            ));
                                        recog.push_new_recursion_context(
                                            tmp.clone(),
                                            _startState,
                                            RULE_expression,
                                        );
                                        _localctx = tmp;
                                        recog.base.set_state(152);
                                        if !({ recog.precpred(None, 5) }) {
                                            Err(FailedPredicateError::new(
                                                &mut recog.base,
                                                Some("recog.precpred(None, 5)".to_owned()),
                                                None,
                                            ))?;
                                        }
                                        recog.base.set_state(153);
                                        if let ExpressionContextAll::ExpAddSubContext(ctx) =
                                            cast_mut::<_, ExpressionContextAll>(&mut _localctx)
                                        {
                                            ctx.op = recog.base.input.lt(1).cloned();
                                        } else {
                                            unreachable!("cant cast");
                                        }
                                        _la = recog.base.input.la(1);
                                        if {
                                            !(_la == OPERATOR_MATHS_ADDITION
                                                || _la == OPERATOR_MATHS_SUBTRACTION)
                                        } {
                                            let tmp = recog
                                                .err_handler
                                                .recover_inline(&mut recog.base)?;
                                            if let ExpressionContextAll::ExpAddSubContext(ctx) =
                                                cast_mut::<_, ExpressionContextAll>(&mut _localctx)
                                            {
                                                ctx.op = Some(tmp.clone());
                                            } else {
                                                unreachable!("cant cast");
                                            }
                                        } else {
                                            if recog.base.input.la(1) == TOKEN_EOF {
                                                recog.base.matched_eof = true
                                            };
                                            recog.err_handler.report_match(&mut recog.base);
                                            recog.base.consume(&mut recog.err_handler);
                                        }
                                        /*InvokeRule expression*/
                                        recog.base.set_state(154);
                                        recog.expression_rec(6)?;
                                    }
                                }
                                3 => {
                                    {
                                        /*recRuleLabeledAltStartAction*/
                                        let mut tmp = ExpComparisonContextExt::new(
                                            &**ExpressionContextExt::new(
                                                _parentctx.clone(),
                                                _parentState,
                                            ),
                                        );
                                        recog.push_new_recursion_context(
                                            tmp.clone(),
                                            _startState,
                                            RULE_expression,
                                        );
                                        _localctx = tmp;
                                        recog.base.set_state(155);
                                        if !({ recog.precpred(None, 4) }) {
                                            Err(FailedPredicateError::new(
                                                &mut recog.base,
                                                Some("recog.precpred(None, 4)".to_owned()),
                                                None,
                                            ))?;
                                        }
                                        recog.base.set_state(156);
                                        if let ExpressionContextAll::ExpComparisonContext(ctx) =
                                            cast_mut::<_, ExpressionContextAll>(&mut _localctx)
                                        {
                                            ctx.op = recog.base.input.lt(1).cloned();
                                        } else {
                                            unreachable!("cant cast");
                                        }
                                        _la = recog.base.input.la(1);
                                        if {
                                            !(((_la - 32) & !0x3f) == 0
                                                && ((1usize << (_la - 32))
                                                    & ((1usize
                                                        << (OPERATOR_LOGICAL_LESS_THAN_EQUALS
                                                            - 32))
                                                        | (1usize
                                                            << (OPERATOR_LOGICAL_GREATER_THAN_EQUALS
                                                                - 32))
                                                        | (1usize
                                                            << (OPERATOR_LOGICAL_LESS - 32))
                                                        | (1usize
                                                            << (OPERATOR_LOGICAL_GREATER - 32))))
                                                    != 0)
                                        } {
                                            let tmp = recog
                                                .err_handler
                                                .recover_inline(&mut recog.base)?;
                                            if let ExpressionContextAll::ExpComparisonContext(ctx) =
                                                cast_mut::<_, ExpressionContextAll>(&mut _localctx)
                                            {
                                                ctx.op = Some(tmp.clone());
                                            } else {
                                                unreachable!("cant cast");
                                            }
                                        } else {
                                            if recog.base.input.la(1) == TOKEN_EOF {
                                                recog.base.matched_eof = true
                                            };
                                            recog.err_handler.report_match(&mut recog.base);
                                            recog.base.consume(&mut recog.err_handler);
                                        }
                                        /*InvokeRule expression*/
                                        recog.base.set_state(157);
                                        recog.expression_rec(5)?;
                                    }
                                }
                                4 => {
                                    {
                                        /*recRuleLabeledAltStartAction*/
                                        let mut tmp = ExpEqualityContextExt::new(
                                            &**ExpressionContextExt::new(
                                                _parentctx.clone(),
                                                _parentState,
                                            ),
                                        );
                                        recog.push_new_recursion_context(
                                            tmp.clone(),
                                            _startState,
                                            RULE_expression,
                                        );
                                        _localctx = tmp;
                                        recog.base.set_state(158);
                                        if !({ recog.precpred(None, 3) }) {
                                            Err(FailedPredicateError::new(
                                                &mut recog.base,
                                                Some("recog.precpred(None, 3)".to_owned()),
                                                None,
                                            ))?;
                                        }
                                        recog.base.set_state(159);
                                        if let ExpressionContextAll::ExpEqualityContext(ctx) =
                                            cast_mut::<_, ExpressionContextAll>(&mut _localctx)
                                        {
                                            ctx.op = recog.base.input.lt(1).cloned();
                                        } else {
                                            unreachable!("cant cast");
                                        }
                                        _la = recog.base.input.la(1);
                                        if {
                                            !(_la == OPERATOR_LOGICAL_EQUALS
                                                || _la == OPERATOR_LOGICAL_NOT_EQUALS)
                                        } {
                                            let tmp = recog
                                                .err_handler
                                                .recover_inline(&mut recog.base)?;
                                            if let ExpressionContextAll::ExpEqualityContext(ctx) =
                                                cast_mut::<_, ExpressionContextAll>(&mut _localctx)
                                            {
                                                ctx.op = Some(tmp.clone());
                                            } else {
                                                unreachable!("cant cast");
                                            }
                                        } else {
                                            if recog.base.input.la(1) == TOKEN_EOF {
                                                recog.base.matched_eof = true
                                            };
                                            recog.err_handler.report_match(&mut recog.base);
                                            recog.base.consume(&mut recog.err_handler);
                                        }
                                        /*InvokeRule expression*/
                                        recog.base.set_state(160);
                                        recog.expression_rec(4)?;
                                    }
                                }
                                5 => {
                                    {
                                        /*recRuleLabeledAltStartAction*/
                                        let mut tmp = ExpAndOrXorContextExt::new(
                                            &**ExpressionContextExt::new(
                                                _parentctx.clone(),
                                                _parentState,
                                            ),
                                        );
                                        recog.push_new_recursion_context(
                                            tmp.clone(),
                                            _startState,
                                            RULE_expression,
                                        );
                                        _localctx = tmp;
                                        recog.base.set_state(161);
                                        if !({ recog.precpred(None, 2) }) {
                                            Err(FailedPredicateError::new(
                                                &mut recog.base,
                                                Some("recog.precpred(None, 2)".to_owned()),
                                                None,
                                            ))?;
                                        }
                                        recog.base.set_state(162);
                                        if let ExpressionContextAll::ExpAndOrXorContext(ctx) =
                                            cast_mut::<_, ExpressionContextAll>(&mut _localctx)
                                        {
                                            ctx.op = recog.base.input.lt(1).cloned();
                                        } else {
                                            unreachable!("cant cast");
                                        }
                                        _la = recog.base.input.la(1);
                                        if {
                                            !(((_la - 38) & !0x3f) == 0
                                                && ((1usize << (_la - 38))
                                                    & ((1usize << (OPERATOR_LOGICAL_AND - 38))
                                                        | (1usize << (OPERATOR_LOGICAL_OR - 38))
                                                        | (1usize << (OPERATOR_LOGICAL_XOR - 38))))
                                                    != 0)
                                        } {
                                            let tmp = recog
                                                .err_handler
                                                .recover_inline(&mut recog.base)?;
                                            if let ExpressionContextAll::ExpAndOrXorContext(ctx) =
                                                cast_mut::<_, ExpressionContextAll>(&mut _localctx)
                                            {
                                                ctx.op = Some(tmp.clone());
                                            } else {
                                                unreachable!("cant cast");
                                            }
                                        } else {
                                            if recog.base.input.la(1) == TOKEN_EOF {
                                                recog.base.matched_eof = true
                                            };
                                            recog.err_handler.report_match(&mut recog.base);
                                            recog.base.consume(&mut recog.err_handler);
                                        }
                                        /*InvokeRule expression*/
                                        recog.base.set_state(163);
                                        recog.expression_rec(3)?;
                                    }
                                }

                                _ => {}
                            }
                        }
                    }
                    recog.base.set_state(168);
                    recog.err_handler.sync(&mut recog.base)?;
                    _alt = recog.interpreter.adaptive_predict(14, &mut recog.base)?;
                }
            }
            Ok(())
        })();
        match result {
            Ok(_) => {}
            Err(e @ ANTLRError::FallThrough(_)) => return Err(e),
            Err(ref re) => {
                //_localctx.exception = re;
                recog.err_handler.report_error(&mut recog.base, re);
                recog.err_handler.recover(&mut recog.base, re)?;
            }
        }
        recog.base.unroll_recursion_context(_parentctx);

        Ok(_localctx)
    }
}
//------------------- value ----------------
#[derive(Debug)]
pub enum ValueContextAll<'input> {
    ValueNullContext(ValueNullContext<'input>),
    ValueNumberContext(ValueNumberContext<'input>),
    ValueTrueContext(ValueTrueContext<'input>),
    ValueFalseContext(ValueFalseContext<'input>),
    ValueFuncContext(ValueFuncContext<'input>),
    ValueVarContext(ValueVarContext<'input>),
    ValueStringContext(ValueStringContext<'input>),
    Error(ValueContext<'input>),
}
antlr_rust::tid! {ValueContextAll<'a>}

impl<'input> antlr_rust::parser_rule_context::DerefSeal for ValueContextAll<'input> {}

impl<'input> YarnSpinnerParserContext<'input> for ValueContextAll<'input> {}

impl<'input> Deref for ValueContextAll<'input> {
    type Target = dyn ValueContextAttrs<'input> + 'input;
    fn deref(&self) -> &Self::Target {
        use ValueContextAll::*;
        match self {
            ValueNullContext(inner) => inner,
            ValueNumberContext(inner) => inner,
            ValueTrueContext(inner) => inner,
            ValueFalseContext(inner) => inner,
            ValueFuncContext(inner) => inner,
            ValueVarContext(inner) => inner,
            ValueStringContext(inner) => inner,
            Error(inner) => inner,
        }
    }
}
impl<'input, 'a> Listenable<dyn YarnSpinnerParserListener<'input> + 'a>
    for ValueContextAll<'input>
{
    fn enter(&self, listener: &mut (dyn YarnSpinnerParserListener<'input> + 'a)) {
        self.deref().enter(listener)
    }
    fn exit(&self, listener: &mut (dyn YarnSpinnerParserListener<'input> + 'a)) {
        self.deref().exit(listener)
    }
}

pub type ValueContext<'input> = BaseParserRuleContext<'input, ValueContextExt<'input>>;

#[derive(Clone)]
pub struct ValueContextExt<'input> {
    ph: PhantomData<&'input str>,
}

impl<'input> YarnSpinnerParserContext<'input> for ValueContext<'input> {}

impl<'input, 'a> Listenable<dyn YarnSpinnerParserListener<'input> + 'a> for ValueContext<'input> {}

impl<'input> CustomRuleContext<'input> for ValueContextExt<'input> {
    type TF = LocalTokenFactory<'input>;
    type Ctx = YarnSpinnerParserContextType;
    fn get_rule_index(&self) -> usize {
        RULE_value
    }
    //fn type_rule_index() -> usize where Self: Sized { RULE_value }
}
antlr_rust::tid! {ValueContextExt<'a>}

impl<'input> ValueContextExt<'input> {
    fn new(
        parent: Option<Rc<dyn YarnSpinnerParserContext<'input> + 'input>>,
        invoking_state: isize,
    ) -> Rc<ValueContextAll<'input>> {
        Rc::new(ValueContextAll::Error(
            BaseParserRuleContext::new_parser_ctx(
                parent,
                invoking_state,
                ValueContextExt { ph: PhantomData },
            ),
        ))
    }
}

pub trait ValueContextAttrs<'input>:
    YarnSpinnerParserContext<'input> + BorrowMut<ValueContextExt<'input>>
{
}

impl<'input> ValueContextAttrs<'input> for ValueContext<'input> {}

pub type ValueNullContext<'input> = BaseParserRuleContext<'input, ValueNullContextExt<'input>>;

pub trait ValueNullContextAttrs<'input>: YarnSpinnerParserContext<'input> {
    /// Retrieves first TerminalNode corresponding to token KEYWORD_NULL
    /// Returns `None` if there is no child corresponding to token KEYWORD_NULL
    fn KEYWORD_NULL(&self) -> Option<Rc<TerminalNode<'input, YarnSpinnerParserContextType>>>
    where
        Self: Sized,
    {
        self.get_token(KEYWORD_NULL, 0)
    }
}

impl<'input> ValueNullContextAttrs<'input> for ValueNullContext<'input> {}

pub struct ValueNullContextExt<'input> {
    base: ValueContextExt<'input>,
    ph: PhantomData<&'input str>,
}

antlr_rust::tid! {ValueNullContextExt<'a>}

impl<'input> YarnSpinnerParserContext<'input> for ValueNullContext<'input> {}

impl<'input, 'a> Listenable<dyn YarnSpinnerParserListener<'input> + 'a>
    for ValueNullContext<'input>
{
    fn enter(&self, listener: &mut (dyn YarnSpinnerParserListener<'input> + 'a)) {
        listener.enter_every_rule(self);
        listener.enter_valueNull(self);
    }
}

impl<'input> CustomRuleContext<'input> for ValueNullContextExt<'input> {
    type TF = LocalTokenFactory<'input>;
    type Ctx = YarnSpinnerParserContextType;
    fn get_rule_index(&self) -> usize {
        RULE_value
    }
    //fn type_rule_index() -> usize where Self: Sized { RULE_value }
}

impl<'input> Borrow<ValueContextExt<'input>> for ValueNullContext<'input> {
    fn borrow(&self) -> &ValueContextExt<'input> {
        &self.base
    }
}
impl<'input> BorrowMut<ValueContextExt<'input>> for ValueNullContext<'input> {
    fn borrow_mut(&mut self) -> &mut ValueContextExt<'input> {
        &mut self.base
    }
}

impl<'input> ValueContextAttrs<'input> for ValueNullContext<'input> {}

impl<'input> ValueNullContextExt<'input> {
    fn new(ctx: &dyn ValueContextAttrs<'input>) -> Rc<ValueContextAll<'input>> {
        Rc::new(ValueContextAll::ValueNullContext(
            BaseParserRuleContext::copy_from(
                ctx,
                ValueNullContextExt {
                    base: ctx.borrow().clone(),
                    ph: PhantomData,
                },
            ),
        ))
    }
}

pub type ValueNumberContext<'input> = BaseParserRuleContext<'input, ValueNumberContextExt<'input>>;

pub trait ValueNumberContextAttrs<'input>: YarnSpinnerParserContext<'input> {
    /// Retrieves first TerminalNode corresponding to token NUMBER
    /// Returns `None` if there is no child corresponding to token NUMBER
    fn NUMBER(&self) -> Option<Rc<TerminalNode<'input, YarnSpinnerParserContextType>>>
    where
        Self: Sized,
    {
        self.get_token(NUMBER, 0)
    }
}

impl<'input> ValueNumberContextAttrs<'input> for ValueNumberContext<'input> {}

pub struct ValueNumberContextExt<'input> {
    base: ValueContextExt<'input>,
    ph: PhantomData<&'input str>,
}

antlr_rust::tid! {ValueNumberContextExt<'a>}

impl<'input> YarnSpinnerParserContext<'input> for ValueNumberContext<'input> {}

impl<'input, 'a> Listenable<dyn YarnSpinnerParserListener<'input> + 'a>
    for ValueNumberContext<'input>
{
    fn enter(&self, listener: &mut (dyn YarnSpinnerParserListener<'input> + 'a)) {
        listener.enter_every_rule(self);
        listener.enter_valueNumber(self);
    }
}

impl<'input> CustomRuleContext<'input> for ValueNumberContextExt<'input> {
    type TF = LocalTokenFactory<'input>;
    type Ctx = YarnSpinnerParserContextType;
    fn get_rule_index(&self) -> usize {
        RULE_value
    }
    //fn type_rule_index() -> usize where Self: Sized { RULE_value }
}

impl<'input> Borrow<ValueContextExt<'input>> for ValueNumberContext<'input> {
    fn borrow(&self) -> &ValueContextExt<'input> {
        &self.base
    }
}
impl<'input> BorrowMut<ValueContextExt<'input>> for ValueNumberContext<'input> {
    fn borrow_mut(&mut self) -> &mut ValueContextExt<'input> {
        &mut self.base
    }
}

impl<'input> ValueContextAttrs<'input> for ValueNumberContext<'input> {}

impl<'input> ValueNumberContextExt<'input> {
    fn new(ctx: &dyn ValueContextAttrs<'input>) -> Rc<ValueContextAll<'input>> {
        Rc::new(ValueContextAll::ValueNumberContext(
            BaseParserRuleContext::copy_from(
                ctx,
                ValueNumberContextExt {
                    base: ctx.borrow().clone(),
                    ph: PhantomData,
                },
            ),
        ))
    }
}

pub type ValueTrueContext<'input> = BaseParserRuleContext<'input, ValueTrueContextExt<'input>>;

pub trait ValueTrueContextAttrs<'input>: YarnSpinnerParserContext<'input> {
    /// Retrieves first TerminalNode corresponding to token KEYWORD_TRUE
    /// Returns `None` if there is no child corresponding to token KEYWORD_TRUE
    fn KEYWORD_TRUE(&self) -> Option<Rc<TerminalNode<'input, YarnSpinnerParserContextType>>>
    where
        Self: Sized,
    {
        self.get_token(KEYWORD_TRUE, 0)
    }
}

impl<'input> ValueTrueContextAttrs<'input> for ValueTrueContext<'input> {}

pub struct ValueTrueContextExt<'input> {
    base: ValueContextExt<'input>,
    ph: PhantomData<&'input str>,
}

antlr_rust::tid! {ValueTrueContextExt<'a>}

impl<'input> YarnSpinnerParserContext<'input> for ValueTrueContext<'input> {}

impl<'input, 'a> Listenable<dyn YarnSpinnerParserListener<'input> + 'a>
    for ValueTrueContext<'input>
{
    fn enter(&self, listener: &mut (dyn YarnSpinnerParserListener<'input> + 'a)) {
        listener.enter_every_rule(self);
        listener.enter_valueTrue(self);
    }
}

impl<'input> CustomRuleContext<'input> for ValueTrueContextExt<'input> {
    type TF = LocalTokenFactory<'input>;
    type Ctx = YarnSpinnerParserContextType;
    fn get_rule_index(&self) -> usize {
        RULE_value
    }
    //fn type_rule_index() -> usize where Self: Sized { RULE_value }
}

impl<'input> Borrow<ValueContextExt<'input>> for ValueTrueContext<'input> {
    fn borrow(&self) -> &ValueContextExt<'input> {
        &self.base
    }
}
impl<'input> BorrowMut<ValueContextExt<'input>> for ValueTrueContext<'input> {
    fn borrow_mut(&mut self) -> &mut ValueContextExt<'input> {
        &mut self.base
    }
}

impl<'input> ValueContextAttrs<'input> for ValueTrueContext<'input> {}

impl<'input> ValueTrueContextExt<'input> {
    fn new(ctx: &dyn ValueContextAttrs<'input>) -> Rc<ValueContextAll<'input>> {
        Rc::new(ValueContextAll::ValueTrueContext(
            BaseParserRuleContext::copy_from(
                ctx,
                ValueTrueContextExt {
                    base: ctx.borrow().clone(),
                    ph: PhantomData,
                },
            ),
        ))
    }
}

pub type ValueFalseContext<'input> = BaseParserRuleContext<'input, ValueFalseContextExt<'input>>;

pub trait ValueFalseContextAttrs<'input>: YarnSpinnerParserContext<'input> {
    /// Retrieves first TerminalNode corresponding to token KEYWORD_FALSE
    /// Returns `None` if there is no child corresponding to token KEYWORD_FALSE
    fn KEYWORD_FALSE(&self) -> Option<Rc<TerminalNode<'input, YarnSpinnerParserContextType>>>
    where
        Self: Sized,
    {
        self.get_token(KEYWORD_FALSE, 0)
    }
}

impl<'input> ValueFalseContextAttrs<'input> for ValueFalseContext<'input> {}

pub struct ValueFalseContextExt<'input> {
    base: ValueContextExt<'input>,
    ph: PhantomData<&'input str>,
}

antlr_rust::tid! {ValueFalseContextExt<'a>}

impl<'input> YarnSpinnerParserContext<'input> for ValueFalseContext<'input> {}

impl<'input, 'a> Listenable<dyn YarnSpinnerParserListener<'input> + 'a>
    for ValueFalseContext<'input>
{
    fn enter(&self, listener: &mut (dyn YarnSpinnerParserListener<'input> + 'a)) {
        listener.enter_every_rule(self);
        listener.enter_valueFalse(self);
    }
}

impl<'input> CustomRuleContext<'input> for ValueFalseContextExt<'input> {
    type TF = LocalTokenFactory<'input>;
    type Ctx = YarnSpinnerParserContextType;
    fn get_rule_index(&self) -> usize {
        RULE_value
    }
    //fn type_rule_index() -> usize where Self: Sized { RULE_value }
}

impl<'input> Borrow<ValueContextExt<'input>> for ValueFalseContext<'input> {
    fn borrow(&self) -> &ValueContextExt<'input> {
        &self.base
    }
}
impl<'input> BorrowMut<ValueContextExt<'input>> for ValueFalseContext<'input> {
    fn borrow_mut(&mut self) -> &mut ValueContextExt<'input> {
        &mut self.base
    }
}

impl<'input> ValueContextAttrs<'input> for ValueFalseContext<'input> {}

impl<'input> ValueFalseContextExt<'input> {
    fn new(ctx: &dyn ValueContextAttrs<'input>) -> Rc<ValueContextAll<'input>> {
        Rc::new(ValueContextAll::ValueFalseContext(
            BaseParserRuleContext::copy_from(
                ctx,
                ValueFalseContextExt {
                    base: ctx.borrow().clone(),
                    ph: PhantomData,
                },
            ),
        ))
    }
}

pub type ValueFuncContext<'input> = BaseParserRuleContext<'input, ValueFuncContextExt<'input>>;

pub trait ValueFuncContextAttrs<'input>: YarnSpinnerParserContext<'input> {
    fn function_call(&self) -> Option<Rc<Function_callContextAll<'input>>>
    where
        Self: Sized,
    {
        self.child_of_type(0)
    }
}

impl<'input> ValueFuncContextAttrs<'input> for ValueFuncContext<'input> {}

pub struct ValueFuncContextExt<'input> {
    base: ValueContextExt<'input>,
    ph: PhantomData<&'input str>,
}

antlr_rust::tid! {ValueFuncContextExt<'a>}

impl<'input> YarnSpinnerParserContext<'input> for ValueFuncContext<'input> {}

impl<'input, 'a> Listenable<dyn YarnSpinnerParserListener<'input> + 'a>
    for ValueFuncContext<'input>
{
    fn enter(&self, listener: &mut (dyn YarnSpinnerParserListener<'input> + 'a)) {
        listener.enter_every_rule(self);
        listener.enter_valueFunc(self);
    }
}

impl<'input> CustomRuleContext<'input> for ValueFuncContextExt<'input> {
    type TF = LocalTokenFactory<'input>;
    type Ctx = YarnSpinnerParserContextType;
    fn get_rule_index(&self) -> usize {
        RULE_value
    }
    //fn type_rule_index() -> usize where Self: Sized { RULE_value }
}

impl<'input> Borrow<ValueContextExt<'input>> for ValueFuncContext<'input> {
    fn borrow(&self) -> &ValueContextExt<'input> {
        &self.base
    }
}
impl<'input> BorrowMut<ValueContextExt<'input>> for ValueFuncContext<'input> {
    fn borrow_mut(&mut self) -> &mut ValueContextExt<'input> {
        &mut self.base
    }
}

impl<'input> ValueContextAttrs<'input> for ValueFuncContext<'input> {}

impl<'input> ValueFuncContextExt<'input> {
    fn new(ctx: &dyn ValueContextAttrs<'input>) -> Rc<ValueContextAll<'input>> {
        Rc::new(ValueContextAll::ValueFuncContext(
            BaseParserRuleContext::copy_from(
                ctx,
                ValueFuncContextExt {
                    base: ctx.borrow().clone(),
                    ph: PhantomData,
                },
            ),
        ))
    }
}

pub type ValueVarContext<'input> = BaseParserRuleContext<'input, ValueVarContextExt<'input>>;

pub trait ValueVarContextAttrs<'input>: YarnSpinnerParserContext<'input> {
    fn variable(&self) -> Option<Rc<VariableContextAll<'input>>>
    where
        Self: Sized,
    {
        self.child_of_type(0)
    }
}

impl<'input> ValueVarContextAttrs<'input> for ValueVarContext<'input> {}

pub struct ValueVarContextExt<'input> {
    base: ValueContextExt<'input>,
    ph: PhantomData<&'input str>,
}

antlr_rust::tid! {ValueVarContextExt<'a>}

impl<'input> YarnSpinnerParserContext<'input> for ValueVarContext<'input> {}

impl<'input, 'a> Listenable<dyn YarnSpinnerParserListener<'input> + 'a>
    for ValueVarContext<'input>
{
    fn enter(&self, listener: &mut (dyn YarnSpinnerParserListener<'input> + 'a)) {
        listener.enter_every_rule(self);
        listener.enter_valueVar(self);
    }
}

impl<'input> CustomRuleContext<'input> for ValueVarContextExt<'input> {
    type TF = LocalTokenFactory<'input>;
    type Ctx = YarnSpinnerParserContextType;
    fn get_rule_index(&self) -> usize {
        RULE_value
    }
    //fn type_rule_index() -> usize where Self: Sized { RULE_value }
}

impl<'input> Borrow<ValueContextExt<'input>> for ValueVarContext<'input> {
    fn borrow(&self) -> &ValueContextExt<'input> {
        &self.base
    }
}
impl<'input> BorrowMut<ValueContextExt<'input>> for ValueVarContext<'input> {
    fn borrow_mut(&mut self) -> &mut ValueContextExt<'input> {
        &mut self.base
    }
}

impl<'input> ValueContextAttrs<'input> for ValueVarContext<'input> {}

impl<'input> ValueVarContextExt<'input> {
    fn new(ctx: &dyn ValueContextAttrs<'input>) -> Rc<ValueContextAll<'input>> {
        Rc::new(ValueContextAll::ValueVarContext(
            BaseParserRuleContext::copy_from(
                ctx,
                ValueVarContextExt {
                    base: ctx.borrow().clone(),
                    ph: PhantomData,
                },
            ),
        ))
    }
}

pub type ValueStringContext<'input> = BaseParserRuleContext<'input, ValueStringContextExt<'input>>;

pub trait ValueStringContextAttrs<'input>: YarnSpinnerParserContext<'input> {
    /// Retrieves first TerminalNode corresponding to token STRING
    /// Returns `None` if there is no child corresponding to token STRING
    fn STRING(&self) -> Option<Rc<TerminalNode<'input, YarnSpinnerParserContextType>>>
    where
        Self: Sized,
    {
        self.get_token(STRING, 0)
    }
}

impl<'input> ValueStringContextAttrs<'input> for ValueStringContext<'input> {}

pub struct ValueStringContextExt<'input> {
    base: ValueContextExt<'input>,
    ph: PhantomData<&'input str>,
}

antlr_rust::tid! {ValueStringContextExt<'a>}

impl<'input> YarnSpinnerParserContext<'input> for ValueStringContext<'input> {}

impl<'input, 'a> Listenable<dyn YarnSpinnerParserListener<'input> + 'a>
    for ValueStringContext<'input>
{
    fn enter(&self, listener: &mut (dyn YarnSpinnerParserListener<'input> + 'a)) {
        listener.enter_every_rule(self);
        listener.enter_valueString(self);
    }
}

impl<'input> CustomRuleContext<'input> for ValueStringContextExt<'input> {
    type TF = LocalTokenFactory<'input>;
    type Ctx = YarnSpinnerParserContextType;
    fn get_rule_index(&self) -> usize {
        RULE_value
    }
    //fn type_rule_index() -> usize where Self: Sized { RULE_value }
}

impl<'input> Borrow<ValueContextExt<'input>> for ValueStringContext<'input> {
    fn borrow(&self) -> &ValueContextExt<'input> {
        &self.base
    }
}
impl<'input> BorrowMut<ValueContextExt<'input>> for ValueStringContext<'input> {
    fn borrow_mut(&mut self) -> &mut ValueContextExt<'input> {
        &mut self.base
    }
}

impl<'input> ValueContextAttrs<'input> for ValueStringContext<'input> {}

impl<'input> ValueStringContextExt<'input> {
    fn new(ctx: &dyn ValueContextAttrs<'input>) -> Rc<ValueContextAll<'input>> {
        Rc::new(ValueContextAll::ValueStringContext(
            BaseParserRuleContext::copy_from(
                ctx,
                ValueStringContextExt {
                    base: ctx.borrow().clone(),
                    ph: PhantomData,
                },
            ),
        ))
    }
}

impl<'input, I, H> YarnSpinnerParser<'input, I, H>
where
    I: TokenStream<'input, TF = LocalTokenFactory<'input>> + TidAble<'input>,
    H: ErrorStrategy<'input, BaseParserType<'input, I>>,
{
    pub fn value(&mut self) -> Result<Rc<ValueContextAll<'input>>, ANTLRError> {
        let mut recog = self;
        let _parentctx = recog.ctx.take();
        let mut _localctx = ValueContextExt::new(_parentctx.clone(), recog.base.get_state());
        recog.base.enter_rule(_localctx.clone(), 22, RULE_value);
        let mut _localctx: Rc<ValueContextAll> = _localctx;
        let result: Result<(), ANTLRError> = (|| {
            recog.base.set_state(176);
            recog.err_handler.sync(&mut recog.base)?;
            match recog.base.input.la(1) {
                NUMBER => {
                    let tmp = ValueNumberContextExt::new(&**_localctx);
                    recog.base.enter_outer_alt(Some(tmp.clone()), 1);
                    _localctx = tmp;
                    {
                        recog.base.set_state(169);
                        recog.base.match_token(NUMBER, &mut recog.err_handler)?;
                    }
                }

                KEYWORD_TRUE => {
                    let tmp = ValueTrueContextExt::new(&**_localctx);
                    recog.base.enter_outer_alt(Some(tmp.clone()), 2);
                    _localctx = tmp;
                    {
                        recog.base.set_state(170);
                        recog
                            .base
                            .match_token(KEYWORD_TRUE, &mut recog.err_handler)?;
                    }
                }

                KEYWORD_FALSE => {
                    let tmp = ValueFalseContextExt::new(&**_localctx);
                    recog.base.enter_outer_alt(Some(tmp.clone()), 3);
                    _localctx = tmp;
                    {
                        recog.base.set_state(171);
                        recog
                            .base
                            .match_token(KEYWORD_FALSE, &mut recog.err_handler)?;
                    }
                }

                VAR_ID => {
                    let tmp = ValueVarContextExt::new(&**_localctx);
                    recog.base.enter_outer_alt(Some(tmp.clone()), 4);
                    _localctx = tmp;
                    {
                        /*InvokeRule variable*/
                        recog.base.set_state(172);
                        recog.variable()?;
                    }
                }

                STRING => {
                    let tmp = ValueStringContextExt::new(&**_localctx);
                    recog.base.enter_outer_alt(Some(tmp.clone()), 5);
                    _localctx = tmp;
                    {
                        recog.base.set_state(173);
                        recog.base.match_token(STRING, &mut recog.err_handler)?;
                    }
                }

                KEYWORD_NULL => {
                    let tmp = ValueNullContextExt::new(&**_localctx);
                    recog.base.enter_outer_alt(Some(tmp.clone()), 6);
                    _localctx = tmp;
                    {
                        recog.base.set_state(174);
                        recog
                            .base
                            .match_token(KEYWORD_NULL, &mut recog.err_handler)?;
                    }
                }

                FUNC_ID => {
                    let tmp = ValueFuncContextExt::new(&**_localctx);
                    recog.base.enter_outer_alt(Some(tmp.clone()), 7);
                    _localctx = tmp;
                    {
                        /*InvokeRule function_call*/
                        recog.base.set_state(175);
                        recog.function_call()?;
                    }
                }

                _ => Err(ANTLRError::NoAltError(NoViableAltError::new(
                    &mut recog.base,
                )))?,
            }
            Ok(())
        })();
        match result {
            Ok(_) => {}
            Err(e @ ANTLRError::FallThrough(_)) => return Err(e),
            Err(ref re) => {
                //_localctx.exception = re;
                recog.err_handler.report_error(&mut recog.base, re);
                recog.err_handler.recover(&mut recog.base, re)?;
            }
        }
        recog.base.exit_rule();

        Ok(_localctx)
    }
}
//------------------- variable ----------------
pub type VariableContextAll<'input> = VariableContext<'input>;

pub type VariableContext<'input> = BaseParserRuleContext<'input, VariableContextExt<'input>>;

#[derive(Clone)]
pub struct VariableContextExt<'input> {
    ph: PhantomData<&'input str>,
}

impl<'input> YarnSpinnerParserContext<'input> for VariableContext<'input> {}

impl<'input, 'a> Listenable<dyn YarnSpinnerParserListener<'input> + 'a>
    for VariableContext<'input>
{
    fn enter(&self, listener: &mut (dyn YarnSpinnerParserListener<'input> + 'a)) {
        listener.enter_every_rule(self);
        listener.enter_variable(self);
    }
    fn exit(&self, listener: &mut (dyn YarnSpinnerParserListener<'input> + 'a)) {
        listener.exit_variable(self);
        listener.exit_every_rule(self);
    }
}

impl<'input> CustomRuleContext<'input> for VariableContextExt<'input> {
    type TF = LocalTokenFactory<'input>;
    type Ctx = YarnSpinnerParserContextType;
    fn get_rule_index(&self) -> usize {
        RULE_variable
    }
    //fn type_rule_index() -> usize where Self: Sized { RULE_variable }
}
antlr_rust::tid! {VariableContextExt<'a>}

impl<'input> VariableContextExt<'input> {
    fn new(
        parent: Option<Rc<dyn YarnSpinnerParserContext<'input> + 'input>>,
        invoking_state: isize,
    ) -> Rc<VariableContextAll<'input>> {
        Rc::new(BaseParserRuleContext::new_parser_ctx(
            parent,
            invoking_state,
            VariableContextExt { ph: PhantomData },
        ))
    }
}

pub trait VariableContextAttrs<'input>:
    YarnSpinnerParserContext<'input> + BorrowMut<VariableContextExt<'input>>
{
    /// Retrieves first TerminalNode corresponding to token VAR_ID
    /// Returns `None` if there is no child corresponding to token VAR_ID
    fn VAR_ID(&self) -> Option<Rc<TerminalNode<'input, YarnSpinnerParserContextType>>>
    where
        Self: Sized,
    {
        self.get_token(VAR_ID, 0)
    }
}

impl<'input> VariableContextAttrs<'input> for VariableContext<'input> {}

impl<'input, I, H> YarnSpinnerParser<'input, I, H>
where
    I: TokenStream<'input, TF = LocalTokenFactory<'input>> + TidAble<'input>,
    H: ErrorStrategy<'input, BaseParserType<'input, I>>,
{
    pub fn variable(&mut self) -> Result<Rc<VariableContextAll<'input>>, ANTLRError> {
        let mut recog = self;
        let _parentctx = recog.ctx.take();
        let mut _localctx = VariableContextExt::new(_parentctx.clone(), recog.base.get_state());
        recog.base.enter_rule(_localctx.clone(), 24, RULE_variable);
        let mut _localctx: Rc<VariableContextAll> = _localctx;
        let result: Result<(), ANTLRError> = (|| {
            //recog.base.enter_outer_alt(_localctx.clone(), 1);
            recog.base.enter_outer_alt(None, 1);
            {
                recog.base.set_state(178);
                recog.base.match_token(VAR_ID, &mut recog.err_handler)?;
            }
            Ok(())
        })();
        match result {
            Ok(_) => {}
            Err(e @ ANTLRError::FallThrough(_)) => return Err(e),
            Err(ref re) => {
                //_localctx.exception = re;
                recog.err_handler.report_error(&mut recog.base, re);
                recog.err_handler.recover(&mut recog.base, re)?;
            }
        }
        recog.base.exit_rule();

        Ok(_localctx)
    }
}
//------------------- function_call ----------------
pub type Function_callContextAll<'input> = Function_callContext<'input>;

pub type Function_callContext<'input> =
    BaseParserRuleContext<'input, Function_callContextExt<'input>>;

#[derive(Clone)]
pub struct Function_callContextExt<'input> {
    ph: PhantomData<&'input str>,
}

impl<'input> YarnSpinnerParserContext<'input> for Function_callContext<'input> {}

impl<'input, 'a> Listenable<dyn YarnSpinnerParserListener<'input> + 'a>
    for Function_callContext<'input>
{
    fn enter(&self, listener: &mut (dyn YarnSpinnerParserListener<'input> + 'a)) {
        listener.enter_every_rule(self);
        listener.enter_function_call(self);
    }
    fn exit(&self, listener: &mut (dyn YarnSpinnerParserListener<'input> + 'a)) {
        listener.exit_function_call(self);
        listener.exit_every_rule(self);
    }
}

impl<'input> CustomRuleContext<'input> for Function_callContextExt<'input> {
    type TF = LocalTokenFactory<'input>;
    type Ctx = YarnSpinnerParserContextType;
    fn get_rule_index(&self) -> usize {
        RULE_function_call
    }
    //fn type_rule_index() -> usize where Self: Sized { RULE_function_call }
}
antlr_rust::tid! {Function_callContextExt<'a>}

impl<'input> Function_callContextExt<'input> {
    fn new(
        parent: Option<Rc<dyn YarnSpinnerParserContext<'input> + 'input>>,
        invoking_state: isize,
    ) -> Rc<Function_callContextAll<'input>> {
        Rc::new(BaseParserRuleContext::new_parser_ctx(
            parent,
            invoking_state,
            Function_callContextExt { ph: PhantomData },
        ))
    }
}

pub trait Function_callContextAttrs<'input>:
    YarnSpinnerParserContext<'input> + BorrowMut<Function_callContextExt<'input>>
{
    /// Retrieves first TerminalNode corresponding to token FUNC_ID
    /// Returns `None` if there is no child corresponding to token FUNC_ID
    fn FUNC_ID(&self) -> Option<Rc<TerminalNode<'input, YarnSpinnerParserContextType>>>
    where
        Self: Sized,
    {
        self.get_token(FUNC_ID, 0)
    }
    /// Retrieves first TerminalNode corresponding to token LPAREN
    /// Returns `None` if there is no child corresponding to token LPAREN
    fn LPAREN(&self) -> Option<Rc<TerminalNode<'input, YarnSpinnerParserContextType>>>
    where
        Self: Sized,
    {
        self.get_token(LPAREN, 0)
    }
    /// Retrieves first TerminalNode corresponding to token RPAREN
    /// Returns `None` if there is no child corresponding to token RPAREN
    fn RPAREN(&self) -> Option<Rc<TerminalNode<'input, YarnSpinnerParserContextType>>>
    where
        Self: Sized,
    {
        self.get_token(RPAREN, 0)
    }
    fn expression_all(&self) -> Vec<Rc<ExpressionContextAll<'input>>>
    where
        Self: Sized,
    {
        self.children_of_type()
    }
    fn expression(&self, i: usize) -> Option<Rc<ExpressionContextAll<'input>>>
    where
        Self: Sized,
    {
        self.child_of_type(i)
    }
    /// Retrieves all `TerminalNode`s corresponding to token COMMA in current rule
    fn COMMA_all(&self) -> Vec<Rc<TerminalNode<'input, YarnSpinnerParserContextType>>>
    where
        Self: Sized,
    {
        self.children_of_type()
    }
    /// Retrieves 'i's TerminalNode corresponding to token COMMA, starting from 0.
    /// Returns `None` if number of children corresponding to token COMMA is less or equal than `i`.
    fn COMMA(&self, i: usize) -> Option<Rc<TerminalNode<'input, YarnSpinnerParserContextType>>>
    where
        Self: Sized,
    {
        self.get_token(COMMA, i)
    }
}

impl<'input> Function_callContextAttrs<'input> for Function_callContext<'input> {}

impl<'input, I, H> YarnSpinnerParser<'input, I, H>
where
    I: TokenStream<'input, TF = LocalTokenFactory<'input>> + TidAble<'input>,
    H: ErrorStrategy<'input, BaseParserType<'input, I>>,
{
    pub fn function_call(&mut self) -> Result<Rc<Function_callContextAll<'input>>, ANTLRError> {
        let mut recog = self;
        let _parentctx = recog.ctx.take();
        let mut _localctx =
            Function_callContextExt::new(_parentctx.clone(), recog.base.get_state());
        recog
            .base
            .enter_rule(_localctx.clone(), 26, RULE_function_call);
        let mut _localctx: Rc<Function_callContextAll> = _localctx;
        let mut _la: isize = -1;
        let result: Result<(), ANTLRError> = (|| {
            //recog.base.enter_outer_alt(_localctx.clone(), 1);
            recog.base.enter_outer_alt(None, 1);
            {
                recog.base.set_state(180);
                recog.base.match_token(FUNC_ID, &mut recog.err_handler)?;

                recog.base.set_state(181);
                recog.base.match_token(LPAREN, &mut recog.err_handler)?;

                recog.base.set_state(183);
                recog.err_handler.sync(&mut recog.base)?;
                _la = recog.base.input.la(1);
                if (((_la) & !0x3f) == 0
                    && ((1usize << _la)
                        & ((1usize << KEYWORD_TRUE)
                            | (1usize << KEYWORD_FALSE)
                            | (1usize << KEYWORD_NULL)))
                        != 0)
                    || (((_la - 41) & !0x3f) == 0
                        && ((1usize << (_la - 41))
                            & ((1usize << (OPERATOR_LOGICAL_NOT - 41))
                                | (1usize << (OPERATOR_MATHS_SUBTRACTION - 41))
                                | (1usize << (LPAREN - 41))
                                | (1usize << (STRING - 41))
                                | (1usize << (FUNC_ID - 41))
                                | (1usize << (VAR_ID - 41))
                                | (1usize << (NUMBER - 41))))
                            != 0)
                {
                    {
                        /*InvokeRule expression*/
                        recog.base.set_state(182);
                        recog.expression_rec(0)?;
                    }
                }

                recog.base.set_state(189);
                recog.err_handler.sync(&mut recog.base)?;
                _la = recog.base.input.la(1);
                while _la == COMMA {
                    {
                        {
                            recog.base.set_state(185);
                            recog.base.match_token(COMMA, &mut recog.err_handler)?;

                            /*InvokeRule expression*/
                            recog.base.set_state(186);
                            recog.expression_rec(0)?;
                        }
                    }
                    recog.base.set_state(191);
                    recog.err_handler.sync(&mut recog.base)?;
                    _la = recog.base.input.la(1);
                }
                recog.base.set_state(192);
                recog.base.match_token(RPAREN, &mut recog.err_handler)?;
            }
            Ok(())
        })();
        match result {
            Ok(_) => {}
            Err(e @ ANTLRError::FallThrough(_)) => return Err(e),
            Err(ref re) => {
                //_localctx.exception = re;
                recog.err_handler.report_error(&mut recog.base, re);
                recog.err_handler.recover(&mut recog.base, re)?;
            }
        }
        recog.base.exit_rule();

        Ok(_localctx)
    }
}
//------------------- if_statement ----------------
pub type If_statementContextAll<'input> = If_statementContext<'input>;

pub type If_statementContext<'input> =
    BaseParserRuleContext<'input, If_statementContextExt<'input>>;

#[derive(Clone)]
pub struct If_statementContextExt<'input> {
    ph: PhantomData<&'input str>,
}

impl<'input> YarnSpinnerParserContext<'input> for If_statementContext<'input> {}

impl<'input, 'a> Listenable<dyn YarnSpinnerParserListener<'input> + 'a>
    for If_statementContext<'input>
{
    fn enter(&self, listener: &mut (dyn YarnSpinnerParserListener<'input> + 'a)) {
        listener.enter_every_rule(self);
        listener.enter_if_statement(self);
    }
    fn exit(&self, listener: &mut (dyn YarnSpinnerParserListener<'input> + 'a)) {
        listener.exit_if_statement(self);
        listener.exit_every_rule(self);
    }
}

impl<'input> CustomRuleContext<'input> for If_statementContextExt<'input> {
    type TF = LocalTokenFactory<'input>;
    type Ctx = YarnSpinnerParserContextType;
    fn get_rule_index(&self) -> usize {
        RULE_if_statement
    }
    //fn type_rule_index() -> usize where Self: Sized { RULE_if_statement }
}
antlr_rust::tid! {If_statementContextExt<'a>}

impl<'input> If_statementContextExt<'input> {
    fn new(
        parent: Option<Rc<dyn YarnSpinnerParserContext<'input> + 'input>>,
        invoking_state: isize,
    ) -> Rc<If_statementContextAll<'input>> {
        Rc::new(BaseParserRuleContext::new_parser_ctx(
            parent,
            invoking_state,
            If_statementContextExt { ph: PhantomData },
        ))
    }
}

pub trait If_statementContextAttrs<'input>:
    YarnSpinnerParserContext<'input> + BorrowMut<If_statementContextExt<'input>>
{
    fn if_clause(&self) -> Option<Rc<If_clauseContextAll<'input>>>
    where
        Self: Sized,
    {
        self.child_of_type(0)
    }
    /// Retrieves first TerminalNode corresponding to token COMMAND_START
    /// Returns `None` if there is no child corresponding to token COMMAND_START
    fn COMMAND_START(&self) -> Option<Rc<TerminalNode<'input, YarnSpinnerParserContextType>>>
    where
        Self: Sized,
    {
        self.get_token(COMMAND_START, 0)
    }
    /// Retrieves first TerminalNode corresponding to token COMMAND_ENDIF
    /// Returns `None` if there is no child corresponding to token COMMAND_ENDIF
    fn COMMAND_ENDIF(&self) -> Option<Rc<TerminalNode<'input, YarnSpinnerParserContextType>>>
    where
        Self: Sized,
    {
        self.get_token(COMMAND_ENDIF, 0)
    }
    /// Retrieves first TerminalNode corresponding to token COMMAND_END
    /// Returns `None` if there is no child corresponding to token COMMAND_END
    fn COMMAND_END(&self) -> Option<Rc<TerminalNode<'input, YarnSpinnerParserContextType>>>
    where
        Self: Sized,
    {
        self.get_token(COMMAND_END, 0)
    }
    fn else_if_clause_all(&self) -> Vec<Rc<Else_if_clauseContextAll<'input>>>
    where
        Self: Sized,
    {
        self.children_of_type()
    }
    fn else_if_clause(&self, i: usize) -> Option<Rc<Else_if_clauseContextAll<'input>>>
    where
        Self: Sized,
    {
        self.child_of_type(i)
    }
    fn else_clause(&self) -> Option<Rc<Else_clauseContextAll<'input>>>
    where
        Self: Sized,
    {
        self.child_of_type(0)
    }
}

impl<'input> If_statementContextAttrs<'input> for If_statementContext<'input> {}

impl<'input, I, H> YarnSpinnerParser<'input, I, H>
where
    I: TokenStream<'input, TF = LocalTokenFactory<'input>> + TidAble<'input>,
    H: ErrorStrategy<'input, BaseParserType<'input, I>>,
{
    pub fn if_statement(&mut self) -> Result<Rc<If_statementContextAll<'input>>, ANTLRError> {
        let mut recog = self;
        let _parentctx = recog.ctx.take();
        let mut _localctx = If_statementContextExt::new(_parentctx.clone(), recog.base.get_state());
        recog
            .base
            .enter_rule(_localctx.clone(), 28, RULE_if_statement);
        let mut _localctx: Rc<If_statementContextAll> = _localctx;
        let result: Result<(), ANTLRError> = (|| {
            let mut _alt: isize;
            //recog.base.enter_outer_alt(_localctx.clone(), 1);
            recog.base.enter_outer_alt(None, 1);
            {
                /*InvokeRule if_clause*/
                recog.base.set_state(194);
                recog.if_clause()?;

                recog.base.set_state(198);
                recog.err_handler.sync(&mut recog.base)?;
                _alt = recog.interpreter.adaptive_predict(18, &mut recog.base)?;
                while { _alt != 2 && _alt != INVALID_ALT } {
                    if _alt == 1 {
                        {
                            {
                                /*InvokeRule else_if_clause*/
                                recog.base.set_state(195);
                                recog.else_if_clause()?;
                            }
                        }
                    }
                    recog.base.set_state(200);
                    recog.err_handler.sync(&mut recog.base)?;
                    _alt = recog.interpreter.adaptive_predict(18, &mut recog.base)?;
                }
                recog.base.set_state(202);
                recog.err_handler.sync(&mut recog.base)?;
                match recog.interpreter.adaptive_predict(19, &mut recog.base)? {
                    x if x == 1 => {
                        {
                            /*InvokeRule else_clause*/
                            recog.base.set_state(201);
                            recog.else_clause()?;
                        }
                    }

                    _ => {}
                }
                recog.base.set_state(204);
                recog
                    .base
                    .match_token(COMMAND_START, &mut recog.err_handler)?;

                recog.base.set_state(205);
                recog
                    .base
                    .match_token(COMMAND_ENDIF, &mut recog.err_handler)?;

                recog.base.set_state(206);
                recog
                    .base
                    .match_token(COMMAND_END, &mut recog.err_handler)?;
            }
            Ok(())
        })();
        match result {
            Ok(_) => {}
            Err(e @ ANTLRError::FallThrough(_)) => return Err(e),
            Err(ref re) => {
                //_localctx.exception = re;
                recog.err_handler.report_error(&mut recog.base, re);
                recog.err_handler.recover(&mut recog.base, re)?;
            }
        }
        recog.base.exit_rule();

        Ok(_localctx)
    }
}
//------------------- if_clause ----------------
pub type If_clauseContextAll<'input> = If_clauseContext<'input>;

pub type If_clauseContext<'input> = BaseParserRuleContext<'input, If_clauseContextExt<'input>>;

#[derive(Clone)]
pub struct If_clauseContextExt<'input> {
    ph: PhantomData<&'input str>,
}

impl<'input> YarnSpinnerParserContext<'input> for If_clauseContext<'input> {}

impl<'input, 'a> Listenable<dyn YarnSpinnerParserListener<'input> + 'a>
    for If_clauseContext<'input>
{
    fn enter(&self, listener: &mut (dyn YarnSpinnerParserListener<'input> + 'a)) {
        listener.enter_every_rule(self);
        listener.enter_if_clause(self);
    }
    fn exit(&self, listener: &mut (dyn YarnSpinnerParserListener<'input> + 'a)) {
        listener.exit_if_clause(self);
        listener.exit_every_rule(self);
    }
}

impl<'input> CustomRuleContext<'input> for If_clauseContextExt<'input> {
    type TF = LocalTokenFactory<'input>;
    type Ctx = YarnSpinnerParserContextType;
    fn get_rule_index(&self) -> usize {
        RULE_if_clause
    }
    //fn type_rule_index() -> usize where Self: Sized { RULE_if_clause }
}
antlr_rust::tid! {If_clauseContextExt<'a>}

impl<'input> If_clauseContextExt<'input> {
    fn new(
        parent: Option<Rc<dyn YarnSpinnerParserContext<'input> + 'input>>,
        invoking_state: isize,
    ) -> Rc<If_clauseContextAll<'input>> {
        Rc::new(BaseParserRuleContext::new_parser_ctx(
            parent,
            invoking_state,
            If_clauseContextExt { ph: PhantomData },
        ))
    }
}

pub trait If_clauseContextAttrs<'input>:
    YarnSpinnerParserContext<'input> + BorrowMut<If_clauseContextExt<'input>>
{
    /// Retrieves first TerminalNode corresponding to token COMMAND_START
    /// Returns `None` if there is no child corresponding to token COMMAND_START
    fn COMMAND_START(&self) -> Option<Rc<TerminalNode<'input, YarnSpinnerParserContextType>>>
    where
        Self: Sized,
    {
        self.get_token(COMMAND_START, 0)
    }
    /// Retrieves first TerminalNode corresponding to token COMMAND_IF
    /// Returns `None` if there is no child corresponding to token COMMAND_IF
    fn COMMAND_IF(&self) -> Option<Rc<TerminalNode<'input, YarnSpinnerParserContextType>>>
    where
        Self: Sized,
    {
        self.get_token(COMMAND_IF, 0)
    }
    fn expression(&self) -> Option<Rc<ExpressionContextAll<'input>>>
    where
        Self: Sized,
    {
        self.child_of_type(0)
    }
    /// Retrieves first TerminalNode corresponding to token COMMAND_END
    /// Returns `None` if there is no child corresponding to token COMMAND_END
    fn COMMAND_END(&self) -> Option<Rc<TerminalNode<'input, YarnSpinnerParserContextType>>>
    where
        Self: Sized,
    {
        self.get_token(COMMAND_END, 0)
    }
    fn statement_all(&self) -> Vec<Rc<StatementContextAll<'input>>>
    where
        Self: Sized,
    {
        self.children_of_type()
    }
    fn statement(&self, i: usize) -> Option<Rc<StatementContextAll<'input>>>
    where
        Self: Sized,
    {
        self.child_of_type(i)
    }
}

impl<'input> If_clauseContextAttrs<'input> for If_clauseContext<'input> {}

impl<'input, I, H> YarnSpinnerParser<'input, I, H>
where
    I: TokenStream<'input, TF = LocalTokenFactory<'input>> + TidAble<'input>,
    H: ErrorStrategy<'input, BaseParserType<'input, I>>,
{
    pub fn if_clause(&mut self) -> Result<Rc<If_clauseContextAll<'input>>, ANTLRError> {
        let mut recog = self;
        let _parentctx = recog.ctx.take();
        let mut _localctx = If_clauseContextExt::new(_parentctx.clone(), recog.base.get_state());
        recog.base.enter_rule(_localctx.clone(), 30, RULE_if_clause);
        let mut _localctx: Rc<If_clauseContextAll> = _localctx;
        let result: Result<(), ANTLRError> = (|| {
            let mut _alt: isize;
            //recog.base.enter_outer_alt(_localctx.clone(), 1);
            recog.base.enter_outer_alt(None, 1);
            {
                recog.base.set_state(208);
                recog
                    .base
                    .match_token(COMMAND_START, &mut recog.err_handler)?;

                recog.base.set_state(209);
                recog.base.match_token(COMMAND_IF, &mut recog.err_handler)?;

                /*InvokeRule expression*/
                recog.base.set_state(210);
                recog.expression_rec(0)?;

                recog.base.set_state(211);
                recog
                    .base
                    .match_token(COMMAND_END, &mut recog.err_handler)?;

                recog.base.set_state(215);
                recog.err_handler.sync(&mut recog.base)?;
                _alt = recog.interpreter.adaptive_predict(20, &mut recog.base)?;
                while { _alt != 2 && _alt != INVALID_ALT } {
                    if _alt == 1 {
                        {
                            {
                                /*InvokeRule statement*/
                                recog.base.set_state(212);
                                recog.statement()?;
                            }
                        }
                    }
                    recog.base.set_state(217);
                    recog.err_handler.sync(&mut recog.base)?;
                    _alt = recog.interpreter.adaptive_predict(20, &mut recog.base)?;
                }
            }
            Ok(())
        })();
        match result {
            Ok(_) => {}
            Err(e @ ANTLRError::FallThrough(_)) => return Err(e),
            Err(ref re) => {
                //_localctx.exception = re;
                recog.err_handler.report_error(&mut recog.base, re);
                recog.err_handler.recover(&mut recog.base, re)?;
            }
        }
        recog.base.exit_rule();

        Ok(_localctx)
    }
}
//------------------- else_if_clause ----------------
pub type Else_if_clauseContextAll<'input> = Else_if_clauseContext<'input>;

pub type Else_if_clauseContext<'input> =
    BaseParserRuleContext<'input, Else_if_clauseContextExt<'input>>;

#[derive(Clone)]
pub struct Else_if_clauseContextExt<'input> {
    ph: PhantomData<&'input str>,
}

impl<'input> YarnSpinnerParserContext<'input> for Else_if_clauseContext<'input> {}

impl<'input, 'a> Listenable<dyn YarnSpinnerParserListener<'input> + 'a>
    for Else_if_clauseContext<'input>
{
    fn enter(&self, listener: &mut (dyn YarnSpinnerParserListener<'input> + 'a)) {
        listener.enter_every_rule(self);
        listener.enter_else_if_clause(self);
    }
    fn exit(&self, listener: &mut (dyn YarnSpinnerParserListener<'input> + 'a)) {
        listener.exit_else_if_clause(self);
        listener.exit_every_rule(self);
    }
}

impl<'input> CustomRuleContext<'input> for Else_if_clauseContextExt<'input> {
    type TF = LocalTokenFactory<'input>;
    type Ctx = YarnSpinnerParserContextType;
    fn get_rule_index(&self) -> usize {
        RULE_else_if_clause
    }
    //fn type_rule_index() -> usize where Self: Sized { RULE_else_if_clause }
}
antlr_rust::tid! {Else_if_clauseContextExt<'a>}

impl<'input> Else_if_clauseContextExt<'input> {
    fn new(
        parent: Option<Rc<dyn YarnSpinnerParserContext<'input> + 'input>>,
        invoking_state: isize,
    ) -> Rc<Else_if_clauseContextAll<'input>> {
        Rc::new(BaseParserRuleContext::new_parser_ctx(
            parent,
            invoking_state,
            Else_if_clauseContextExt { ph: PhantomData },
        ))
    }
}

pub trait Else_if_clauseContextAttrs<'input>:
    YarnSpinnerParserContext<'input> + BorrowMut<Else_if_clauseContextExt<'input>>
{
    /// Retrieves first TerminalNode corresponding to token COMMAND_START
    /// Returns `None` if there is no child corresponding to token COMMAND_START
    fn COMMAND_START(&self) -> Option<Rc<TerminalNode<'input, YarnSpinnerParserContextType>>>
    where
        Self: Sized,
    {
        self.get_token(COMMAND_START, 0)
    }
    /// Retrieves first TerminalNode corresponding to token COMMAND_ELSEIF
    /// Returns `None` if there is no child corresponding to token COMMAND_ELSEIF
    fn COMMAND_ELSEIF(&self) -> Option<Rc<TerminalNode<'input, YarnSpinnerParserContextType>>>
    where
        Self: Sized,
    {
        self.get_token(COMMAND_ELSEIF, 0)
    }
    fn expression(&self) -> Option<Rc<ExpressionContextAll<'input>>>
    where
        Self: Sized,
    {
        self.child_of_type(0)
    }
    /// Retrieves first TerminalNode corresponding to token COMMAND_END
    /// Returns `None` if there is no child corresponding to token COMMAND_END
    fn COMMAND_END(&self) -> Option<Rc<TerminalNode<'input, YarnSpinnerParserContextType>>>
    where
        Self: Sized,
    {
        self.get_token(COMMAND_END, 0)
    }
    fn statement_all(&self) -> Vec<Rc<StatementContextAll<'input>>>
    where
        Self: Sized,
    {
        self.children_of_type()
    }
    fn statement(&self, i: usize) -> Option<Rc<StatementContextAll<'input>>>
    where
        Self: Sized,
    {
        self.child_of_type(i)
    }
}

impl<'input> Else_if_clauseContextAttrs<'input> for Else_if_clauseContext<'input> {}

impl<'input, I, H> YarnSpinnerParser<'input, I, H>
where
    I: TokenStream<'input, TF = LocalTokenFactory<'input>> + TidAble<'input>,
    H: ErrorStrategy<'input, BaseParserType<'input, I>>,
{
    pub fn else_if_clause(&mut self) -> Result<Rc<Else_if_clauseContextAll<'input>>, ANTLRError> {
        let mut recog = self;
        let _parentctx = recog.ctx.take();
        let mut _localctx =
            Else_if_clauseContextExt::new(_parentctx.clone(), recog.base.get_state());
        recog
            .base
            .enter_rule(_localctx.clone(), 32, RULE_else_if_clause);
        let mut _localctx: Rc<Else_if_clauseContextAll> = _localctx;
        let result: Result<(), ANTLRError> = (|| {
            let mut _alt: isize;
            //recog.base.enter_outer_alt(_localctx.clone(), 1);
            recog.base.enter_outer_alt(None, 1);
            {
                recog.base.set_state(218);
                recog
                    .base
                    .match_token(COMMAND_START, &mut recog.err_handler)?;

                recog.base.set_state(219);
                recog
                    .base
                    .match_token(COMMAND_ELSEIF, &mut recog.err_handler)?;

                /*InvokeRule expression*/
                recog.base.set_state(220);
                recog.expression_rec(0)?;

                recog.base.set_state(221);
                recog
                    .base
                    .match_token(COMMAND_END, &mut recog.err_handler)?;

                recog.base.set_state(225);
                recog.err_handler.sync(&mut recog.base)?;
                _alt = recog.interpreter.adaptive_predict(21, &mut recog.base)?;
                while { _alt != 2 && _alt != INVALID_ALT } {
                    if _alt == 1 {
                        {
                            {
                                /*InvokeRule statement*/
                                recog.base.set_state(222);
                                recog.statement()?;
                            }
                        }
                    }
                    recog.base.set_state(227);
                    recog.err_handler.sync(&mut recog.base)?;
                    _alt = recog.interpreter.adaptive_predict(21, &mut recog.base)?;
                }
            }
            Ok(())
        })();
        match result {
            Ok(_) => {}
            Err(e @ ANTLRError::FallThrough(_)) => return Err(e),
            Err(ref re) => {
                //_localctx.exception = re;
                recog.err_handler.report_error(&mut recog.base, re);
                recog.err_handler.recover(&mut recog.base, re)?;
            }
        }
        recog.base.exit_rule();

        Ok(_localctx)
    }
}
//------------------- else_clause ----------------
pub type Else_clauseContextAll<'input> = Else_clauseContext<'input>;

pub type Else_clauseContext<'input> = BaseParserRuleContext<'input, Else_clauseContextExt<'input>>;

#[derive(Clone)]
pub struct Else_clauseContextExt<'input> {
    ph: PhantomData<&'input str>,
}

impl<'input> YarnSpinnerParserContext<'input> for Else_clauseContext<'input> {}

impl<'input, 'a> Listenable<dyn YarnSpinnerParserListener<'input> + 'a>
    for Else_clauseContext<'input>
{
    fn enter(&self, listener: &mut (dyn YarnSpinnerParserListener<'input> + 'a)) {
        listener.enter_every_rule(self);
        listener.enter_else_clause(self);
    }
    fn exit(&self, listener: &mut (dyn YarnSpinnerParserListener<'input> + 'a)) {
        listener.exit_else_clause(self);
        listener.exit_every_rule(self);
    }
}

impl<'input> CustomRuleContext<'input> for Else_clauseContextExt<'input> {
    type TF = LocalTokenFactory<'input>;
    type Ctx = YarnSpinnerParserContextType;
    fn get_rule_index(&self) -> usize {
        RULE_else_clause
    }
    //fn type_rule_index() -> usize where Self: Sized { RULE_else_clause }
}
antlr_rust::tid! {Else_clauseContextExt<'a>}

impl<'input> Else_clauseContextExt<'input> {
    fn new(
        parent: Option<Rc<dyn YarnSpinnerParserContext<'input> + 'input>>,
        invoking_state: isize,
    ) -> Rc<Else_clauseContextAll<'input>> {
        Rc::new(BaseParserRuleContext::new_parser_ctx(
            parent,
            invoking_state,
            Else_clauseContextExt { ph: PhantomData },
        ))
    }
}

pub trait Else_clauseContextAttrs<'input>:
    YarnSpinnerParserContext<'input> + BorrowMut<Else_clauseContextExt<'input>>
{
    /// Retrieves first TerminalNode corresponding to token COMMAND_START
    /// Returns `None` if there is no child corresponding to token COMMAND_START
    fn COMMAND_START(&self) -> Option<Rc<TerminalNode<'input, YarnSpinnerParserContextType>>>
    where
        Self: Sized,
    {
        self.get_token(COMMAND_START, 0)
    }
    /// Retrieves first TerminalNode corresponding to token COMMAND_ELSE
    /// Returns `None` if there is no child corresponding to token COMMAND_ELSE
    fn COMMAND_ELSE(&self) -> Option<Rc<TerminalNode<'input, YarnSpinnerParserContextType>>>
    where
        Self: Sized,
    {
        self.get_token(COMMAND_ELSE, 0)
    }
    /// Retrieves first TerminalNode corresponding to token COMMAND_END
    /// Returns `None` if there is no child corresponding to token COMMAND_END
    fn COMMAND_END(&self) -> Option<Rc<TerminalNode<'input, YarnSpinnerParserContextType>>>
    where
        Self: Sized,
    {
        self.get_token(COMMAND_END, 0)
    }
    fn statement_all(&self) -> Vec<Rc<StatementContextAll<'input>>>
    where
        Self: Sized,
    {
        self.children_of_type()
    }
    fn statement(&self, i: usize) -> Option<Rc<StatementContextAll<'input>>>
    where
        Self: Sized,
    {
        self.child_of_type(i)
    }
}

impl<'input> Else_clauseContextAttrs<'input> for Else_clauseContext<'input> {}

impl<'input, I, H> YarnSpinnerParser<'input, I, H>
where
    I: TokenStream<'input, TF = LocalTokenFactory<'input>> + TidAble<'input>,
    H: ErrorStrategy<'input, BaseParserType<'input, I>>,
{
    pub fn else_clause(&mut self) -> Result<Rc<Else_clauseContextAll<'input>>, ANTLRError> {
        let mut recog = self;
        let _parentctx = recog.ctx.take();
        let mut _localctx = Else_clauseContextExt::new(_parentctx.clone(), recog.base.get_state());
        recog
            .base
            .enter_rule(_localctx.clone(), 34, RULE_else_clause);
        let mut _localctx: Rc<Else_clauseContextAll> = _localctx;
        let result: Result<(), ANTLRError> = (|| {
            let mut _alt: isize;
            //recog.base.enter_outer_alt(_localctx.clone(), 1);
            recog.base.enter_outer_alt(None, 1);
            {
                recog.base.set_state(228);
                recog
                    .base
                    .match_token(COMMAND_START, &mut recog.err_handler)?;

                recog.base.set_state(229);
                recog
                    .base
                    .match_token(COMMAND_ELSE, &mut recog.err_handler)?;

                recog.base.set_state(230);
                recog
                    .base
                    .match_token(COMMAND_END, &mut recog.err_handler)?;

                recog.base.set_state(234);
                recog.err_handler.sync(&mut recog.base)?;
                _alt = recog.interpreter.adaptive_predict(22, &mut recog.base)?;
                while { _alt != 2 && _alt != INVALID_ALT } {
                    if _alt == 1 {
                        {
                            {
                                /*InvokeRule statement*/
                                recog.base.set_state(231);
                                recog.statement()?;
                            }
                        }
                    }
                    recog.base.set_state(236);
                    recog.err_handler.sync(&mut recog.base)?;
                    _alt = recog.interpreter.adaptive_predict(22, &mut recog.base)?;
                }
            }
            Ok(())
        })();
        match result {
            Ok(_) => {}
            Err(e @ ANTLRError::FallThrough(_)) => return Err(e),
            Err(ref re) => {
                //_localctx.exception = re;
                recog.err_handler.report_error(&mut recog.base, re);
                recog.err_handler.recover(&mut recog.base, re)?;
            }
        }
        recog.base.exit_rule();

        Ok(_localctx)
    }
}
//------------------- set_statement ----------------
pub type Set_statementContextAll<'input> = Set_statementContext<'input>;

pub type Set_statementContext<'input> =
    BaseParserRuleContext<'input, Set_statementContextExt<'input>>;

#[derive(Clone)]
pub struct Set_statementContextExt<'input> {
    pub op: Option<TokenType<'input>>,
    ph: PhantomData<&'input str>,
}

impl<'input> YarnSpinnerParserContext<'input> for Set_statementContext<'input> {}

impl<'input, 'a> Listenable<dyn YarnSpinnerParserListener<'input> + 'a>
    for Set_statementContext<'input>
{
    fn enter(&self, listener: &mut (dyn YarnSpinnerParserListener<'input> + 'a)) {
        listener.enter_every_rule(self);
        listener.enter_set_statement(self);
    }
    fn exit(&self, listener: &mut (dyn YarnSpinnerParserListener<'input> + 'a)) {
        listener.exit_set_statement(self);
        listener.exit_every_rule(self);
    }
}

impl<'input> CustomRuleContext<'input> for Set_statementContextExt<'input> {
    type TF = LocalTokenFactory<'input>;
    type Ctx = YarnSpinnerParserContextType;
    fn get_rule_index(&self) -> usize {
        RULE_set_statement
    }
    //fn type_rule_index() -> usize where Self: Sized { RULE_set_statement }
}
antlr_rust::tid! {Set_statementContextExt<'a>}

impl<'input> Set_statementContextExt<'input> {
    fn new(
        parent: Option<Rc<dyn YarnSpinnerParserContext<'input> + 'input>>,
        invoking_state: isize,
    ) -> Rc<Set_statementContextAll<'input>> {
        Rc::new(BaseParserRuleContext::new_parser_ctx(
            parent,
            invoking_state,
            Set_statementContextExt {
                op: None,
                ph: PhantomData,
            },
        ))
    }
}

pub trait Set_statementContextAttrs<'input>:
    YarnSpinnerParserContext<'input> + BorrowMut<Set_statementContextExt<'input>>
{
    /// Retrieves first TerminalNode corresponding to token COMMAND_START
    /// Returns `None` if there is no child corresponding to token COMMAND_START
    fn COMMAND_START(&self) -> Option<Rc<TerminalNode<'input, YarnSpinnerParserContextType>>>
    where
        Self: Sized,
    {
        self.get_token(COMMAND_START, 0)
    }
    /// Retrieves first TerminalNode corresponding to token COMMAND_SET
    /// Returns `None` if there is no child corresponding to token COMMAND_SET
    fn COMMAND_SET(&self) -> Option<Rc<TerminalNode<'input, YarnSpinnerParserContextType>>>
    where
        Self: Sized,
    {
        self.get_token(COMMAND_SET, 0)
    }
    fn variable(&self) -> Option<Rc<VariableContextAll<'input>>>
    where
        Self: Sized,
    {
        self.child_of_type(0)
    }
    fn expression(&self) -> Option<Rc<ExpressionContextAll<'input>>>
    where
        Self: Sized,
    {
        self.child_of_type(0)
    }
    /// Retrieves first TerminalNode corresponding to token COMMAND_END
    /// Returns `None` if there is no child corresponding to token COMMAND_END
    fn COMMAND_END(&self) -> Option<Rc<TerminalNode<'input, YarnSpinnerParserContextType>>>
    where
        Self: Sized,
    {
        self.get_token(COMMAND_END, 0)
    }
    /// Retrieves first TerminalNode corresponding to token OPERATOR_ASSIGNMENT
    /// Returns `None` if there is no child corresponding to token OPERATOR_ASSIGNMENT
    fn OPERATOR_ASSIGNMENT(&self) -> Option<Rc<TerminalNode<'input, YarnSpinnerParserContextType>>>
    where
        Self: Sized,
    {
        self.get_token(OPERATOR_ASSIGNMENT, 0)
    }
    /// Retrieves first TerminalNode corresponding to token OPERATOR_MATHS_MULTIPLICATION_EQUALS
    /// Returns `None` if there is no child corresponding to token OPERATOR_MATHS_MULTIPLICATION_EQUALS
    fn OPERATOR_MATHS_MULTIPLICATION_EQUALS(
        &self,
    ) -> Option<Rc<TerminalNode<'input, YarnSpinnerParserContextType>>>
    where
        Self: Sized,
    {
        self.get_token(OPERATOR_MATHS_MULTIPLICATION_EQUALS, 0)
    }
    /// Retrieves first TerminalNode corresponding to token OPERATOR_MATHS_DIVISION_EQUALS
    /// Returns `None` if there is no child corresponding to token OPERATOR_MATHS_DIVISION_EQUALS
    fn OPERATOR_MATHS_DIVISION_EQUALS(
        &self,
    ) -> Option<Rc<TerminalNode<'input, YarnSpinnerParserContextType>>>
    where
        Self: Sized,
    {
        self.get_token(OPERATOR_MATHS_DIVISION_EQUALS, 0)
    }
    /// Retrieves first TerminalNode corresponding to token OPERATOR_MATHS_MODULUS_EQUALS
    /// Returns `None` if there is no child corresponding to token OPERATOR_MATHS_MODULUS_EQUALS
    fn OPERATOR_MATHS_MODULUS_EQUALS(
        &self,
    ) -> Option<Rc<TerminalNode<'input, YarnSpinnerParserContextType>>>
    where
        Self: Sized,
    {
        self.get_token(OPERATOR_MATHS_MODULUS_EQUALS, 0)
    }
    /// Retrieves first TerminalNode corresponding to token OPERATOR_MATHS_ADDITION_EQUALS
    /// Returns `None` if there is no child corresponding to token OPERATOR_MATHS_ADDITION_EQUALS
    fn OPERATOR_MATHS_ADDITION_EQUALS(
        &self,
    ) -> Option<Rc<TerminalNode<'input, YarnSpinnerParserContextType>>>
    where
        Self: Sized,
    {
        self.get_token(OPERATOR_MATHS_ADDITION_EQUALS, 0)
    }
    /// Retrieves first TerminalNode corresponding to token OPERATOR_MATHS_SUBTRACTION_EQUALS
    /// Returns `None` if there is no child corresponding to token OPERATOR_MATHS_SUBTRACTION_EQUALS
    fn OPERATOR_MATHS_SUBTRACTION_EQUALS(
        &self,
    ) -> Option<Rc<TerminalNode<'input, YarnSpinnerParserContextType>>>
    where
        Self: Sized,
    {
        self.get_token(OPERATOR_MATHS_SUBTRACTION_EQUALS, 0)
    }
}

impl<'input> Set_statementContextAttrs<'input> for Set_statementContext<'input> {}

impl<'input, I, H> YarnSpinnerParser<'input, I, H>
where
    I: TokenStream<'input, TF = LocalTokenFactory<'input>> + TidAble<'input>,
    H: ErrorStrategy<'input, BaseParserType<'input, I>>,
{
    pub fn set_statement(&mut self) -> Result<Rc<Set_statementContextAll<'input>>, ANTLRError> {
        let mut recog = self;
        let _parentctx = recog.ctx.take();
        let mut _localctx =
            Set_statementContextExt::new(_parentctx.clone(), recog.base.get_state());
        recog
            .base
            .enter_rule(_localctx.clone(), 36, RULE_set_statement);
        let mut _localctx: Rc<Set_statementContextAll> = _localctx;
        let mut _la: isize = -1;
        let result: Result<(), ANTLRError> = (|| {
            //recog.base.enter_outer_alt(_localctx.clone(), 1);
            recog.base.enter_outer_alt(None, 1);
            {
                recog.base.set_state(237);
                recog
                    .base
                    .match_token(COMMAND_START, &mut recog.err_handler)?;

                recog.base.set_state(238);
                recog
                    .base
                    .match_token(COMMAND_SET, &mut recog.err_handler)?;

                /*InvokeRule variable*/
                recog.base.set_state(239);
                recog.variable()?;

                recog.base.set_state(240);
                cast_mut::<_, Set_statementContext>(&mut _localctx).op =
                    recog.base.input.lt(1).cloned();

                _la = recog.base.input.la(1);
                if {
                    !(((_la - 31) & !0x3f) == 0
                        && ((1usize << (_la - 31))
                            & ((1usize << (OPERATOR_ASSIGNMENT - 31))
                                | (1usize << (OPERATOR_MATHS_ADDITION_EQUALS - 31))
                                | (1usize << (OPERATOR_MATHS_SUBTRACTION_EQUALS - 31))
                                | (1usize << (OPERATOR_MATHS_MULTIPLICATION_EQUALS - 31))
                                | (1usize << (OPERATOR_MATHS_MODULUS_EQUALS - 31))
                                | (1usize << (OPERATOR_MATHS_DIVISION_EQUALS - 31))))
                            != 0)
                } {
                    let tmp = recog.err_handler.recover_inline(&mut recog.base)?;
                    cast_mut::<_, Set_statementContext>(&mut _localctx).op = Some(tmp.clone());
                } else {
                    if recog.base.input.la(1) == TOKEN_EOF {
                        recog.base.matched_eof = true
                    };
                    recog.err_handler.report_match(&mut recog.base);
                    recog.base.consume(&mut recog.err_handler);
                }
                /*InvokeRule expression*/
                recog.base.set_state(241);
                recog.expression_rec(0)?;

                recog.base.set_state(242);
                recog
                    .base
                    .match_token(COMMAND_END, &mut recog.err_handler)?;
            }
            Ok(())
        })();
        match result {
            Ok(_) => {}
            Err(e @ ANTLRError::FallThrough(_)) => return Err(e),
            Err(ref re) => {
                //_localctx.exception = re;
                recog.err_handler.report_error(&mut recog.base, re);
                recog.err_handler.recover(&mut recog.base, re)?;
            }
        }
        recog.base.exit_rule();

        Ok(_localctx)
    }
}
//------------------- call_statement ----------------
pub type Call_statementContextAll<'input> = Call_statementContext<'input>;

pub type Call_statementContext<'input> =
    BaseParserRuleContext<'input, Call_statementContextExt<'input>>;

#[derive(Clone)]
pub struct Call_statementContextExt<'input> {
    ph: PhantomData<&'input str>,
}

impl<'input> YarnSpinnerParserContext<'input> for Call_statementContext<'input> {}

impl<'input, 'a> Listenable<dyn YarnSpinnerParserListener<'input> + 'a>
    for Call_statementContext<'input>
{
    fn enter(&self, listener: &mut (dyn YarnSpinnerParserListener<'input> + 'a)) {
        listener.enter_every_rule(self);
        listener.enter_call_statement(self);
    }
    fn exit(&self, listener: &mut (dyn YarnSpinnerParserListener<'input> + 'a)) {
        listener.exit_call_statement(self);
        listener.exit_every_rule(self);
    }
}

impl<'input> CustomRuleContext<'input> for Call_statementContextExt<'input> {
    type TF = LocalTokenFactory<'input>;
    type Ctx = YarnSpinnerParserContextType;
    fn get_rule_index(&self) -> usize {
        RULE_call_statement
    }
    //fn type_rule_index() -> usize where Self: Sized { RULE_call_statement }
}
antlr_rust::tid! {Call_statementContextExt<'a>}

impl<'input> Call_statementContextExt<'input> {
    fn new(
        parent: Option<Rc<dyn YarnSpinnerParserContext<'input> + 'input>>,
        invoking_state: isize,
    ) -> Rc<Call_statementContextAll<'input>> {
        Rc::new(BaseParserRuleContext::new_parser_ctx(
            parent,
            invoking_state,
            Call_statementContextExt { ph: PhantomData },
        ))
    }
}

pub trait Call_statementContextAttrs<'input>:
    YarnSpinnerParserContext<'input> + BorrowMut<Call_statementContextExt<'input>>
{
    /// Retrieves first TerminalNode corresponding to token COMMAND_START
    /// Returns `None` if there is no child corresponding to token COMMAND_START
    fn COMMAND_START(&self) -> Option<Rc<TerminalNode<'input, YarnSpinnerParserContextType>>>
    where
        Self: Sized,
    {
        self.get_token(COMMAND_START, 0)
    }
    /// Retrieves first TerminalNode corresponding to token COMMAND_CALL
    /// Returns `None` if there is no child corresponding to token COMMAND_CALL
    fn COMMAND_CALL(&self) -> Option<Rc<TerminalNode<'input, YarnSpinnerParserContextType>>>
    where
        Self: Sized,
    {
        self.get_token(COMMAND_CALL, 0)
    }
    fn function_call(&self) -> Option<Rc<Function_callContextAll<'input>>>
    where
        Self: Sized,
    {
        self.child_of_type(0)
    }
    /// Retrieves first TerminalNode corresponding to token COMMAND_END
    /// Returns `None` if there is no child corresponding to token COMMAND_END
    fn COMMAND_END(&self) -> Option<Rc<TerminalNode<'input, YarnSpinnerParserContextType>>>
    where
        Self: Sized,
    {
        self.get_token(COMMAND_END, 0)
    }
}

impl<'input> Call_statementContextAttrs<'input> for Call_statementContext<'input> {}

impl<'input, I, H> YarnSpinnerParser<'input, I, H>
where
    I: TokenStream<'input, TF = LocalTokenFactory<'input>> + TidAble<'input>,
    H: ErrorStrategy<'input, BaseParserType<'input, I>>,
{
    pub fn call_statement(&mut self) -> Result<Rc<Call_statementContextAll<'input>>, ANTLRError> {
        let mut recog = self;
        let _parentctx = recog.ctx.take();
        let mut _localctx =
            Call_statementContextExt::new(_parentctx.clone(), recog.base.get_state());
        recog
            .base
            .enter_rule(_localctx.clone(), 38, RULE_call_statement);
        let mut _localctx: Rc<Call_statementContextAll> = _localctx;
        let result: Result<(), ANTLRError> = (|| {
            //recog.base.enter_outer_alt(_localctx.clone(), 1);
            recog.base.enter_outer_alt(None, 1);
            {
                recog.base.set_state(244);
                recog
                    .base
                    .match_token(COMMAND_START, &mut recog.err_handler)?;

                recog.base.set_state(245);
                recog
                    .base
                    .match_token(COMMAND_CALL, &mut recog.err_handler)?;

                /*InvokeRule function_call*/
                recog.base.set_state(246);
                recog.function_call()?;

                recog.base.set_state(247);
                recog
                    .base
                    .match_token(COMMAND_END, &mut recog.err_handler)?;
            }
            Ok(())
        })();
        match result {
            Ok(_) => {}
            Err(e @ ANTLRError::FallThrough(_)) => return Err(e),
            Err(ref re) => {
                //_localctx.exception = re;
                recog.err_handler.report_error(&mut recog.base, re);
                recog.err_handler.recover(&mut recog.base, re)?;
            }
        }
        recog.base.exit_rule();

        Ok(_localctx)
    }
}
//------------------- command_statement ----------------
pub type Command_statementContextAll<'input> = Command_statementContext<'input>;

pub type Command_statementContext<'input> =
    BaseParserRuleContext<'input, Command_statementContextExt<'input>>;

#[derive(Clone)]
pub struct Command_statementContextExt<'input> {
    ph: PhantomData<&'input str>,
}

impl<'input> YarnSpinnerParserContext<'input> for Command_statementContext<'input> {}

impl<'input, 'a> Listenable<dyn YarnSpinnerParserListener<'input> + 'a>
    for Command_statementContext<'input>
{
    fn enter(&self, listener: &mut (dyn YarnSpinnerParserListener<'input> + 'a)) {
        listener.enter_every_rule(self);
        listener.enter_command_statement(self);
    }
    fn exit(&self, listener: &mut (dyn YarnSpinnerParserListener<'input> + 'a)) {
        listener.exit_command_statement(self);
        listener.exit_every_rule(self);
    }
}

impl<'input> CustomRuleContext<'input> for Command_statementContextExt<'input> {
    type TF = LocalTokenFactory<'input>;
    type Ctx = YarnSpinnerParserContextType;
    fn get_rule_index(&self) -> usize {
        RULE_command_statement
    }
    //fn type_rule_index() -> usize where Self: Sized { RULE_command_statement }
}
antlr_rust::tid! {Command_statementContextExt<'a>}

impl<'input> Command_statementContextExt<'input> {
    fn new(
        parent: Option<Rc<dyn YarnSpinnerParserContext<'input> + 'input>>,
        invoking_state: isize,
    ) -> Rc<Command_statementContextAll<'input>> {
        Rc::new(BaseParserRuleContext::new_parser_ctx(
            parent,
            invoking_state,
            Command_statementContextExt { ph: PhantomData },
        ))
    }
}

pub trait Command_statementContextAttrs<'input>:
    YarnSpinnerParserContext<'input> + BorrowMut<Command_statementContextExt<'input>>
{
    /// Retrieves first TerminalNode corresponding to token COMMAND_START
    /// Returns `None` if there is no child corresponding to token COMMAND_START
    fn COMMAND_START(&self) -> Option<Rc<TerminalNode<'input, YarnSpinnerParserContextType>>>
    where
        Self: Sized,
    {
        self.get_token(COMMAND_START, 0)
    }
    fn command_formatted_text(&self) -> Option<Rc<Command_formatted_textContextAll<'input>>>
    where
        Self: Sized,
    {
        self.child_of_type(0)
    }
    /// Retrieves first TerminalNode corresponding to token COMMAND_TEXT_END
    /// Returns `None` if there is no child corresponding to token COMMAND_TEXT_END
    fn COMMAND_TEXT_END(&self) -> Option<Rc<TerminalNode<'input, YarnSpinnerParserContextType>>>
    where
        Self: Sized,
    {
        self.get_token(COMMAND_TEXT_END, 0)
    }
    fn hashtag_all(&self) -> Vec<Rc<HashtagContextAll<'input>>>
    where
        Self: Sized,
    {
        self.children_of_type()
    }
    fn hashtag(&self, i: usize) -> Option<Rc<HashtagContextAll<'input>>>
    where
        Self: Sized,
    {
        self.child_of_type(i)
    }
}

impl<'input> Command_statementContextAttrs<'input> for Command_statementContext<'input> {}

impl<'input, I, H> YarnSpinnerParser<'input, I, H>
where
    I: TokenStream<'input, TF = LocalTokenFactory<'input>> + TidAble<'input>,
    H: ErrorStrategy<'input, BaseParserType<'input, I>>,
{
    pub fn command_statement(
        &mut self,
    ) -> Result<Rc<Command_statementContextAll<'input>>, ANTLRError> {
        let mut recog = self;
        let _parentctx = recog.ctx.take();
        let mut _localctx =
            Command_statementContextExt::new(_parentctx.clone(), recog.base.get_state());
        recog
            .base
            .enter_rule(_localctx.clone(), 40, RULE_command_statement);
        let mut _localctx: Rc<Command_statementContextAll> = _localctx;
        let mut _la: isize = -1;
        let result: Result<(), ANTLRError> = (|| {
            //recog.base.enter_outer_alt(_localctx.clone(), 1);
            recog.base.enter_outer_alt(None, 1);
            {
                recog.base.set_state(249);
                recog
                    .base
                    .match_token(COMMAND_START, &mut recog.err_handler)?;

                /*InvokeRule command_formatted_text*/
                recog.base.set_state(250);
                recog.command_formatted_text()?;

                recog.base.set_state(251);
                recog
                    .base
                    .match_token(COMMAND_TEXT_END, &mut recog.err_handler)?;

                {
                    recog.base.set_state(255);
                    recog.err_handler.sync(&mut recog.base)?;
                    _la = recog.base.input.la(1);
                    while _la == HASHTAG {
                        {
                            {
                                /*InvokeRule hashtag*/
                                recog.base.set_state(252);
                                recog.hashtag()?;
                            }
                        }
                        recog.base.set_state(257);
                        recog.err_handler.sync(&mut recog.base)?;
                        _la = recog.base.input.la(1);
                    }
                }
            }
            Ok(())
        })();
        match result {
            Ok(_) => {}
            Err(e @ ANTLRError::FallThrough(_)) => return Err(e),
            Err(ref re) => {
                //_localctx.exception = re;
                recog.err_handler.report_error(&mut recog.base, re);
                recog.err_handler.recover(&mut recog.base, re)?;
            }
        }
        recog.base.exit_rule();

        Ok(_localctx)
    }
}
//------------------- command_formatted_text ----------------
pub type Command_formatted_textContextAll<'input> = Command_formatted_textContext<'input>;

pub type Command_formatted_textContext<'input> =
    BaseParserRuleContext<'input, Command_formatted_textContextExt<'input>>;

#[derive(Clone)]
pub struct Command_formatted_textContextExt<'input> {
    ph: PhantomData<&'input str>,
}

impl<'input> YarnSpinnerParserContext<'input> for Command_formatted_textContext<'input> {}

impl<'input, 'a> Listenable<dyn YarnSpinnerParserListener<'input> + 'a>
    for Command_formatted_textContext<'input>
{
    fn enter(&self, listener: &mut (dyn YarnSpinnerParserListener<'input> + 'a)) {
        listener.enter_every_rule(self);
        listener.enter_command_formatted_text(self);
    }
    fn exit(&self, listener: &mut (dyn YarnSpinnerParserListener<'input> + 'a)) {
        listener.exit_command_formatted_text(self);
        listener.exit_every_rule(self);
    }
}

impl<'input> CustomRuleContext<'input> for Command_formatted_textContextExt<'input> {
    type TF = LocalTokenFactory<'input>;
    type Ctx = YarnSpinnerParserContextType;
    fn get_rule_index(&self) -> usize {
        RULE_command_formatted_text
    }
    //fn type_rule_index() -> usize where Self: Sized { RULE_command_formatted_text }
}
antlr_rust::tid! {Command_formatted_textContextExt<'a>}

impl<'input> Command_formatted_textContextExt<'input> {
    fn new(
        parent: Option<Rc<dyn YarnSpinnerParserContext<'input> + 'input>>,
        invoking_state: isize,
    ) -> Rc<Command_formatted_textContextAll<'input>> {
        Rc::new(BaseParserRuleContext::new_parser_ctx(
            parent,
            invoking_state,
            Command_formatted_textContextExt { ph: PhantomData },
        ))
    }
}

pub trait Command_formatted_textContextAttrs<'input>:
    YarnSpinnerParserContext<'input> + BorrowMut<Command_formatted_textContextExt<'input>>
{
    /// Retrieves all `TerminalNode`s corresponding to token COMMAND_TEXT in current rule
    fn COMMAND_TEXT_all(&self) -> Vec<Rc<TerminalNode<'input, YarnSpinnerParserContextType>>>
    where
        Self: Sized,
    {
        self.children_of_type()
    }
    /// Retrieves 'i's TerminalNode corresponding to token COMMAND_TEXT, starting from 0.
    /// Returns `None` if number of children corresponding to token COMMAND_TEXT is less or equal than `i`.
    fn COMMAND_TEXT(
        &self,
        i: usize,
    ) -> Option<Rc<TerminalNode<'input, YarnSpinnerParserContextType>>>
    where
        Self: Sized,
    {
        self.get_token(COMMAND_TEXT, i)
    }
    /// Retrieves all `TerminalNode`s corresponding to token COMMAND_EXPRESSION_START in current rule
    fn COMMAND_EXPRESSION_START_all(
        &self,
    ) -> Vec<Rc<TerminalNode<'input, YarnSpinnerParserContextType>>>
    where
        Self: Sized,
    {
        self.children_of_type()
    }
    /// Retrieves 'i's TerminalNode corresponding to token COMMAND_EXPRESSION_START, starting from 0.
    /// Returns `None` if number of children corresponding to token COMMAND_EXPRESSION_START is less or equal than `i`.
    fn COMMAND_EXPRESSION_START(
        &self,
        i: usize,
    ) -> Option<Rc<TerminalNode<'input, YarnSpinnerParserContextType>>>
    where
        Self: Sized,
    {
        self.get_token(COMMAND_EXPRESSION_START, i)
    }
    fn expression_all(&self) -> Vec<Rc<ExpressionContextAll<'input>>>
    where
        Self: Sized,
    {
        self.children_of_type()
    }
    fn expression(&self, i: usize) -> Option<Rc<ExpressionContextAll<'input>>>
    where
        Self: Sized,
    {
        self.child_of_type(i)
    }
    /// Retrieves all `TerminalNode`s corresponding to token EXPRESSION_END in current rule
    fn EXPRESSION_END_all(&self) -> Vec<Rc<TerminalNode<'input, YarnSpinnerParserContextType>>>
    where
        Self: Sized,
    {
        self.children_of_type()
    }
    /// Retrieves 'i's TerminalNode corresponding to token EXPRESSION_END, starting from 0.
    /// Returns `None` if number of children corresponding to token EXPRESSION_END is less or equal than `i`.
    fn EXPRESSION_END(
        &self,
        i: usize,
    ) -> Option<Rc<TerminalNode<'input, YarnSpinnerParserContextType>>>
    where
        Self: Sized,
    {
        self.get_token(EXPRESSION_END, i)
    }
}

impl<'input> Command_formatted_textContextAttrs<'input> for Command_formatted_textContext<'input> {}

impl<'input, I, H> YarnSpinnerParser<'input, I, H>
where
    I: TokenStream<'input, TF = LocalTokenFactory<'input>> + TidAble<'input>,
    H: ErrorStrategy<'input, BaseParserType<'input, I>>,
{
    pub fn command_formatted_text(
        &mut self,
    ) -> Result<Rc<Command_formatted_textContextAll<'input>>, ANTLRError> {
        let mut recog = self;
        let _parentctx = recog.ctx.take();
        let mut _localctx =
            Command_formatted_textContextExt::new(_parentctx.clone(), recog.base.get_state());
        recog
            .base
            .enter_rule(_localctx.clone(), 42, RULE_command_formatted_text);
        let mut _localctx: Rc<Command_formatted_textContextAll> = _localctx;
        let mut _la: isize = -1;
        let result: Result<(), ANTLRError> = (|| {
            //recog.base.enter_outer_alt(_localctx.clone(), 1);
            recog.base.enter_outer_alt(None, 1);
            {
                recog.base.set_state(265);
                recog.err_handler.sync(&mut recog.base)?;
                _la = recog.base.input.la(1);
                while _la == COMMAND_EXPRESSION_START || _la == COMMAND_TEXT {
                    {
                        recog.base.set_state(263);
                        recog.err_handler.sync(&mut recog.base)?;
                        match recog.base.input.la(1) {
                            COMMAND_TEXT => {
                                recog.base.set_state(258);
                                recog
                                    .base
                                    .match_token(COMMAND_TEXT, &mut recog.err_handler)?;
                            }

                            COMMAND_EXPRESSION_START => {
                                {
                                    recog.base.set_state(259);
                                    recog.base.match_token(
                                        COMMAND_EXPRESSION_START,
                                        &mut recog.err_handler,
                                    )?;

                                    /*InvokeRule expression*/
                                    recog.base.set_state(260);
                                    recog.expression_rec(0)?;

                                    recog.base.set_state(261);
                                    recog
                                        .base
                                        .match_token(EXPRESSION_END, &mut recog.err_handler)?;
                                }
                            }

                            _ => Err(ANTLRError::NoAltError(NoViableAltError::new(
                                &mut recog.base,
                            )))?,
                        }
                    }
                    recog.base.set_state(267);
                    recog.err_handler.sync(&mut recog.base)?;
                    _la = recog.base.input.la(1);
                }
            }
            Ok(())
        })();
        match result {
            Ok(_) => {}
            Err(e @ ANTLRError::FallThrough(_)) => return Err(e),
            Err(ref re) => {
                //_localctx.exception = re;
                recog.err_handler.report_error(&mut recog.base, re);
                recog.err_handler.recover(&mut recog.base, re)?;
            }
        }
        recog.base.exit_rule();

        Ok(_localctx)
    }
}
//------------------- shortcut_option_statement ----------------
pub type Shortcut_option_statementContextAll<'input> = Shortcut_option_statementContext<'input>;

pub type Shortcut_option_statementContext<'input> =
    BaseParserRuleContext<'input, Shortcut_option_statementContextExt<'input>>;

#[derive(Clone)]
pub struct Shortcut_option_statementContextExt<'input> {
    ph: PhantomData<&'input str>,
}

impl<'input> YarnSpinnerParserContext<'input> for Shortcut_option_statementContext<'input> {}

impl<'input, 'a> Listenable<dyn YarnSpinnerParserListener<'input> + 'a>
    for Shortcut_option_statementContext<'input>
{
    fn enter(&self, listener: &mut (dyn YarnSpinnerParserListener<'input> + 'a)) {
        listener.enter_every_rule(self);
        listener.enter_shortcut_option_statement(self);
    }
    fn exit(&self, listener: &mut (dyn YarnSpinnerParserListener<'input> + 'a)) {
        listener.exit_shortcut_option_statement(self);
        listener.exit_every_rule(self);
    }
}

impl<'input> CustomRuleContext<'input> for Shortcut_option_statementContextExt<'input> {
    type TF = LocalTokenFactory<'input>;
    type Ctx = YarnSpinnerParserContextType;
    fn get_rule_index(&self) -> usize {
        RULE_shortcut_option_statement
    }
    //fn type_rule_index() -> usize where Self: Sized { RULE_shortcut_option_statement }
}
antlr_rust::tid! {Shortcut_option_statementContextExt<'a>}

impl<'input> Shortcut_option_statementContextExt<'input> {
    fn new(
        parent: Option<Rc<dyn YarnSpinnerParserContext<'input> + 'input>>,
        invoking_state: isize,
    ) -> Rc<Shortcut_option_statementContextAll<'input>> {
        Rc::new(BaseParserRuleContext::new_parser_ctx(
            parent,
            invoking_state,
            Shortcut_option_statementContextExt { ph: PhantomData },
        ))
    }
}

pub trait Shortcut_option_statementContextAttrs<'input>:
    YarnSpinnerParserContext<'input> + BorrowMut<Shortcut_option_statementContextExt<'input>>
{
    fn shortcut_option_all(&self) -> Vec<Rc<Shortcut_optionContextAll<'input>>>
    where
        Self: Sized,
    {
        self.children_of_type()
    }
    fn shortcut_option(&self, i: usize) -> Option<Rc<Shortcut_optionContextAll<'input>>>
    where
        Self: Sized,
    {
        self.child_of_type(i)
    }
    /// Retrieves first TerminalNode corresponding to token BLANK_LINE_FOLLOWING_OPTION
    /// Returns `None` if there is no child corresponding to token BLANK_LINE_FOLLOWING_OPTION
    fn BLANK_LINE_FOLLOWING_OPTION(
        &self,
    ) -> Option<Rc<TerminalNode<'input, YarnSpinnerParserContextType>>>
    where
        Self: Sized,
    {
        self.get_token(BLANK_LINE_FOLLOWING_OPTION, 0)
    }
}

impl<'input> Shortcut_option_statementContextAttrs<'input>
    for Shortcut_option_statementContext<'input>
{
}

impl<'input, I, H> YarnSpinnerParser<'input, I, H>
where
    I: TokenStream<'input, TF = LocalTokenFactory<'input>> + TidAble<'input>,
    H: ErrorStrategy<'input, BaseParserType<'input, I>>,
{
    pub fn shortcut_option_statement(
        &mut self,
    ) -> Result<Rc<Shortcut_option_statementContextAll<'input>>, ANTLRError> {
        let mut recog = self;
        let _parentctx = recog.ctx.take();
        let mut _localctx =
            Shortcut_option_statementContextExt::new(_parentctx.clone(), recog.base.get_state());
        recog
            .base
            .enter_rule(_localctx.clone(), 44, RULE_shortcut_option_statement);
        let mut _localctx: Rc<Shortcut_option_statementContextAll> = _localctx;
        let mut _la: isize = -1;
        let result: Result<(), ANTLRError> = (|| {
            let mut _alt: isize;
            //recog.base.enter_outer_alt(_localctx.clone(), 1);
            recog.base.enter_outer_alt(None, 1);
            {
                recog.base.set_state(271);
                recog.err_handler.sync(&mut recog.base)?;
                _alt = recog.interpreter.adaptive_predict(26, &mut recog.base)?;
                while { _alt != 2 && _alt != INVALID_ALT } {
                    if _alt == 1 {
                        {
                            {
                                /*InvokeRule shortcut_option*/
                                recog.base.set_state(268);
                                recog.shortcut_option()?;
                            }
                        }
                    }
                    recog.base.set_state(273);
                    recog.err_handler.sync(&mut recog.base)?;
                    _alt = recog.interpreter.adaptive_predict(26, &mut recog.base)?;
                }
                {
                    /*InvokeRule shortcut_option*/
                    recog.base.set_state(274);
                    recog.shortcut_option()?;

                    recog.base.set_state(276);
                    recog.err_handler.sync(&mut recog.base)?;
                    _la = recog.base.input.la(1);
                    if _la == BLANK_LINE_FOLLOWING_OPTION {
                        {
                            recog.base.set_state(275);
                            recog
                                .base
                                .match_token(BLANK_LINE_FOLLOWING_OPTION, &mut recog.err_handler)?;
                        }
                    }
                }
            }
            Ok(())
        })();
        match result {
            Ok(_) => {}
            Err(e @ ANTLRError::FallThrough(_)) => return Err(e),
            Err(ref re) => {
                //_localctx.exception = re;
                recog.err_handler.report_error(&mut recog.base, re);
                recog.err_handler.recover(&mut recog.base, re)?;
            }
        }
        recog.base.exit_rule();

        Ok(_localctx)
    }
}
//------------------- shortcut_option ----------------
pub type Shortcut_optionContextAll<'input> = Shortcut_optionContext<'input>;

pub type Shortcut_optionContext<'input> =
    BaseParserRuleContext<'input, Shortcut_optionContextExt<'input>>;

#[derive(Clone)]
pub struct Shortcut_optionContextExt<'input> {
    ph: PhantomData<&'input str>,
}

impl<'input> YarnSpinnerParserContext<'input> for Shortcut_optionContext<'input> {}

impl<'input, 'a> Listenable<dyn YarnSpinnerParserListener<'input> + 'a>
    for Shortcut_optionContext<'input>
{
    fn enter(&self, listener: &mut (dyn YarnSpinnerParserListener<'input> + 'a)) {
        listener.enter_every_rule(self);
        listener.enter_shortcut_option(self);
    }
    fn exit(&self, listener: &mut (dyn YarnSpinnerParserListener<'input> + 'a)) {
        listener.exit_shortcut_option(self);
        listener.exit_every_rule(self);
    }
}

impl<'input> CustomRuleContext<'input> for Shortcut_optionContextExt<'input> {
    type TF = LocalTokenFactory<'input>;
    type Ctx = YarnSpinnerParserContextType;
    fn get_rule_index(&self) -> usize {
        RULE_shortcut_option
    }
    //fn type_rule_index() -> usize where Self: Sized { RULE_shortcut_option }
}
antlr_rust::tid! {Shortcut_optionContextExt<'a>}

impl<'input> Shortcut_optionContextExt<'input> {
    fn new(
        parent: Option<Rc<dyn YarnSpinnerParserContext<'input> + 'input>>,
        invoking_state: isize,
    ) -> Rc<Shortcut_optionContextAll<'input>> {
        Rc::new(BaseParserRuleContext::new_parser_ctx(
            parent,
            invoking_state,
            Shortcut_optionContextExt { ph: PhantomData },
        ))
    }
}

pub trait Shortcut_optionContextAttrs<'input>:
    YarnSpinnerParserContext<'input> + BorrowMut<Shortcut_optionContextExt<'input>>
{
    /// Retrieves first TerminalNode corresponding to token SHORTCUT_ARROW
    /// Returns `None` if there is no child corresponding to token SHORTCUT_ARROW
    fn SHORTCUT_ARROW(&self) -> Option<Rc<TerminalNode<'input, YarnSpinnerParserContextType>>>
    where
        Self: Sized,
    {
        self.get_token(SHORTCUT_ARROW, 0)
    }
    fn line_statement(&self) -> Option<Rc<Line_statementContextAll<'input>>>
    where
        Self: Sized,
    {
        self.child_of_type(0)
    }
    /// Retrieves first TerminalNode corresponding to token INDENT
    /// Returns `None` if there is no child corresponding to token INDENT
    fn INDENT(&self) -> Option<Rc<TerminalNode<'input, YarnSpinnerParserContextType>>>
    where
        Self: Sized,
    {
        self.get_token(INDENT, 0)
    }
    /// Retrieves first TerminalNode corresponding to token DEDENT
    /// Returns `None` if there is no child corresponding to token DEDENT
    fn DEDENT(&self) -> Option<Rc<TerminalNode<'input, YarnSpinnerParserContextType>>>
    where
        Self: Sized,
    {
        self.get_token(DEDENT, 0)
    }
    fn statement_all(&self) -> Vec<Rc<StatementContextAll<'input>>>
    where
        Self: Sized,
    {
        self.children_of_type()
    }
    fn statement(&self, i: usize) -> Option<Rc<StatementContextAll<'input>>>
    where
        Self: Sized,
    {
        self.child_of_type(i)
    }
}

impl<'input> Shortcut_optionContextAttrs<'input> for Shortcut_optionContext<'input> {}

impl<'input, I, H> YarnSpinnerParser<'input, I, H>
where
    I: TokenStream<'input, TF = LocalTokenFactory<'input>> + TidAble<'input>,
    H: ErrorStrategy<'input, BaseParserType<'input, I>>,
{
    pub fn shortcut_option(&mut self) -> Result<Rc<Shortcut_optionContextAll<'input>>, ANTLRError> {
        let mut recog = self;
        let _parentctx = recog.ctx.take();
        let mut _localctx =
            Shortcut_optionContextExt::new(_parentctx.clone(), recog.base.get_state());
        recog
            .base
            .enter_rule(_localctx.clone(), 46, RULE_shortcut_option);
        let mut _localctx: Rc<Shortcut_optionContextAll> = _localctx;
        let mut _la: isize = -1;
        let result: Result<(), ANTLRError> = (|| {
            //recog.base.enter_outer_alt(_localctx.clone(), 1);
            recog.base.enter_outer_alt(None, 1);
            {
                recog.base.set_state(278);
                recog
                    .base
                    .match_token(SHORTCUT_ARROW, &mut recog.err_handler)?;

                /*InvokeRule line_statement*/
                recog.base.set_state(279);
                recog.line_statement()?;

                recog.base.set_state(288);
                recog.err_handler.sync(&mut recog.base)?;
                match recog.interpreter.adaptive_predict(29, &mut recog.base)? {
                    x if x == 1 => {
                        {
                            recog.base.set_state(280);
                            recog.base.match_token(INDENT, &mut recog.err_handler)?;

                            recog.base.set_state(284);
                            recog.err_handler.sync(&mut recog.base)?;
                            _la = recog.base.input.la(1);
                            while (((_la) & !0x3f) == 0
                                && ((1usize << _la)
                                    & ((1usize << INDENT)
                                        | (1usize << SHORTCUT_ARROW)
                                        | (1usize << COMMAND_START)
                                        | (1usize << EXPRESSION_START)
                                        | (1usize << TEXT)))
                                    != 0)
                            {
                                {
                                    {
                                        /*InvokeRule statement*/
                                        recog.base.set_state(281);
                                        recog.statement()?;
                                    }
                                }
                                recog.base.set_state(286);
                                recog.err_handler.sync(&mut recog.base)?;
                                _la = recog.base.input.la(1);
                            }
                            recog.base.set_state(287);
                            recog.base.match_token(DEDENT, &mut recog.err_handler)?;
                        }
                    }

                    _ => {}
                }
            }
            Ok(())
        })();
        match result {
            Ok(_) => {}
            Err(e @ ANTLRError::FallThrough(_)) => return Err(e),
            Err(ref re) => {
                //_localctx.exception = re;
                recog.err_handler.report_error(&mut recog.base, re);
                recog.err_handler.recover(&mut recog.base, re)?;
            }
        }
        recog.base.exit_rule();

        Ok(_localctx)
    }
}
//------------------- declare_statement ----------------
pub type Declare_statementContextAll<'input> = Declare_statementContext<'input>;

pub type Declare_statementContext<'input> =
    BaseParserRuleContext<'input, Declare_statementContextExt<'input>>;

#[derive(Clone)]
pub struct Declare_statementContextExt<'input> {
    pub declaration_type: Option<TokenType<'input>>,
    ph: PhantomData<&'input str>,
}

impl<'input> YarnSpinnerParserContext<'input> for Declare_statementContext<'input> {}

impl<'input, 'a> Listenable<dyn YarnSpinnerParserListener<'input> + 'a>
    for Declare_statementContext<'input>
{
    fn enter(&self, listener: &mut (dyn YarnSpinnerParserListener<'input> + 'a)) {
        listener.enter_every_rule(self);
        listener.enter_declare_statement(self);
    }
    fn exit(&self, listener: &mut (dyn YarnSpinnerParserListener<'input> + 'a)) {
        listener.exit_declare_statement(self);
        listener.exit_every_rule(self);
    }
}

impl<'input> CustomRuleContext<'input> for Declare_statementContextExt<'input> {
    type TF = LocalTokenFactory<'input>;
    type Ctx = YarnSpinnerParserContextType;
    fn get_rule_index(&self) -> usize {
        RULE_declare_statement
    }
    //fn type_rule_index() -> usize where Self: Sized { RULE_declare_statement }
}
antlr_rust::tid! {Declare_statementContextExt<'a>}

impl<'input> Declare_statementContextExt<'input> {
    fn new(
        parent: Option<Rc<dyn YarnSpinnerParserContext<'input> + 'input>>,
        invoking_state: isize,
    ) -> Rc<Declare_statementContextAll<'input>> {
        Rc::new(BaseParserRuleContext::new_parser_ctx(
            parent,
            invoking_state,
            Declare_statementContextExt {
                declaration_type: None,
                ph: PhantomData,
            },
        ))
    }
}

pub trait Declare_statementContextAttrs<'input>:
    YarnSpinnerParserContext<'input> + BorrowMut<Declare_statementContextExt<'input>>
{
    /// Retrieves first TerminalNode corresponding to token COMMAND_START
    /// Returns `None` if there is no child corresponding to token COMMAND_START
    fn COMMAND_START(&self) -> Option<Rc<TerminalNode<'input, YarnSpinnerParserContextType>>>
    where
        Self: Sized,
    {
        self.get_token(COMMAND_START, 0)
    }
    /// Retrieves first TerminalNode corresponding to token COMMAND_DECLARE
    /// Returns `None` if there is no child corresponding to token COMMAND_DECLARE
    fn COMMAND_DECLARE(&self) -> Option<Rc<TerminalNode<'input, YarnSpinnerParserContextType>>>
    where
        Self: Sized,
    {
        self.get_token(COMMAND_DECLARE, 0)
    }
    fn variable(&self) -> Option<Rc<VariableContextAll<'input>>>
    where
        Self: Sized,
    {
        self.child_of_type(0)
    }
    /// Retrieves first TerminalNode corresponding to token OPERATOR_ASSIGNMENT
    /// Returns `None` if there is no child corresponding to token OPERATOR_ASSIGNMENT
    fn OPERATOR_ASSIGNMENT(&self) -> Option<Rc<TerminalNode<'input, YarnSpinnerParserContextType>>>
    where
        Self: Sized,
    {
        self.get_token(OPERATOR_ASSIGNMENT, 0)
    }
    fn value(&self) -> Option<Rc<ValueContextAll<'input>>>
    where
        Self: Sized,
    {
        self.child_of_type(0)
    }
    /// Retrieves first TerminalNode corresponding to token COMMAND_END
    /// Returns `None` if there is no child corresponding to token COMMAND_END
    fn COMMAND_END(&self) -> Option<Rc<TerminalNode<'input, YarnSpinnerParserContextType>>>
    where
        Self: Sized,
    {
        self.get_token(COMMAND_END, 0)
    }
    /// Retrieves first TerminalNode corresponding to token EXPRESSION_AS
    /// Returns `None` if there is no child corresponding to token EXPRESSION_AS
    fn EXPRESSION_AS(&self) -> Option<Rc<TerminalNode<'input, YarnSpinnerParserContextType>>>
    where
        Self: Sized,
    {
        self.get_token(EXPRESSION_AS, 0)
    }
    /// Retrieves first TerminalNode corresponding to token FUNC_ID
    /// Returns `None` if there is no child corresponding to token FUNC_ID
    fn FUNC_ID(&self) -> Option<Rc<TerminalNode<'input, YarnSpinnerParserContextType>>>
    where
        Self: Sized,
    {
        self.get_token(FUNC_ID, 0)
    }
}

impl<'input> Declare_statementContextAttrs<'input> for Declare_statementContext<'input> {}

impl<'input, I, H> YarnSpinnerParser<'input, I, H>
where
    I: TokenStream<'input, TF = LocalTokenFactory<'input>> + TidAble<'input>,
    H: ErrorStrategy<'input, BaseParserType<'input, I>>,
{
    pub fn declare_statement(
        &mut self,
    ) -> Result<Rc<Declare_statementContextAll<'input>>, ANTLRError> {
        let mut recog = self;
        let _parentctx = recog.ctx.take();
        let mut _localctx =
            Declare_statementContextExt::new(_parentctx.clone(), recog.base.get_state());
        recog
            .base
            .enter_rule(_localctx.clone(), 48, RULE_declare_statement);
        let mut _localctx: Rc<Declare_statementContextAll> = _localctx;
        let mut _la: isize = -1;
        let result: Result<(), ANTLRError> = (|| {
            //recog.base.enter_outer_alt(_localctx.clone(), 1);
            recog.base.enter_outer_alt(None, 1);
            {
                recog.base.set_state(290);
                recog
                    .base
                    .match_token(COMMAND_START, &mut recog.err_handler)?;

                recog.base.set_state(291);
                recog
                    .base
                    .match_token(COMMAND_DECLARE, &mut recog.err_handler)?;

                /*InvokeRule variable*/
                recog.base.set_state(292);
                recog.variable()?;

                recog.base.set_state(293);
                recog
                    .base
                    .match_token(OPERATOR_ASSIGNMENT, &mut recog.err_handler)?;

                /*InvokeRule value*/
                recog.base.set_state(294);
                recog.value()?;

                recog.base.set_state(297);
                recog.err_handler.sync(&mut recog.base)?;
                _la = recog.base.input.la(1);
                if _la == EXPRESSION_AS {
                    {
                        recog.base.set_state(295);
                        recog
                            .base
                            .match_token(EXPRESSION_AS, &mut recog.err_handler)?;

                        recog.base.set_state(296);
                        let tmp = recog.base.match_token(FUNC_ID, &mut recog.err_handler)?;
                        cast_mut::<_, Declare_statementContext>(&mut _localctx).declaration_type =
                            Some(tmp.clone());
                    }
                }

                recog.base.set_state(299);
                recog
                    .base
                    .match_token(COMMAND_END, &mut recog.err_handler)?;
            }
            Ok(())
        })();
        match result {
            Ok(_) => {}
            Err(e @ ANTLRError::FallThrough(_)) => return Err(e),
            Err(ref re) => {
                //_localctx.exception = re;
                recog.err_handler.report_error(&mut recog.base, re);
                recog.err_handler.recover(&mut recog.base, re)?;
            }
        }
        recog.base.exit_rule();

        Ok(_localctx)
    }
}
//------------------- jump_statement ----------------
#[derive(Debug)]
pub enum Jump_statementContextAll<'input> {
    JumpToNodeNameContext(JumpToNodeNameContext<'input>),
    JumpToExpressionContext(JumpToExpressionContext<'input>),
    Error(Jump_statementContext<'input>),
}
antlr_rust::tid! {Jump_statementContextAll<'a>}

impl<'input> antlr_rust::parser_rule_context::DerefSeal for Jump_statementContextAll<'input> {}

impl<'input> YarnSpinnerParserContext<'input> for Jump_statementContextAll<'input> {}

impl<'input> Deref for Jump_statementContextAll<'input> {
    type Target = dyn Jump_statementContextAttrs<'input> + 'input;
    fn deref(&self) -> &Self::Target {
        use Jump_statementContextAll::*;
        match self {
            JumpToNodeNameContext(inner) => inner,
            JumpToExpressionContext(inner) => inner,
            Error(inner) => inner,
        }
    }
}
impl<'input, 'a> Listenable<dyn YarnSpinnerParserListener<'input> + 'a>
    for Jump_statementContextAll<'input>
{
    fn enter(&self, listener: &mut (dyn YarnSpinnerParserListener<'input> + 'a)) {
        self.deref().enter(listener)
    }
    fn exit(&self, listener: &mut (dyn YarnSpinnerParserListener<'input> + 'a)) {
        self.deref().exit(listener)
    }
}

pub type Jump_statementContext<'input> =
    BaseParserRuleContext<'input, Jump_statementContextExt<'input>>;

#[derive(Clone)]
pub struct Jump_statementContextExt<'input> {
    ph: PhantomData<&'input str>,
}

impl<'input> YarnSpinnerParserContext<'input> for Jump_statementContext<'input> {}

impl<'input, 'a> Listenable<dyn YarnSpinnerParserListener<'input> + 'a>
    for Jump_statementContext<'input>
{
}

impl<'input> CustomRuleContext<'input> for Jump_statementContextExt<'input> {
    type TF = LocalTokenFactory<'input>;
    type Ctx = YarnSpinnerParserContextType;
    fn get_rule_index(&self) -> usize {
        RULE_jump_statement
    }
    //fn type_rule_index() -> usize where Self: Sized { RULE_jump_statement }
}
antlr_rust::tid! {Jump_statementContextExt<'a>}

impl<'input> Jump_statementContextExt<'input> {
    fn new(
        parent: Option<Rc<dyn YarnSpinnerParserContext<'input> + 'input>>,
        invoking_state: isize,
    ) -> Rc<Jump_statementContextAll<'input>> {
        Rc::new(Jump_statementContextAll::Error(
            BaseParserRuleContext::new_parser_ctx(
                parent,
                invoking_state,
                Jump_statementContextExt { ph: PhantomData },
            ),
        ))
    }
}

pub trait Jump_statementContextAttrs<'input>:
    YarnSpinnerParserContext<'input> + BorrowMut<Jump_statementContextExt<'input>>
{
}

impl<'input> Jump_statementContextAttrs<'input> for Jump_statementContext<'input> {}

pub type JumpToNodeNameContext<'input> =
    BaseParserRuleContext<'input, JumpToNodeNameContextExt<'input>>;

pub trait JumpToNodeNameContextAttrs<'input>: YarnSpinnerParserContext<'input> {
    /// Retrieves first TerminalNode corresponding to token COMMAND_START
    /// Returns `None` if there is no child corresponding to token COMMAND_START
    fn COMMAND_START(&self) -> Option<Rc<TerminalNode<'input, YarnSpinnerParserContextType>>>
    where
        Self: Sized,
    {
        self.get_token(COMMAND_START, 0)
    }
    /// Retrieves first TerminalNode corresponding to token COMMAND_JUMP
    /// Returns `None` if there is no child corresponding to token COMMAND_JUMP
    fn COMMAND_JUMP(&self) -> Option<Rc<TerminalNode<'input, YarnSpinnerParserContextType>>>
    where
        Self: Sized,
    {
        self.get_token(COMMAND_JUMP, 0)
    }
    /// Retrieves first TerminalNode corresponding to token COMMAND_END
    /// Returns `None` if there is no child corresponding to token COMMAND_END
    fn COMMAND_END(&self) -> Option<Rc<TerminalNode<'input, YarnSpinnerParserContextType>>>
    where
        Self: Sized,
    {
        self.get_token(COMMAND_END, 0)
    }
    /// Retrieves first TerminalNode corresponding to token ID
    /// Returns `None` if there is no child corresponding to token ID
    fn ID(&self) -> Option<Rc<TerminalNode<'input, YarnSpinnerParserContextType>>>
    where
        Self: Sized,
    {
        self.get_token(ID, 0)
    }
}

impl<'input> JumpToNodeNameContextAttrs<'input> for JumpToNodeNameContext<'input> {}

pub struct JumpToNodeNameContextExt<'input> {
    base: Jump_statementContextExt<'input>,
    pub destination: Option<TokenType<'input>>,
    ph: PhantomData<&'input str>,
}

antlr_rust::tid! {JumpToNodeNameContextExt<'a>}

impl<'input> YarnSpinnerParserContext<'input> for JumpToNodeNameContext<'input> {}

impl<'input, 'a> Listenable<dyn YarnSpinnerParserListener<'input> + 'a>
    for JumpToNodeNameContext<'input>
{
    fn enter(&self, listener: &mut (dyn YarnSpinnerParserListener<'input> + 'a)) {
        listener.enter_every_rule(self);
        listener.enter_jumpToNodeName(self);
    }
}

impl<'input> CustomRuleContext<'input> for JumpToNodeNameContextExt<'input> {
    type TF = LocalTokenFactory<'input>;
    type Ctx = YarnSpinnerParserContextType;
    fn get_rule_index(&self) -> usize {
        RULE_jump_statement
    }
    //fn type_rule_index() -> usize where Self: Sized { RULE_jump_statement }
}

impl<'input> Borrow<Jump_statementContextExt<'input>> for JumpToNodeNameContext<'input> {
    fn borrow(&self) -> &Jump_statementContextExt<'input> {
        &self.base
    }
}
impl<'input> BorrowMut<Jump_statementContextExt<'input>> for JumpToNodeNameContext<'input> {
    fn borrow_mut(&mut self) -> &mut Jump_statementContextExt<'input> {
        &mut self.base
    }
}

impl<'input> Jump_statementContextAttrs<'input> for JumpToNodeNameContext<'input> {}

impl<'input> JumpToNodeNameContextExt<'input> {
    fn new(ctx: &dyn Jump_statementContextAttrs<'input>) -> Rc<Jump_statementContextAll<'input>> {
        Rc::new(Jump_statementContextAll::JumpToNodeNameContext(
            BaseParserRuleContext::copy_from(
                ctx,
                JumpToNodeNameContextExt {
                    destination: None,
                    base: ctx.borrow().clone(),
                    ph: PhantomData,
                },
            ),
        ))
    }
}

pub type JumpToExpressionContext<'input> =
    BaseParserRuleContext<'input, JumpToExpressionContextExt<'input>>;

pub trait JumpToExpressionContextAttrs<'input>: YarnSpinnerParserContext<'input> {
    /// Retrieves first TerminalNode corresponding to token COMMAND_START
    /// Returns `None` if there is no child corresponding to token COMMAND_START
    fn COMMAND_START(&self) -> Option<Rc<TerminalNode<'input, YarnSpinnerParserContextType>>>
    where
        Self: Sized,
    {
        self.get_token(COMMAND_START, 0)
    }
    /// Retrieves first TerminalNode corresponding to token COMMAND_JUMP
    /// Returns `None` if there is no child corresponding to token COMMAND_JUMP
    fn COMMAND_JUMP(&self) -> Option<Rc<TerminalNode<'input, YarnSpinnerParserContextType>>>
    where
        Self: Sized,
    {
        self.get_token(COMMAND_JUMP, 0)
    }
    /// Retrieves first TerminalNode corresponding to token EXPRESSION_START
    /// Returns `None` if there is no child corresponding to token EXPRESSION_START
    fn EXPRESSION_START(&self) -> Option<Rc<TerminalNode<'input, YarnSpinnerParserContextType>>>
    where
        Self: Sized,
    {
        self.get_token(EXPRESSION_START, 0)
    }
    fn expression(&self) -> Option<Rc<ExpressionContextAll<'input>>>
    where
        Self: Sized,
    {
        self.child_of_type(0)
    }
    /// Retrieves first TerminalNode corresponding to token EXPRESSION_END
    /// Returns `None` if there is no child corresponding to token EXPRESSION_END
    fn EXPRESSION_END(&self) -> Option<Rc<TerminalNode<'input, YarnSpinnerParserContextType>>>
    where
        Self: Sized,
    {
        self.get_token(EXPRESSION_END, 0)
    }
    /// Retrieves first TerminalNode corresponding to token COMMAND_END
    /// Returns `None` if there is no child corresponding to token COMMAND_END
    fn COMMAND_END(&self) -> Option<Rc<TerminalNode<'input, YarnSpinnerParserContextType>>>
    where
        Self: Sized,
    {
        self.get_token(COMMAND_END, 0)
    }
}

impl<'input> JumpToExpressionContextAttrs<'input> for JumpToExpressionContext<'input> {}

pub struct JumpToExpressionContextExt<'input> {
    base: Jump_statementContextExt<'input>,
    ph: PhantomData<&'input str>,
}

antlr_rust::tid! {JumpToExpressionContextExt<'a>}

impl<'input> YarnSpinnerParserContext<'input> for JumpToExpressionContext<'input> {}

impl<'input, 'a> Listenable<dyn YarnSpinnerParserListener<'input> + 'a>
    for JumpToExpressionContext<'input>
{
    fn enter(&self, listener: &mut (dyn YarnSpinnerParserListener<'input> + 'a)) {
        listener.enter_every_rule(self);
        listener.enter_jumpToExpression(self);
    }
}

impl<'input> CustomRuleContext<'input> for JumpToExpressionContextExt<'input> {
    type TF = LocalTokenFactory<'input>;
    type Ctx = YarnSpinnerParserContextType;
    fn get_rule_index(&self) -> usize {
        RULE_jump_statement
    }
    //fn type_rule_index() -> usize where Self: Sized { RULE_jump_statement }
}

impl<'input> Borrow<Jump_statementContextExt<'input>> for JumpToExpressionContext<'input> {
    fn borrow(&self) -> &Jump_statementContextExt<'input> {
        &self.base
    }
}
impl<'input> BorrowMut<Jump_statementContextExt<'input>> for JumpToExpressionContext<'input> {
    fn borrow_mut(&mut self) -> &mut Jump_statementContextExt<'input> {
        &mut self.base
    }
}

impl<'input> Jump_statementContextAttrs<'input> for JumpToExpressionContext<'input> {}

impl<'input> JumpToExpressionContextExt<'input> {
    fn new(ctx: &dyn Jump_statementContextAttrs<'input>) -> Rc<Jump_statementContextAll<'input>> {
        Rc::new(Jump_statementContextAll::JumpToExpressionContext(
            BaseParserRuleContext::copy_from(
                ctx,
                JumpToExpressionContextExt {
                    base: ctx.borrow().clone(),
                    ph: PhantomData,
                },
            ),
        ))
    }
}

impl<'input, I, H> YarnSpinnerParser<'input, I, H>
where
    I: TokenStream<'input, TF = LocalTokenFactory<'input>> + TidAble<'input>,
    H: ErrorStrategy<'input, BaseParserType<'input, I>>,
{
    pub fn jump_statement(&mut self) -> Result<Rc<Jump_statementContextAll<'input>>, ANTLRError> {
        let mut recog = self;
        let _parentctx = recog.ctx.take();
        let mut _localctx =
            Jump_statementContextExt::new(_parentctx.clone(), recog.base.get_state());
        recog
            .base
            .enter_rule(_localctx.clone(), 50, RULE_jump_statement);
        let mut _localctx: Rc<Jump_statementContextAll> = _localctx;
        let result: Result<(), ANTLRError> = (|| {
            recog.base.set_state(312);
            recog.err_handler.sync(&mut recog.base)?;
            match recog.interpreter.adaptive_predict(31, &mut recog.base)? {
                1 => {
                    let tmp = JumpToNodeNameContextExt::new(&**_localctx);
                    recog.base.enter_outer_alt(Some(tmp.clone()), 1);
                    _localctx = tmp;
                    {
                        recog.base.set_state(301);
                        recog
                            .base
                            .match_token(COMMAND_START, &mut recog.err_handler)?;

                        recog.base.set_state(302);
                        recog
                            .base
                            .match_token(COMMAND_JUMP, &mut recog.err_handler)?;

                        recog.base.set_state(303);
                        let tmp = recog.base.match_token(ID, &mut recog.err_handler)?;
                        if let Jump_statementContextAll::JumpToNodeNameContext(ctx) =
                            cast_mut::<_, Jump_statementContextAll>(&mut _localctx)
                        {
                            ctx.destination = Some(tmp.clone());
                        } else {
                            unreachable!("cant cast");
                        }

                        recog.base.set_state(304);
                        recog
                            .base
                            .match_token(COMMAND_END, &mut recog.err_handler)?;
                    }
                }
                2 => {
                    let tmp = JumpToExpressionContextExt::new(&**_localctx);
                    recog.base.enter_outer_alt(Some(tmp.clone()), 2);
                    _localctx = tmp;
                    {
                        recog.base.set_state(305);
                        recog
                            .base
                            .match_token(COMMAND_START, &mut recog.err_handler)?;

                        recog.base.set_state(306);
                        recog
                            .base
                            .match_token(COMMAND_JUMP, &mut recog.err_handler)?;

                        recog.base.set_state(307);
                        recog
                            .base
                            .match_token(EXPRESSION_START, &mut recog.err_handler)?;

                        /*InvokeRule expression*/
                        recog.base.set_state(308);
                        recog.expression_rec(0)?;

                        recog.base.set_state(309);
                        recog
                            .base
                            .match_token(EXPRESSION_END, &mut recog.err_handler)?;

                        recog.base.set_state(310);
                        recog
                            .base
                            .match_token(COMMAND_END, &mut recog.err_handler)?;
                    }
                }

                _ => {}
            }
            Ok(())
        })();
        match result {
            Ok(_) => {}
            Err(e @ ANTLRError::FallThrough(_)) => return Err(e),
            Err(ref re) => {
                //_localctx.exception = re;
                recog.err_handler.report_error(&mut recog.base, re);
                recog.err_handler.recover(&mut recog.base, re)?;
            }
        }
        recog.base.exit_rule();

        Ok(_localctx)
    }
}

lazy_static! {
    static ref _ATN: Arc<ATN> =
        Arc::new(ATNDeserializer::new(None).deserialize(_serializedATN.chars()));
    static ref _decision_to_DFA: Arc<Vec<antlr_rust::RwLock<DFA>>> = {
        let mut dfa = Vec::new();
        let size = _ATN.decision_to_state.len();
        for i in 0..size {
            dfa.push(DFA::new(_ATN.clone(), _ATN.get_decision_state(i), i as isize).into())
        }
        Arc::new(dfa)
    };
}

const _serializedATN: &'static str =
    "\x03\u{608b}\u{a72a}\u{8133}\u{b9ed}\u{417c}\u{3be7}\u{7786}\u{5964}\x03\
	\x53\u{13d}\x04\x02\x09\x02\x04\x03\x09\x03\x04\x04\x09\x04\x04\x05\x09\
	\x05\x04\x06\x09\x06\x04\x07\x09\x07\x04\x08\x09\x08\x04\x09\x09\x09\x04\
	\x0a\x09\x0a\x04\x0b\x09\x0b\x04\x0c\x09\x0c\x04\x0d\x09\x0d\x04\x0e\x09\
	\x0e\x04\x0f\x09\x0f\x04\x10\x09\x10\x04\x11\x09\x11\x04\x12\x09\x12\x04\
	\x13\x09\x13\x04\x14\x09\x14\x04\x15\x09\x15\x04\x16\x09\x16\x04\x17\x09\
	\x17\x04\x18\x09\x18\x04\x19\x09\x19\x04\x1a\x09\x1a\x04\x1b\x09\x1b\x03\
	\x02\x07\x02\x38\x0a\x02\x0c\x02\x0e\x02\x3b\x0b\x02\x03\x02\x06\x02\x3e\
	\x0a\x02\x0d\x02\x0e\x02\x3f\x03\x03\x03\x03\x03\x03\x03\x04\x06\x04\x46\
	\x0a\x04\x0d\x04\x0e\x04\x47\x03\x04\x03\x04\x03\x04\x03\x04\x03\x05\x03\
	\x05\x03\x05\x05\x05\x51\x0a\x05\x03\x06\x07\x06\x54\x0a\x06\x0c\x06\x0e\
	\x06\x57\x0b\x06\x03\x07\x03\x07\x03\x07\x03\x07\x03\x07\x03\x07\x03\x07\
	\x03\x07\x03\x07\x03\x07\x07\x07\x63\x0a\x07\x0c\x07\x0e\x07\x66\x0b\x07\
	\x03\x07\x05\x07\x69\x0a\x07\x03\x08\x03\x08\x05\x08\x6d\x0a\x08\x03\x08\
	\x07\x08\x70\x0a\x08\x0c\x08\x0e\x08\x73\x0b\x08\x03\x08\x03\x08\x03\x09\
	\x06\x09\x78\x0a\x09\x0d\x09\x0e\x09\x79\x03\x09\x03\x09\x03\x09\x03\x09\
	\x06\x09\u{80}\x0a\x09\x0d\x09\x0e\x09\u{81}\x03\x0a\x03\x0a\x03\x0a\x03\
	\x0b\x03\x0b\x03\x0b\x03\x0b\x03\x0b\x03\x0c\x03\x0c\x03\x0c\x03\x0c\x03\
	\x0c\x03\x0c\x03\x0c\x03\x0c\x03\x0c\x03\x0c\x05\x0c\u{96}\x0a\x0c\x03\x0c\
	\x03\x0c\x03\x0c\x03\x0c\x03\x0c\x03\x0c\x03\x0c\x03\x0c\x03\x0c\x03\x0c\
	\x03\x0c\x03\x0c\x03\x0c\x03\x0c\x03\x0c\x07\x0c\u{a7}\x0a\x0c\x0c\x0c\x0e\
	\x0c\u{aa}\x0b\x0c\x03\x0d\x03\x0d\x03\x0d\x03\x0d\x03\x0d\x03\x0d\x03\x0d\
	\x05\x0d\u{b3}\x0a\x0d\x03\x0e\x03\x0e\x03\x0f\x03\x0f\x03\x0f\x05\x0f\u{ba}\
	\x0a\x0f\x03\x0f\x03\x0f\x07\x0f\u{be}\x0a\x0f\x0c\x0f\x0e\x0f\u{c1}\x0b\
	\x0f\x03\x0f\x03\x0f\x03\x10\x03\x10\x07\x10\u{c7}\x0a\x10\x0c\x10\x0e\x10\
	\u{ca}\x0b\x10\x03\x10\x05\x10\u{cd}\x0a\x10\x03\x10\x03\x10\x03\x10\x03\
	\x10\x03\x11\x03\x11\x03\x11\x03\x11\x03\x11\x07\x11\u{d8}\x0a\x11\x0c\x11\
	\x0e\x11\u{db}\x0b\x11\x03\x12\x03\x12\x03\x12\x03\x12\x03\x12\x07\x12\u{e2}\
	\x0a\x12\x0c\x12\x0e\x12\u{e5}\x0b\x12\x03\x13\x03\x13\x03\x13\x03\x13\x07\
	\x13\u{eb}\x0a\x13\x0c\x13\x0e\x13\u{ee}\x0b\x13\x03\x14\x03\x14\x03\x14\
	\x03\x14\x03\x14\x03\x14\x03\x14\x03\x15\x03\x15\x03\x15\x03\x15\x03\x15\
	\x03\x16\x03\x16\x03\x16\x03\x16\x07\x16\u{100}\x0a\x16\x0c\x16\x0e\x16\
	\u{103}\x0b\x16\x03\x17\x03\x17\x03\x17\x03\x17\x03\x17\x07\x17\u{10a}\x0a\
	\x17\x0c\x17\x0e\x17\u{10d}\x0b\x17\x03\x18\x07\x18\u{110}\x0a\x18\x0c\x18\
	\x0e\x18\u{113}\x0b\x18\x03\x18\x03\x18\x05\x18\u{117}\x0a\x18\x03\x19\x03\
	\x19\x03\x19\x03\x19\x07\x19\u{11d}\x0a\x19\x0c\x19\x0e\x19\u{120}\x0b\x19\
	\x03\x19\x05\x19\u{123}\x0a\x19\x03\x1a\x03\x1a\x03\x1a\x03\x1a\x03\x1a\
	\x03\x1a\x03\x1a\x05\x1a\u{12c}\x0a\x1a\x03\x1a\x03\x1a\x03\x1b\x03\x1b\
	\x03\x1b\x03\x1b\x03\x1b\x03\x1b\x03\x1b\x03\x1b\x03\x1b\x03\x1b\x03\x1b\
	\x05\x1b\u{13b}\x0a\x1b\x03\x1b\x02\x03\x16\x1c\x02\x04\x06\x08\x0a\x0c\
	\x0e\x10\x12\x14\x16\x18\x1a\x1c\x1e\x20\x22\x24\x26\x28\x2a\x2c\x2e\x30\
	\x32\x34\x02\x08\x03\x02\x33\x35\x03\x02\x31\x32\x04\x02\x22\x23\x25\x26\
	\x04\x02\x24\x24\x27\x27\x03\x02\x28\x2a\x04\x02\x21\x21\x2c\x30\x02\u{153}\
	\x02\x39\x03\x02\x02\x02\x04\x41\x03\x02\x02\x02\x06\x45\x03\x02\x02\x02\
	\x08\x4d\x03\x02\x02\x02\x0a\x55\x03\x02\x02\x02\x0c\x68\x03\x02\x02\x02\
	\x0e\x6a\x03\x02\x02\x02\x10\x7f\x03\x02\x02\x02\x12\u{83}\x03\x02\x02\x02\
	\x14\u{86}\x03\x02\x02\x02\x16\u{95}\x03\x02\x02\x02\x18\u{b2}\x03\x02\x02\
	\x02\x1a\u{b4}\x03\x02\x02\x02\x1c\u{b6}\x03\x02\x02\x02\x1e\u{c4}\x03\x02\
	\x02\x02\x20\u{d2}\x03\x02\x02\x02\x22\u{dc}\x03\x02\x02\x02\x24\u{e6}\x03\
	\x02\x02\x02\x26\u{ef}\x03\x02\x02\x02\x28\u{f6}\x03\x02\x02\x02\x2a\u{fb}\
	\x03\x02\x02\x02\x2c\u{10b}\x03\x02\x02\x02\x2e\u{111}\x03\x02\x02\x02\x30\
	\u{118}\x03\x02\x02\x02\x32\u{124}\x03\x02\x02\x02\x34\u{13a}\x03\x02\x02\
	\x02\x36\x38\x05\x04\x03\x02\x37\x36\x03\x02\x02\x02\x38\x3b\x03\x02\x02\
	\x02\x39\x37\x03\x02\x02\x02\x39\x3a\x03\x02\x02\x02\x3a\x3d\x03\x02\x02\
	\x02\x3b\x39\x03\x02\x02\x02\x3c\x3e\x05\x06\x04\x02\x3d\x3c\x03\x02\x02\
	\x02\x3e\x3f\x03\x02\x02\x02\x3f\x3d\x03\x02\x02\x02\x3f\x40\x03\x02\x02\
	\x02\x40\x03\x03\x02\x02\x02\x41\x42\x07\x0c\x02\x02\x42\x43\x07\x1c\x02\
	\x02\x43\x05\x03\x02\x02\x02\x44\x46\x05\x08\x05\x02\x45\x44\x03\x02\x02\
	\x02\x46\x47\x03\x02\x02\x02\x47\x45\x03\x02\x02\x02\x47\x48\x03\x02\x02\
	\x02\x48\x49\x03\x02\x02\x02\x49\x4a\x07\x0a\x02\x02\x4a\x4b\x05\x0a\x06\
	\x02\x4b\x4c\x07\x0f\x02\x02\x4c\x07\x03\x02\x02\x02\x4d\x4e\x07\x09\x02\
	\x02\x4e\x50\x07\x0b\x02\x02\x4f\x51\x07\x0d\x02\x02\x50\x4f\x03\x02\x02\
	\x02\x50\x51\x03\x02\x02\x02\x51\x09\x03\x02\x02\x02\x52\x54\x05\x0c\x07\
	\x02\x53\x52\x03\x02\x02\x02\x54\x57\x03\x02\x02\x02\x55\x53\x03\x02\x02\
	\x02\x55\x56\x03\x02\x02\x02\x56\x0b\x03\x02\x02\x02\x57\x55\x03\x02\x02\
	\x02\x58\x69\x05\x0e\x08\x02\x59\x69\x05\x1e\x10\x02\x5a\x69\x05\x26\x14\
	\x02\x5b\x69\x05\x2e\x18\x02\x5c\x69\x05\x28\x15\x02\x5d\x69\x05\x2a\x16\
	\x02\x5e\x69\x05\x32\x1a\x02\x5f\x69\x05\x34\x1b\x02\x60\x64\x07\x03\x02\
	\x02\x61\x63\x05\x0c\x07\x02\x62\x61\x03\x02\x02\x02\x63\x66\x03\x02\x02\
	\x02\x64\x62\x03\x02\x02\x02\x64\x65\x03\x02\x02\x02\x65\x67\x03\x02\x02\
	\x02\x66\x64\x03\x02\x02\x02\x67\x69\x07\x04\x02\x02\x68\x58\x03\x02\x02\
	\x02\x68\x59\x03\x02\x02\x02\x68\x5a\x03\x02\x02\x02\x68\x5b\x03\x02\x02\
	\x02\x68\x5c\x03\x02\x02\x02\x68\x5d\x03\x02\x02\x02\x68\x5e\x03\x02\x02\
	\x02\x68\x5f\x03\x02\x02\x02\x68\x60\x03\x02\x02\x02\x69\x0d\x03\x02\x02\
	\x02\x6a\x6c\x05\x10\x09\x02\x6b\x6d\x05\x14\x0b\x02\x6c\x6b\x03\x02\x02\
	\x02\x6c\x6d\x03\x02\x02\x02\x6d\x71\x03\x02\x02\x02\x6e\x70\x05\x12\x0a\
	\x02\x6f\x6e\x03\x02\x02\x02\x70\x73\x03\x02\x02\x02\x71\x6f\x03\x02\x02\
	\x02\x71\x72\x03\x02\x02\x02\x72\x74\x03\x02\x02\x02\x73\x71\x03\x02\x02\
	\x02\x74\x75\x07\x08\x02\x02\x75\x0f\x03\x02\x02\x02\x76\x78\x07\x16\x02\
	\x02\x77\x76\x03\x02\x02\x02\x78\x79\x03\x02\x02\x02\x79\x77\x03\x02\x02\
	\x02\x79\x7a\x03\x02\x02\x02\x7a\u{80}\x03\x02\x02\x02\x7b\x7c\x07\x12\x02\
	\x02\x7c\x7d\x05\x16\x0c\x02\x7d\x7e\x07\x3c\x02\x02\x7e\u{80}\x03\x02\x02\
	\x02\x7f\x77\x03\x02\x02\x02\x7f\x7b\x03\x02\x02\x02\u{80}\u{81}\x03\x02\
	\x02\x02\u{81}\x7f\x03\x02\x02\x02\u{81}\u{82}\x03\x02\x02\x02\u{82}\x11\
	\x03\x02\x02\x02\u{83}\u{84}\x07\x0c\x02\x02\u{84}\u{85}\x07\x1c\x02\x02\
	\u{85}\x13\x03\x02\x02\x02\u{86}\u{87}\x07\x11\x02\x02\u{87}\u{88}\x07\x41\
	\x02\x02\u{88}\u{89}\x05\x16\x0c\x02\u{89}\u{8a}\x07\x4d\x02\x02\u{8a}\x15\
	\x03\x02\x02\x02\u{8b}\u{8c}\x08\x0c\x01\x02\u{8c}\u{8d}\x07\x36\x02\x02\
	\u{8d}\u{8e}\x05\x16\x0c\x02\u{8e}\u{8f}\x07\x37\x02\x02\u{8f}\u{96}\x03\
	\x02\x02\x02\u{90}\u{91}\x07\x32\x02\x02\u{91}\u{96}\x05\x16\x0c\x0a\u{92}\
	\u{93}\x07\x2b\x02\x02\u{93}\u{96}\x05\x16\x0c\x09\u{94}\u{96}\x05\x18\x0d\
	\x02\u{95}\u{8b}\x03\x02\x02\x02\u{95}\u{90}\x03\x02\x02\x02\u{95}\u{92}\
	\x03\x02\x02\x02\u{95}\u{94}\x03\x02\x02\x02\u{96}\u{a8}\x03\x02\x02\x02\
	\u{97}\u{98}\x0c\x08\x02\x02\u{98}\u{99}\x09\x02\x02\x02\u{99}\u{a7}\x05\
	\x16\x0c\x09\u{9a}\u{9b}\x0c\x07\x02\x02\u{9b}\u{9c}\x09\x03\x02\x02\u{9c}\
	\u{a7}\x05\x16\x0c\x08\u{9d}\u{9e}\x0c\x06\x02\x02\u{9e}\u{9f}\x09\x04\x02\
	\x02\u{9f}\u{a7}\x05\x16\x0c\x07\u{a0}\u{a1}\x0c\x05\x02\x02\u{a1}\u{a2}\
	\x09\x05\x02\x02\u{a2}\u{a7}\x05\x16\x0c\x06\u{a3}\u{a4}\x0c\x04\x02\x02\
	\u{a4}\u{a5}\x09\x06\x02\x02\u{a5}\u{a7}\x05\x16\x0c\x05\u{a6}\u{97}\x03\
	\x02\x02\x02\u{a6}\u{9a}\x03\x02\x02\x02\u{a6}\u{9d}\x03\x02\x02\x02\u{a6}\
	\u{a0}\x03\x02\x02\x02\u{a6}\u{a3}\x03\x02\x02\x02\u{a7}\u{aa}\x03\x02\x02\
	\x02\u{a8}\u{a6}\x03\x02\x02\x02\u{a8}\u{a9}\x03\x02\x02\x02\u{a9}\x17\x03\
	\x02\x02\x02\u{aa}\u{a8}\x03\x02\x02\x02\u{ab}\u{b3}\x07\x3f\x02\x02\u{ac}\
	\u{b3}\x07\x1e\x02\x02\u{ad}\u{b3}\x07\x1f\x02\x02\u{ae}\u{b3}\x05\x1a\x0e\
	\x02\u{af}\u{b3}\x07\x3a\x02\x02\u{b0}\u{b3}\x07\x20\x02\x02\u{b1}\u{b3}\
	\x05\x1c\x0f\x02\u{b2}\u{ab}\x03\x02\x02\x02\u{b2}\u{ac}\x03\x02\x02\x02\
	\u{b2}\u{ad}\x03\x02\x02\x02\u{b2}\u{ae}\x03\x02\x02\x02\u{b2}\u{af}\x03\
	\x02\x02\x02\u{b2}\u{b0}\x03\x02\x02\x02\u{b2}\u{b1}\x03\x02\x02\x02\u{b3}\
	\x19\x03\x02\x02\x02\u{b4}\u{b5}\x07\x3d\x02\x02\u{b5}\x1b\x03\x02\x02\x02\
	\u{b6}\u{b7}\x07\x3b\x02\x02\u{b7}\u{b9}\x07\x36\x02\x02\u{b8}\u{ba}\x05\
	\x16\x0c\x02\u{b9}\u{b8}\x03\x02\x02\x02\u{b9}\u{ba}\x03\x02\x02\x02\u{ba}\
	\u{bf}\x03\x02\x02\x02\u{bb}\u{bc}\x07\x38\x02\x02\u{bc}\u{be}\x05\x16\x0c\
	\x02\u{bd}\u{bb}\x03\x02\x02\x02\u{be}\u{c1}\x03\x02\x02\x02\u{bf}\u{bd}\
	\x03\x02\x02\x02\u{bf}\u{c0}\x03\x02\x02\x02\u{c0}\u{c2}\x03\x02\x02\x02\
	\u{c1}\u{bf}\x03\x02\x02\x02\u{c2}\u{c3}\x07\x37\x02\x02\u{c3}\x1d\x03\x02\
	\x02\x02\u{c4}\u{c8}\x05\x20\x11\x02\u{c5}\u{c7}\x05\x22\x12\x02\u{c6}\u{c5}\
	\x03\x02\x02\x02\u{c7}\u{ca}\x03\x02\x02\x02\u{c8}\u{c6}\x03\x02\x02\x02\
	\u{c8}\u{c9}\x03\x02\x02\x02\u{c9}\u{cc}\x03\x02\x02\x02\u{ca}\u{c8}\x03\
	\x02\x02\x02\u{cb}\u{cd}\x05\x24\x13\x02\u{cc}\u{cb}\x03\x02\x02\x02\u{cc}\
	\u{cd}\x03\x02\x02\x02\u{cd}\u{ce}\x03\x02\x02\x02\u{ce}\u{cf}\x07\x11\x02\
	\x02\u{cf}\u{d0}\x07\x45\x02\x02\u{d0}\u{d1}\x07\x4d\x02\x02\u{d1}\x1f\x03\
	\x02\x02\x02\u{d2}\u{d3}\x07\x11\x02\x02\u{d3}\u{d4}\x07\x41\x02\x02\u{d4}\
	\u{d5}\x05\x16\x0c\x02\u{d5}\u{d9}\x07\x4d\x02\x02\u{d6}\u{d8}\x05\x0c\x07\
	\x02\u{d7}\u{d6}\x03\x02\x02\x02\u{d8}\u{db}\x03\x02\x02\x02\u{d9}\u{d7}\
	\x03\x02\x02\x02\u{d9}\u{da}\x03\x02\x02\x02\u{da}\x21\x03\x02\x02\x02\u{db}\
	\u{d9}\x03\x02\x02\x02\u{dc}\u{dd}\x07\x11\x02\x02\u{dd}\u{de}\x07\x42\x02\
	\x02\u{de}\u{df}\x05\x16\x0c\x02\u{df}\u{e3}\x07\x4d\x02\x02\u{e0}\u{e2}\
	\x05\x0c\x07\x02\u{e1}\u{e0}\x03\x02\x02\x02\u{e2}\u{e5}\x03\x02\x02\x02\
	\u{e3}\u{e1}\x03\x02\x02\x02\u{e3}\u{e4}\x03\x02\x02\x02\u{e4}\x23\x03\x02\
	\x02\x02\u{e5}\u{e3}\x03\x02\x02\x02\u{e6}\u{e7}\x07\x11\x02\x02\u{e7}\u{e8}\
	\x07\x43\x02\x02\u{e8}\u{ec}\x07\x4d\x02\x02\u{e9}\u{eb}\x05\x0c\x07\x02\
	\u{ea}\u{e9}\x03\x02\x02\x02\u{eb}\u{ee}\x03\x02\x02\x02\u{ec}\u{ea}\x03\
	\x02\x02\x02\u{ec}\u{ed}\x03\x02\x02\x02\u{ed}\x25\x03\x02\x02\x02\u{ee}\
	\u{ec}\x03\x02\x02\x02\u{ef}\u{f0}\x07\x11\x02\x02\u{f0}\u{f1}\x07\x44\x02\
	\x02\u{f1}\u{f2}\x05\x1a\x0e\x02\u{f2}\u{f3}\x09\x07\x02\x02\u{f3}\u{f4}\
	\x05\x16\x0c\x02\u{f4}\u{f5}\x07\x4d\x02\x02\u{f5}\x27\x03\x02\x02\x02\u{f6}\
	\u{f7}\x07\x11\x02\x02\u{f7}\u{f8}\x07\x46\x02\x02\u{f8}\u{f9}\x05\x1c\x0f\
	\x02\u{f9}\u{fa}\x07\x4d\x02\x02\u{fa}\x29\x03\x02\x02\x02\u{fb}\u{fc}\x07\
	\x11\x02\x02\u{fc}\u{fd}\x05\x2c\x17\x02\u{fd}\u{101}\x07\x4e\x02\x02\u{fe}\
	\u{100}\x05\x12\x0a\x02\u{ff}\u{fe}\x03\x02\x02\x02\u{100}\u{103}\x03\x02\
	\x02\x02\u{101}\u{ff}\x03\x02\x02\x02\u{101}\u{102}\x03\x02\x02\x02\u{102}\
	\x2b\x03\x02\x02\x02\u{103}\u{101}\x03\x02\x02\x02\u{104}\u{10a}\x07\x50\
	\x02\x02\u{105}\u{106}\x07\x4f\x02\x02\u{106}\u{107}\x05\x16\x0c\x02\u{107}\
	\u{108}\x07\x3c\x02\x02\u{108}\u{10a}\x03\x02\x02\x02\u{109}\u{104}\x03\
	\x02\x02\x02\u{109}\u{105}\x03\x02\x02\x02\u{10a}\u{10d}\x03\x02\x02\x02\
	\u{10b}\u{109}\x03\x02\x02\x02\u{10b}\u{10c}\x03\x02\x02\x02\u{10c}\x2d\
	\x03\x02\x02\x02\u{10d}\u{10b}\x03\x02\x02\x02\u{10e}\u{110}\x05\x30\x19\
	\x02\u{10f}\u{10e}\x03\x02\x02\x02\u{110}\u{113}\x03\x02\x02\x02\u{111}\
	\u{10f}\x03\x02\x02\x02\u{111}\u{112}\x03\x02\x02\x02\u{112}\u{114}\x03\
	\x02\x02\x02\u{113}\u{111}\x03\x02\x02\x02\u{114}\u{116}\x05\x30\x19\x02\
	\u{115}\u{117}\x07\x05\x02\x02\u{116}\u{115}\x03\x02\x02\x02\u{116}\u{117}\
	\x03\x02\x02\x02\u{117}\x2f\x03\x02\x02\x02\u{118}\u{119}\x07\x10\x02\x02\
	\u{119}\u{122}\x05\x0e\x08\x02\u{11a}\u{11e}\x07\x03\x02\x02\u{11b}\u{11d}\
	\x05\x0c\x07\x02\u{11c}\u{11b}\x03\x02\x02\x02\u{11d}\u{120}\x03\x02\x02\
	\x02\u{11e}\u{11c}\x03\x02\x02\x02\u{11e}\u{11f}\x03\x02\x02\x02\u{11f}\
	\u{121}\x03\x02\x02\x02\u{120}\u{11e}\x03\x02\x02\x02\u{121}\u{123}\x07\
	\x04\x02\x02\u{122}\u{11a}\x03\x02\x02\x02\u{122}\u{123}\x03\x02\x02\x02\
	\u{123}\x31\x03\x02\x02\x02\u{124}\u{125}\x07\x11\x02\x02\u{125}\u{126}\
	\x07\x47\x02\x02\u{126}\u{127}\x05\x1a\x0e\x02\u{127}\u{128}\x07\x21\x02\
	\x02\u{128}\u{12b}\x05\x18\x0d\x02\u{129}\u{12a}\x07\x39\x02\x02\u{12a}\
	\u{12c}\x07\x3b\x02\x02\u{12b}\u{129}\x03\x02\x02\x02\u{12b}\u{12c}\x03\
	\x02\x02\x02\u{12c}\u{12d}\x03\x02\x02\x02\u{12d}\u{12e}\x07\x4d\x02\x02\
	\u{12e}\x33\x03\x02\x02\x02\u{12f}\u{130}\x07\x11\x02\x02\u{130}\u{131}\
	\x07\x48\x02\x02\u{131}\u{132}\x07\x09\x02\x02\u{132}\u{13b}\x07\x4d\x02\
	\x02\u{133}\u{134}\x07\x11\x02\x02\u{134}\u{135}\x07\x48\x02\x02\u{135}\
	\u{136}\x07\x12\x02\x02\u{136}\u{137}\x05\x16\x0c\x02\u{137}\u{138}\x07\
	\x3c\x02\x02\u{138}\u{139}\x07\x4d\x02\x02\u{139}\u{13b}\x03\x02\x02\x02\
	\u{13a}\u{12f}\x03\x02\x02\x02\u{13a}\u{133}\x03\x02\x02\x02\u{13b}\x35\
	\x03\x02\x02\x02\x22\x39\x3f\x47\x50\x55\x64\x68\x6c\x71\x79\x7f\u{81}\u{95}\
	\u{a6}\u{a8}\u{b2}\u{b9}\u{bf}\u{c8}\u{cc}\u{d9}\u{e3}\u{ec}\u{101}\u{109}\
	\u{10b}\u{111}\u{116}\u{11e}\u{122}\u{12b}\u{13a}";
>>>>>>> ee4cbd47
<|MERGE_RESOLUTION|>--- conflicted
+++ resolved
@@ -1,4 +1,3 @@
-<<<<<<< HEAD
 // Generated from .\YarnSpinnerParser.g4 by ANTLR 4.8
 #![allow(dead_code)]
 #![allow(non_snake_case)]
@@ -7415,7012 +7414,4 @@
 	\u{13a}\u{12f}\x03\x02\x02\x02\u{13a}\u{133}\x03\x02\x02\x02\u{13b}\x35\
 	\x03\x02\x02\x02\x22\x39\x3f\x47\x50\x55\x64\x68\x6c\x71\x79\x7f\u{81}\u{95}\
 	\u{a6}\u{a8}\u{b2}\u{b9}\u{bf}\u{c8}\u{cc}\u{d9}\u{e3}\u{ec}\u{101}\u{109}\
-	\u{10b}\u{111}\u{116}\u{11e}\u{122}\u{12b}\u{13a}";
-=======
-// Generated from .\YarnSpinnerParser.g4 by ANTLR 4.8
-#![allow(dead_code)]
-#![allow(non_snake_case)]
-#![allow(non_upper_case_globals)]
-#![allow(nonstandard_style)]
-#![allow(unused_imports)]
-#![allow(unused_mut)]
-#![allow(unused_braces)]
-use super::yarnspinnerparserlistener::*;
-use antlr_rust::atn::{ATN, INVALID_ALT};
-use antlr_rust::atn_deserializer::ATNDeserializer;
-use antlr_rust::dfa::DFA;
-use antlr_rust::error_strategy::{DefaultErrorStrategy, ErrorStrategy};
-use antlr_rust::errors::*;
-use antlr_rust::int_stream::EOF;
-use antlr_rust::lazy_static;
-use antlr_rust::parser::{BaseParser, Parser, ParserNodeType, ParserRecog};
-use antlr_rust::parser_atn_simulator::ParserATNSimulator;
-use antlr_rust::parser_rule_context::{cast, cast_mut, BaseParserRuleContext, ParserRuleContext};
-use antlr_rust::recognizer::{Actions, Recognizer};
-use antlr_rust::rule_context::{BaseRuleContext, CustomRuleContext, RuleContext};
-use antlr_rust::token::{OwningToken, Token, TOKEN_EOF};
-use antlr_rust::token_factory::{CommonTokenFactory, TokenAware, TokenFactory};
-use antlr_rust::token_stream::TokenStream;
-use antlr_rust::tree::*;
-use antlr_rust::vocabulary::{Vocabulary, VocabularyImpl};
-use antlr_rust::PredictionContextCache;
-use antlr_rust::TokenSource;
-use antlr_rust::{TidAble, TidExt};
-
-use std::any::{Any, TypeId};
-use std::borrow::{Borrow, BorrowMut};
-use std::cell::RefCell;
-use std::convert::TryFrom;
-use std::marker::PhantomData;
-use std::ops::{Deref, DerefMut};
-use std::rc::Rc;
-use std::sync::Arc;
-
-pub const INDENT: isize = 1;
-pub const DEDENT: isize = 2;
-pub const BLANK_LINE_FOLLOWING_OPTION: isize = 3;
-pub const WS: isize = 4;
-pub const COMMENT: isize = 5;
-pub const NEWLINE: isize = 6;
-pub const ID: isize = 7;
-pub const BODY_START: isize = 8;
-pub const HEADER_DELIMITER: isize = 9;
-pub const HASHTAG: isize = 10;
-pub const REST_OF_LINE: isize = 11;
-pub const BODY_WS: isize = 12;
-pub const BODY_END: isize = 13;
-pub const SHORTCUT_ARROW: isize = 14;
-pub const COMMAND_START: isize = 15;
-pub const EXPRESSION_START: isize = 16;
-pub const ESCAPED_ANY: isize = 17;
-pub const TEXT_ESCAPE: isize = 18;
-pub const TEXT_COMMENT: isize = 19;
-pub const TEXT: isize = 20;
-pub const UNESCAPABLE_CHARACTER: isize = 21;
-pub const TEXT_COMMANDHASHTAG_WS: isize = 22;
-pub const TEXT_COMMANDHASHTAG_COMMENT: isize = 23;
-pub const TEXT_COMMANDHASHTAG_ERROR: isize = 24;
-pub const HASHTAG_WS: isize = 25;
-pub const HASHTAG_TEXT: isize = 26;
-pub const EXPR_WS: isize = 27;
-pub const KEYWORD_TRUE: isize = 28;
-pub const KEYWORD_FALSE: isize = 29;
-pub const KEYWORD_NULL: isize = 30;
-pub const OPERATOR_ASSIGNMENT: isize = 31;
-pub const OPERATOR_LOGICAL_LESS_THAN_EQUALS: isize = 32;
-pub const OPERATOR_LOGICAL_GREATER_THAN_EQUALS: isize = 33;
-pub const OPERATOR_LOGICAL_EQUALS: isize = 34;
-pub const OPERATOR_LOGICAL_LESS: isize = 35;
-pub const OPERATOR_LOGICAL_GREATER: isize = 36;
-pub const OPERATOR_LOGICAL_NOT_EQUALS: isize = 37;
-pub const OPERATOR_LOGICAL_AND: isize = 38;
-pub const OPERATOR_LOGICAL_OR: isize = 39;
-pub const OPERATOR_LOGICAL_XOR: isize = 40;
-pub const OPERATOR_LOGICAL_NOT: isize = 41;
-pub const OPERATOR_MATHS_ADDITION_EQUALS: isize = 42;
-pub const OPERATOR_MATHS_SUBTRACTION_EQUALS: isize = 43;
-pub const OPERATOR_MATHS_MULTIPLICATION_EQUALS: isize = 44;
-pub const OPERATOR_MATHS_MODULUS_EQUALS: isize = 45;
-pub const OPERATOR_MATHS_DIVISION_EQUALS: isize = 46;
-pub const OPERATOR_MATHS_ADDITION: isize = 47;
-pub const OPERATOR_MATHS_SUBTRACTION: isize = 48;
-pub const OPERATOR_MATHS_MULTIPLICATION: isize = 49;
-pub const OPERATOR_MATHS_DIVISION: isize = 50;
-pub const OPERATOR_MATHS_MODULUS: isize = 51;
-pub const LPAREN: isize = 52;
-pub const RPAREN: isize = 53;
-pub const COMMA: isize = 54;
-pub const EXPRESSION_AS: isize = 55;
-pub const STRING: isize = 56;
-pub const FUNC_ID: isize = 57;
-pub const EXPRESSION_END: isize = 58;
-pub const VAR_ID: isize = 59;
-pub const DOT: isize = 60;
-pub const NUMBER: isize = 61;
-pub const COMMAND_WS: isize = 62;
-pub const COMMAND_IF: isize = 63;
-pub const COMMAND_ELSEIF: isize = 64;
-pub const COMMAND_ELSE: isize = 65;
-pub const COMMAND_SET: isize = 66;
-pub const COMMAND_ENDIF: isize = 67;
-pub const COMMAND_CALL: isize = 68;
-pub const COMMAND_DECLARE: isize = 69;
-pub const COMMAND_JUMP: isize = 70;
-pub const COMMAND_ENUM: isize = 71;
-pub const COMMAND_CASE: isize = 72;
-pub const COMMAND_ENDENUM: isize = 73;
-pub const COMMAND_LOCAL: isize = 74;
-pub const COMMAND_END: isize = 75;
-pub const COMMAND_TEXT_END: isize = 76;
-pub const COMMAND_EXPRESSION_START: isize = 77;
-pub const COMMAND_TEXT: isize = 78;
-pub const TYPE_STRING: isize = 79;
-pub const TYPE_NUMBER: isize = 80;
-pub const TYPE_BOOL: isize = 81;
-pub const RULE_dialogue: usize = 0;
-pub const RULE_file_hashtag: usize = 1;
-pub const RULE_node: usize = 2;
-pub const RULE_header: usize = 3;
-pub const RULE_body: usize = 4;
-pub const RULE_statement: usize = 5;
-pub const RULE_line_statement: usize = 6;
-pub const RULE_line_formatted_text: usize = 7;
-pub const RULE_hashtag: usize = 8;
-pub const RULE_line_condition: usize = 9;
-pub const RULE_expression: usize = 10;
-pub const RULE_value: usize = 11;
-pub const RULE_variable: usize = 12;
-pub const RULE_function_call: usize = 13;
-pub const RULE_if_statement: usize = 14;
-pub const RULE_if_clause: usize = 15;
-pub const RULE_else_if_clause: usize = 16;
-pub const RULE_else_clause: usize = 17;
-pub const RULE_set_statement: usize = 18;
-pub const RULE_call_statement: usize = 19;
-pub const RULE_command_statement: usize = 20;
-pub const RULE_command_formatted_text: usize = 21;
-pub const RULE_shortcut_option_statement: usize = 22;
-pub const RULE_shortcut_option: usize = 23;
-pub const RULE_declare_statement: usize = 24;
-pub const RULE_jump_statement: usize = 25;
-pub const ruleNames: [&'static str; 26] = [
-    "dialogue",
-    "file_hashtag",
-    "node",
-    "header",
-    "body",
-    "statement",
-    "line_statement",
-    "line_formatted_text",
-    "hashtag",
-    "line_condition",
-    "expression",
-    "value",
-    "variable",
-    "function_call",
-    "if_statement",
-    "if_clause",
-    "else_if_clause",
-    "else_clause",
-    "set_statement",
-    "call_statement",
-    "command_statement",
-    "command_formatted_text",
-    "shortcut_option_statement",
-    "shortcut_option",
-    "declare_statement",
-    "jump_statement",
-];
-
-pub const _LITERAL_NAMES: [Option<&'static str>; 82] = [
-    None,
-    None,
-    None,
-    None,
-    None,
-    None,
-    None,
-    None,
-    Some("'---'"),
-    None,
-    Some("'#'"),
-    None,
-    None,
-    Some("'==='"),
-    Some("'->'"),
-    Some("'<<'"),
-    None,
-    None,
-    Some("'\\'"),
-    None,
-    None,
-    None,
-    None,
-    None,
-    None,
-    None,
-    None,
-    None,
-    Some("'true'"),
-    Some("'false'"),
-    Some("'null'"),
-    None,
-    None,
-    None,
-    None,
-    None,
-    None,
-    None,
-    None,
-    None,
-    None,
-    None,
-    Some("'+='"),
-    Some("'-='"),
-    Some("'*='"),
-    Some("'%='"),
-    Some("'/='"),
-    Some("'+'"),
-    Some("'-'"),
-    Some("'*'"),
-    Some("'/'"),
-    Some("'%'"),
-    Some("'('"),
-    Some("')'"),
-    Some("','"),
-    Some("'as'"),
-    None,
-    None,
-    Some("'}'"),
-    None,
-    Some("'.'"),
-    None,
-    None,
-    None,
-    None,
-    None,
-    None,
-    Some("'endif'"),
-    None,
-    None,
-    None,
-    None,
-    None,
-    None,
-    None,
-    None,
-    None,
-    Some("'{'"),
-    None,
-    Some("'string'"),
-    Some("'number'"),
-    Some("'bool'"),
-];
-pub const _SYMBOLIC_NAMES: [Option<&'static str>; 82] = [
-    None,
-    Some("INDENT"),
-    Some("DEDENT"),
-    Some("BLANK_LINE_FOLLOWING_OPTION"),
-    Some("WS"),
-    Some("COMMENT"),
-    Some("NEWLINE"),
-    Some("ID"),
-    Some("BODY_START"),
-    Some("HEADER_DELIMITER"),
-    Some("HASHTAG"),
-    Some("REST_OF_LINE"),
-    Some("BODY_WS"),
-    Some("BODY_END"),
-    Some("SHORTCUT_ARROW"),
-    Some("COMMAND_START"),
-    Some("EXPRESSION_START"),
-    Some("ESCAPED_ANY"),
-    Some("TEXT_ESCAPE"),
-    Some("TEXT_COMMENT"),
-    Some("TEXT"),
-    Some("UNESCAPABLE_CHARACTER"),
-    Some("TEXT_COMMANDHASHTAG_WS"),
-    Some("TEXT_COMMANDHASHTAG_COMMENT"),
-    Some("TEXT_COMMANDHASHTAG_ERROR"),
-    Some("HASHTAG_WS"),
-    Some("HASHTAG_TEXT"),
-    Some("EXPR_WS"),
-    Some("KEYWORD_TRUE"),
-    Some("KEYWORD_FALSE"),
-    Some("KEYWORD_NULL"),
-    Some("OPERATOR_ASSIGNMENT"),
-    Some("OPERATOR_LOGICAL_LESS_THAN_EQUALS"),
-    Some("OPERATOR_LOGICAL_GREATER_THAN_EQUALS"),
-    Some("OPERATOR_LOGICAL_EQUALS"),
-    Some("OPERATOR_LOGICAL_LESS"),
-    Some("OPERATOR_LOGICAL_GREATER"),
-    Some("OPERATOR_LOGICAL_NOT_EQUALS"),
-    Some("OPERATOR_LOGICAL_AND"),
-    Some("OPERATOR_LOGICAL_OR"),
-    Some("OPERATOR_LOGICAL_XOR"),
-    Some("OPERATOR_LOGICAL_NOT"),
-    Some("OPERATOR_MATHS_ADDITION_EQUALS"),
-    Some("OPERATOR_MATHS_SUBTRACTION_EQUALS"),
-    Some("OPERATOR_MATHS_MULTIPLICATION_EQUALS"),
-    Some("OPERATOR_MATHS_MODULUS_EQUALS"),
-    Some("OPERATOR_MATHS_DIVISION_EQUALS"),
-    Some("OPERATOR_MATHS_ADDITION"),
-    Some("OPERATOR_MATHS_SUBTRACTION"),
-    Some("OPERATOR_MATHS_MULTIPLICATION"),
-    Some("OPERATOR_MATHS_DIVISION"),
-    Some("OPERATOR_MATHS_MODULUS"),
-    Some("LPAREN"),
-    Some("RPAREN"),
-    Some("COMMA"),
-    Some("EXPRESSION_AS"),
-    Some("STRING"),
-    Some("FUNC_ID"),
-    Some("EXPRESSION_END"),
-    Some("VAR_ID"),
-    Some("DOT"),
-    Some("NUMBER"),
-    Some("COMMAND_WS"),
-    Some("COMMAND_IF"),
-    Some("COMMAND_ELSEIF"),
-    Some("COMMAND_ELSE"),
-    Some("COMMAND_SET"),
-    Some("COMMAND_ENDIF"),
-    Some("COMMAND_CALL"),
-    Some("COMMAND_DECLARE"),
-    Some("COMMAND_JUMP"),
-    Some("COMMAND_ENUM"),
-    Some("COMMAND_CASE"),
-    Some("COMMAND_ENDENUM"),
-    Some("COMMAND_LOCAL"),
-    Some("COMMAND_END"),
-    Some("COMMAND_TEXT_END"),
-    Some("COMMAND_EXPRESSION_START"),
-    Some("COMMAND_TEXT"),
-    Some("TYPE_STRING"),
-    Some("TYPE_NUMBER"),
-    Some("TYPE_BOOL"),
-];
-lazy_static! {
-    static ref _shared_context_cache: Arc<PredictionContextCache> =
-        Arc::new(PredictionContextCache::new());
-    static ref VOCABULARY: Box<dyn Vocabulary> = Box::new(VocabularyImpl::new(
-        _LITERAL_NAMES.iter(),
-        _SYMBOLIC_NAMES.iter(),
-        None
-    ));
-}
-
-type BaseParserType<'input, I> = BaseParser<
-    'input,
-    YarnSpinnerParserExt<'input>,
-    I,
-    YarnSpinnerParserContextType,
-    dyn YarnSpinnerParserListener<'input> + 'input,
->;
-
-type TokenType<'input> = <LocalTokenFactory<'input> as TokenFactory<'input>>::Tok;
-pub type LocalTokenFactory<'input> = CommonTokenFactory;
-
-pub type YarnSpinnerParserTreeWalker<'input, 'a> = ParseTreeWalker<
-    'input,
-    'a,
-    YarnSpinnerParserContextType,
-    dyn YarnSpinnerParserListener<'input> + 'a,
->;
-
-/// Parser for YarnSpinnerParser grammar
-pub struct YarnSpinnerParser<'input, I, H>
-where
-    I: TokenStream<'input, TF = LocalTokenFactory<'input>> + TidAble<'input>,
-    H: ErrorStrategy<'input, BaseParserType<'input, I>>,
-{
-    base: BaseParserType<'input, I>,
-    interpreter: Arc<ParserATNSimulator>,
-    _shared_context_cache: Box<PredictionContextCache>,
-    pub err_handler: H,
-}
-
-impl<'input, I, H> YarnSpinnerParser<'input, I, H>
-where
-    I: TokenStream<'input, TF = LocalTokenFactory<'input>> + TidAble<'input>,
-    H: ErrorStrategy<'input, BaseParserType<'input, I>>,
-{
-    pub fn get_serialized_atn() -> &'static str {
-        _serializedATN
-    }
-
-    pub fn set_error_strategy(&mut self, strategy: H) {
-        self.err_handler = strategy
-    }
-
-    pub fn with_strategy(input: I, strategy: H) -> Self {
-        antlr_rust::recognizer::check_version("0", "3");
-        let interpreter = Arc::new(ParserATNSimulator::new(
-            _ATN.clone(),
-            _decision_to_DFA.clone(),
-            _shared_context_cache.clone(),
-        ));
-        Self {
-            base: BaseParser::new_base_parser(
-                input,
-                Arc::clone(&interpreter),
-                YarnSpinnerParserExt {
-                    _pd: Default::default(),
-                },
-            ),
-            interpreter,
-            _shared_context_cache: Box::new(PredictionContextCache::new()),
-            err_handler: strategy,
-        }
-    }
-}
-
-type DynStrategy<'input, I> = Box<dyn ErrorStrategy<'input, BaseParserType<'input, I>> + 'input>;
-
-impl<'input, I> YarnSpinnerParser<'input, I, DynStrategy<'input, I>>
-where
-    I: TokenStream<'input, TF = LocalTokenFactory<'input>> + TidAble<'input>,
-{
-    pub fn with_dyn_strategy(input: I) -> Self {
-        Self::with_strategy(input, Box::new(DefaultErrorStrategy::new()))
-    }
-}
-
-impl<'input, I>
-    YarnSpinnerParser<'input, I, DefaultErrorStrategy<'input, YarnSpinnerParserContextType>>
-where
-    I: TokenStream<'input, TF = LocalTokenFactory<'input>> + TidAble<'input>,
-{
-    pub fn new(input: I) -> Self {
-        Self::with_strategy(input, DefaultErrorStrategy::new())
-    }
-}
-
-/// Trait for monomorphized trait object that corresponds to the nodes of parse tree generated for YarnSpinnerParser
-pub trait YarnSpinnerParserContext<'input>:
-    for<'x> Listenable<dyn YarnSpinnerParserListener<'input> + 'x>
-    + ParserRuleContext<'input, TF = LocalTokenFactory<'input>, Ctx = YarnSpinnerParserContextType>
-{
-}
-
-antlr_rust::coerce_from! { 'input : YarnSpinnerParserContext<'input> }
-
-impl<'input> YarnSpinnerParserContext<'input>
-    for TerminalNode<'input, YarnSpinnerParserContextType>
-{
-}
-impl<'input> YarnSpinnerParserContext<'input> for ErrorNode<'input, YarnSpinnerParserContextType> {}
-
-antlr_rust::tid! { impl<'input> TidAble<'input> for dyn YarnSpinnerParserContext<'input> + 'input }
-
-antlr_rust::tid! { impl<'input> TidAble<'input> for dyn YarnSpinnerParserListener<'input> + 'input }
-
-pub struct YarnSpinnerParserContextType;
-antlr_rust::tid! {YarnSpinnerParserContextType}
-
-impl<'input> ParserNodeType<'input> for YarnSpinnerParserContextType {
-    type TF = LocalTokenFactory<'input>;
-    type Type = dyn YarnSpinnerParserContext<'input> + 'input;
-}
-
-impl<'input, I, H> Deref for YarnSpinnerParser<'input, I, H>
-where
-    I: TokenStream<'input, TF = LocalTokenFactory<'input>> + TidAble<'input>,
-    H: ErrorStrategy<'input, BaseParserType<'input, I>>,
-{
-    type Target = BaseParserType<'input, I>;
-
-    fn deref(&self) -> &Self::Target {
-        &self.base
-    }
-}
-
-impl<'input, I, H> DerefMut for YarnSpinnerParser<'input, I, H>
-where
-    I: TokenStream<'input, TF = LocalTokenFactory<'input>> + TidAble<'input>,
-    H: ErrorStrategy<'input, BaseParserType<'input, I>>,
-{
-    fn deref_mut(&mut self) -> &mut Self::Target {
-        &mut self.base
-    }
-}
-
-pub struct YarnSpinnerParserExt<'input> {
-    _pd: PhantomData<&'input str>,
-}
-
-impl<'input> YarnSpinnerParserExt<'input> {}
-antlr_rust::tid! { YarnSpinnerParserExt<'a> }
-
-impl<'input> TokenAware<'input> for YarnSpinnerParserExt<'input> {
-    type TF = LocalTokenFactory<'input>;
-}
-
-impl<'input, I: TokenStream<'input, TF = LocalTokenFactory<'input>> + TidAble<'input>>
-    ParserRecog<'input, BaseParserType<'input, I>> for YarnSpinnerParserExt<'input>
-{
-}
-
-impl<'input, I: TokenStream<'input, TF = LocalTokenFactory<'input>> + TidAble<'input>>
-    Actions<'input, BaseParserType<'input, I>> for YarnSpinnerParserExt<'input>
-{
-    fn get_grammar_file_name(&self) -> &str {
-        "YarnSpinnerParser.g4"
-    }
-
-    fn get_rule_names(&self) -> &[&str] {
-        &ruleNames
-    }
-
-    fn get_vocabulary(&self) -> &dyn Vocabulary {
-        &**VOCABULARY
-    }
-    fn sempred(
-        _localctx: Option<&(dyn YarnSpinnerParserContext<'input> + 'input)>,
-        rule_index: isize,
-        pred_index: isize,
-        recog: &mut BaseParserType<'input, I>,
-    ) -> bool {
-        match rule_index {
-            10 => YarnSpinnerParser::<'input, I, _>::expression_sempred(
-                _localctx.and_then(|x| x.downcast_ref()),
-                pred_index,
-                recog,
-            ),
-            _ => true,
-        }
-    }
-}
-
-impl<'input, I>
-    YarnSpinnerParser<'input, I, DefaultErrorStrategy<'input, YarnSpinnerParserContextType>>
-where
-    I: TokenStream<'input, TF = LocalTokenFactory<'input>> + TidAble<'input>,
-{
-    fn expression_sempred(
-        _localctx: Option<&ExpressionContext<'input>>,
-        pred_index: isize,
-        recog: &mut <Self as Deref>::Target,
-    ) -> bool {
-        match pred_index {
-            0 => recog.precpred(None, 6),
-            1 => recog.precpred(None, 5),
-            2 => recog.precpred(None, 4),
-            3 => recog.precpred(None, 3),
-            4 => recog.precpred(None, 2),
-            _ => true,
-        }
-    }
-}
-//------------------- dialogue ----------------
-pub type DialogueContextAll<'input> = DialogueContext<'input>;
-
-pub type DialogueContext<'input> = BaseParserRuleContext<'input, DialogueContextExt<'input>>;
-
-#[derive(Clone)]
-pub struct DialogueContextExt<'input> {
-    ph: PhantomData<&'input str>,
-}
-
-impl<'input> YarnSpinnerParserContext<'input> for DialogueContext<'input> {}
-
-impl<'input, 'a> Listenable<dyn YarnSpinnerParserListener<'input> + 'a>
-    for DialogueContext<'input>
-{
-    fn enter(&self, listener: &mut (dyn YarnSpinnerParserListener<'input> + 'a)) {
-        listener.enter_every_rule(self);
-        listener.enter_dialogue(self);
-    }
-    fn exit(&self, listener: &mut (dyn YarnSpinnerParserListener<'input> + 'a)) {
-        listener.exit_dialogue(self);
-        listener.exit_every_rule(self);
-    }
-}
-
-impl<'input> CustomRuleContext<'input> for DialogueContextExt<'input> {
-    type TF = LocalTokenFactory<'input>;
-    type Ctx = YarnSpinnerParserContextType;
-    fn get_rule_index(&self) -> usize {
-        RULE_dialogue
-    }
-    //fn type_rule_index() -> usize where Self: Sized { RULE_dialogue }
-}
-antlr_rust::tid! {DialogueContextExt<'a>}
-
-impl<'input> DialogueContextExt<'input> {
-    fn new(
-        parent: Option<Rc<dyn YarnSpinnerParserContext<'input> + 'input>>,
-        invoking_state: isize,
-    ) -> Rc<DialogueContextAll<'input>> {
-        Rc::new(BaseParserRuleContext::new_parser_ctx(
-            parent,
-            invoking_state,
-            DialogueContextExt { ph: PhantomData },
-        ))
-    }
-}
-
-pub trait DialogueContextAttrs<'input>:
-    YarnSpinnerParserContext<'input> + BorrowMut<DialogueContextExt<'input>>
-{
-    fn node_all(&self) -> Vec<Rc<NodeContextAll<'input>>>
-    where
-        Self: Sized,
-    {
-        self.children_of_type()
-    }
-    fn node(&self, i: usize) -> Option<Rc<NodeContextAll<'input>>>
-    where
-        Self: Sized,
-    {
-        self.child_of_type(i)
-    }
-    fn file_hashtag_all(&self) -> Vec<Rc<File_hashtagContextAll<'input>>>
-    where
-        Self: Sized,
-    {
-        self.children_of_type()
-    }
-    fn file_hashtag(&self, i: usize) -> Option<Rc<File_hashtagContextAll<'input>>>
-    where
-        Self: Sized,
-    {
-        self.child_of_type(i)
-    }
-}
-
-impl<'input> DialogueContextAttrs<'input> for DialogueContext<'input> {}
-
-impl<'input, I, H> YarnSpinnerParser<'input, I, H>
-where
-    I: TokenStream<'input, TF = LocalTokenFactory<'input>> + TidAble<'input>,
-    H: ErrorStrategy<'input, BaseParserType<'input, I>>,
-{
-    pub fn dialogue(&mut self) -> Result<Rc<DialogueContextAll<'input>>, ANTLRError> {
-        let mut recog = self;
-        let _parentctx = recog.ctx.take();
-        let mut _localctx = DialogueContextExt::new(_parentctx.clone(), recog.base.get_state());
-        recog.base.enter_rule(_localctx.clone(), 0, RULE_dialogue);
-        let mut _localctx: Rc<DialogueContextAll> = _localctx;
-        let mut _la: isize = -1;
-        let result: Result<(), ANTLRError> = (|| {
-            //recog.base.enter_outer_alt(_localctx.clone(), 1);
-            recog.base.enter_outer_alt(None, 1);
-            {
-                {
-                    recog.base.set_state(55);
-                    recog.err_handler.sync(&mut recog.base)?;
-                    _la = recog.base.input.la(1);
-                    while _la == HASHTAG {
-                        {
-                            {
-                                /*InvokeRule file_hashtag*/
-                                recog.base.set_state(52);
-                                recog.file_hashtag()?;
-                            }
-                        }
-                        recog.base.set_state(57);
-                        recog.err_handler.sync(&mut recog.base)?;
-                        _la = recog.base.input.la(1);
-                    }
-                }
-                recog.base.set_state(59);
-                recog.err_handler.sync(&mut recog.base)?;
-                _la = recog.base.input.la(1);
-                loop {
-                    {
-                        {
-                            /*InvokeRule node*/
-                            recog.base.set_state(58);
-                            recog.node()?;
-                        }
-                    }
-                    recog.base.set_state(61);
-                    recog.err_handler.sync(&mut recog.base)?;
-                    _la = recog.base.input.la(1);
-                    if !(_la == ID) {
-                        break;
-                    }
-                }
-            }
-            Ok(())
-        })();
-        match result {
-            Ok(_) => {}
-            Err(e @ ANTLRError::FallThrough(_)) => return Err(e),
-            Err(ref re) => {
-                //_localctx.exception = re;
-                recog.err_handler.report_error(&mut recog.base, re);
-                recog.err_handler.recover(&mut recog.base, re)?;
-            }
-        }
-        recog.base.exit_rule();
-
-        Ok(_localctx)
-    }
-}
-//------------------- file_hashtag ----------------
-pub type File_hashtagContextAll<'input> = File_hashtagContext<'input>;
-
-pub type File_hashtagContext<'input> =
-    BaseParserRuleContext<'input, File_hashtagContextExt<'input>>;
-
-#[derive(Clone)]
-pub struct File_hashtagContextExt<'input> {
-    pub text: Option<TokenType<'input>>,
-    ph: PhantomData<&'input str>,
-}
-
-impl<'input> YarnSpinnerParserContext<'input> for File_hashtagContext<'input> {}
-
-impl<'input, 'a> Listenable<dyn YarnSpinnerParserListener<'input> + 'a>
-    for File_hashtagContext<'input>
-{
-    fn enter(&self, listener: &mut (dyn YarnSpinnerParserListener<'input> + 'a)) {
-        listener.enter_every_rule(self);
-        listener.enter_file_hashtag(self);
-    }
-    fn exit(&self, listener: &mut (dyn YarnSpinnerParserListener<'input> + 'a)) {
-        listener.exit_file_hashtag(self);
-        listener.exit_every_rule(self);
-    }
-}
-
-impl<'input> CustomRuleContext<'input> for File_hashtagContextExt<'input> {
-    type TF = LocalTokenFactory<'input>;
-    type Ctx = YarnSpinnerParserContextType;
-    fn get_rule_index(&self) -> usize {
-        RULE_file_hashtag
-    }
-    //fn type_rule_index() -> usize where Self: Sized { RULE_file_hashtag }
-}
-antlr_rust::tid! {File_hashtagContextExt<'a>}
-
-impl<'input> File_hashtagContextExt<'input> {
-    fn new(
-        parent: Option<Rc<dyn YarnSpinnerParserContext<'input> + 'input>>,
-        invoking_state: isize,
-    ) -> Rc<File_hashtagContextAll<'input>> {
-        Rc::new(BaseParserRuleContext::new_parser_ctx(
-            parent,
-            invoking_state,
-            File_hashtagContextExt {
-                text: None,
-                ph: PhantomData,
-            },
-        ))
-    }
-}
-
-pub trait File_hashtagContextAttrs<'input>:
-    YarnSpinnerParserContext<'input> + BorrowMut<File_hashtagContextExt<'input>>
-{
-    /// Retrieves first TerminalNode corresponding to token HASHTAG
-    /// Returns `None` if there is no child corresponding to token HASHTAG
-    fn HASHTAG(&self) -> Option<Rc<TerminalNode<'input, YarnSpinnerParserContextType>>>
-    where
-        Self: Sized,
-    {
-        self.get_token(HASHTAG, 0)
-    }
-    /// Retrieves first TerminalNode corresponding to token HASHTAG_TEXT
-    /// Returns `None` if there is no child corresponding to token HASHTAG_TEXT
-    fn HASHTAG_TEXT(&self) -> Option<Rc<TerminalNode<'input, YarnSpinnerParserContextType>>>
-    where
-        Self: Sized,
-    {
-        self.get_token(HASHTAG_TEXT, 0)
-    }
-}
-
-impl<'input> File_hashtagContextAttrs<'input> for File_hashtagContext<'input> {}
-
-impl<'input, I, H> YarnSpinnerParser<'input, I, H>
-where
-    I: TokenStream<'input, TF = LocalTokenFactory<'input>> + TidAble<'input>,
-    H: ErrorStrategy<'input, BaseParserType<'input, I>>,
-{
-    pub fn file_hashtag(&mut self) -> Result<Rc<File_hashtagContextAll<'input>>, ANTLRError> {
-        let mut recog = self;
-        let _parentctx = recog.ctx.take();
-        let mut _localctx = File_hashtagContextExt::new(_parentctx.clone(), recog.base.get_state());
-        recog
-            .base
-            .enter_rule(_localctx.clone(), 2, RULE_file_hashtag);
-        let mut _localctx: Rc<File_hashtagContextAll> = _localctx;
-        let result: Result<(), ANTLRError> = (|| {
-            //recog.base.enter_outer_alt(_localctx.clone(), 1);
-            recog.base.enter_outer_alt(None, 1);
-            {
-                recog.base.set_state(63);
-                recog.base.match_token(HASHTAG, &mut recog.err_handler)?;
-
-                recog.base.set_state(64);
-                let tmp = recog
-                    .base
-                    .match_token(HASHTAG_TEXT, &mut recog.err_handler)?;
-                cast_mut::<_, File_hashtagContext>(&mut _localctx).text = Some(tmp.clone());
-            }
-            Ok(())
-        })();
-        match result {
-            Ok(_) => {}
-            Err(e @ ANTLRError::FallThrough(_)) => return Err(e),
-            Err(ref re) => {
-                //_localctx.exception = re;
-                recog.err_handler.report_error(&mut recog.base, re);
-                recog.err_handler.recover(&mut recog.base, re)?;
-            }
-        }
-        recog.base.exit_rule();
-
-        Ok(_localctx)
-    }
-}
-//------------------- node ----------------
-pub type NodeContextAll<'input> = NodeContext<'input>;
-
-pub type NodeContext<'input> = BaseParserRuleContext<'input, NodeContextExt<'input>>;
-
-#[derive(Clone)]
-pub struct NodeContextExt<'input> {
-    ph: PhantomData<&'input str>,
-}
-
-impl<'input> YarnSpinnerParserContext<'input> for NodeContext<'input> {}
-
-impl<'input, 'a> Listenable<dyn YarnSpinnerParserListener<'input> + 'a> for NodeContext<'input> {
-    fn enter(&self, listener: &mut (dyn YarnSpinnerParserListener<'input> + 'a)) {
-        listener.enter_every_rule(self);
-        listener.enter_node(self);
-    }
-    fn exit(&self, listener: &mut (dyn YarnSpinnerParserListener<'input> + 'a)) {
-        listener.exit_node(self);
-        listener.exit_every_rule(self);
-    }
-}
-
-impl<'input> CustomRuleContext<'input> for NodeContextExt<'input> {
-    type TF = LocalTokenFactory<'input>;
-    type Ctx = YarnSpinnerParserContextType;
-    fn get_rule_index(&self) -> usize {
-        RULE_node
-    }
-    //fn type_rule_index() -> usize where Self: Sized { RULE_node }
-}
-antlr_rust::tid! {NodeContextExt<'a>}
-
-impl<'input> NodeContextExt<'input> {
-    fn new(
-        parent: Option<Rc<dyn YarnSpinnerParserContext<'input> + 'input>>,
-        invoking_state: isize,
-    ) -> Rc<NodeContextAll<'input>> {
-        Rc::new(BaseParserRuleContext::new_parser_ctx(
-            parent,
-            invoking_state,
-            NodeContextExt { ph: PhantomData },
-        ))
-    }
-}
-
-pub trait NodeContextAttrs<'input>:
-    YarnSpinnerParserContext<'input> + BorrowMut<NodeContextExt<'input>>
-{
-    /// Retrieves first TerminalNode corresponding to token BODY_START
-    /// Returns `None` if there is no child corresponding to token BODY_START
-    fn BODY_START(&self) -> Option<Rc<TerminalNode<'input, YarnSpinnerParserContextType>>>
-    where
-        Self: Sized,
-    {
-        self.get_token(BODY_START, 0)
-    }
-    fn body(&self) -> Option<Rc<BodyContextAll<'input>>>
-    where
-        Self: Sized,
-    {
-        self.child_of_type(0)
-    }
-    /// Retrieves first TerminalNode corresponding to token BODY_END
-    /// Returns `None` if there is no child corresponding to token BODY_END
-    fn BODY_END(&self) -> Option<Rc<TerminalNode<'input, YarnSpinnerParserContextType>>>
-    where
-        Self: Sized,
-    {
-        self.get_token(BODY_END, 0)
-    }
-    fn header_all(&self) -> Vec<Rc<HeaderContextAll<'input>>>
-    where
-        Self: Sized,
-    {
-        self.children_of_type()
-    }
-    fn header(&self, i: usize) -> Option<Rc<HeaderContextAll<'input>>>
-    where
-        Self: Sized,
-    {
-        self.child_of_type(i)
-    }
-}
-
-impl<'input> NodeContextAttrs<'input> for NodeContext<'input> {}
-
-impl<'input, I, H> YarnSpinnerParser<'input, I, H>
-where
-    I: TokenStream<'input, TF = LocalTokenFactory<'input>> + TidAble<'input>,
-    H: ErrorStrategy<'input, BaseParserType<'input, I>>,
-{
-    pub fn node(&mut self) -> Result<Rc<NodeContextAll<'input>>, ANTLRError> {
-        let mut recog = self;
-        let _parentctx = recog.ctx.take();
-        let mut _localctx = NodeContextExt::new(_parentctx.clone(), recog.base.get_state());
-        recog.base.enter_rule(_localctx.clone(), 4, RULE_node);
-        let mut _localctx: Rc<NodeContextAll> = _localctx;
-        let mut _la: isize = -1;
-        let result: Result<(), ANTLRError> = (|| {
-            //recog.base.enter_outer_alt(_localctx.clone(), 1);
-            recog.base.enter_outer_alt(None, 1);
-            {
-                recog.base.set_state(67);
-                recog.err_handler.sync(&mut recog.base)?;
-                _la = recog.base.input.la(1);
-                loop {
-                    {
-                        {
-                            /*InvokeRule header*/
-                            recog.base.set_state(66);
-                            recog.header()?;
-                        }
-                    }
-                    recog.base.set_state(69);
-                    recog.err_handler.sync(&mut recog.base)?;
-                    _la = recog.base.input.la(1);
-                    if !(_la == ID) {
-                        break;
-                    }
-                }
-                recog.base.set_state(71);
-                recog.base.match_token(BODY_START, &mut recog.err_handler)?;
-
-                /*InvokeRule body*/
-                recog.base.set_state(72);
-                recog.body()?;
-
-                recog.base.set_state(73);
-                recog.base.match_token(BODY_END, &mut recog.err_handler)?;
-            }
-            Ok(())
-        })();
-        match result {
-            Ok(_) => {}
-            Err(e @ ANTLRError::FallThrough(_)) => return Err(e),
-            Err(ref re) => {
-                //_localctx.exception = re;
-                recog.err_handler.report_error(&mut recog.base, re);
-                recog.err_handler.recover(&mut recog.base, re)?;
-            }
-        }
-        recog.base.exit_rule();
-
-        Ok(_localctx)
-    }
-}
-//------------------- header ----------------
-pub type HeaderContextAll<'input> = HeaderContext<'input>;
-
-pub type HeaderContext<'input> = BaseParserRuleContext<'input, HeaderContextExt<'input>>;
-
-#[derive(Clone)]
-pub struct HeaderContextExt<'input> {
-    pub header_key: Option<TokenType<'input>>,
-    pub header_value: Option<TokenType<'input>>,
-    ph: PhantomData<&'input str>,
-}
-
-impl<'input> YarnSpinnerParserContext<'input> for HeaderContext<'input> {}
-
-impl<'input, 'a> Listenable<dyn YarnSpinnerParserListener<'input> + 'a> for HeaderContext<'input> {
-    fn enter(&self, listener: &mut (dyn YarnSpinnerParserListener<'input> + 'a)) {
-        listener.enter_every_rule(self);
-        listener.enter_header(self);
-    }
-    fn exit(&self, listener: &mut (dyn YarnSpinnerParserListener<'input> + 'a)) {
-        listener.exit_header(self);
-        listener.exit_every_rule(self);
-    }
-}
-
-impl<'input> CustomRuleContext<'input> for HeaderContextExt<'input> {
-    type TF = LocalTokenFactory<'input>;
-    type Ctx = YarnSpinnerParserContextType;
-    fn get_rule_index(&self) -> usize {
-        RULE_header
-    }
-    //fn type_rule_index() -> usize where Self: Sized { RULE_header }
-}
-antlr_rust::tid! {HeaderContextExt<'a>}
-
-impl<'input> HeaderContextExt<'input> {
-    fn new(
-        parent: Option<Rc<dyn YarnSpinnerParserContext<'input> + 'input>>,
-        invoking_state: isize,
-    ) -> Rc<HeaderContextAll<'input>> {
-        Rc::new(BaseParserRuleContext::new_parser_ctx(
-            parent,
-            invoking_state,
-            HeaderContextExt {
-                header_key: None,
-                header_value: None,
-                ph: PhantomData,
-            },
-        ))
-    }
-}
-
-pub trait HeaderContextAttrs<'input>:
-    YarnSpinnerParserContext<'input> + BorrowMut<HeaderContextExt<'input>>
-{
-    /// Retrieves first TerminalNode corresponding to token HEADER_DELIMITER
-    /// Returns `None` if there is no child corresponding to token HEADER_DELIMITER
-    fn HEADER_DELIMITER(&self) -> Option<Rc<TerminalNode<'input, YarnSpinnerParserContextType>>>
-    where
-        Self: Sized,
-    {
-        self.get_token(HEADER_DELIMITER, 0)
-    }
-    /// Retrieves first TerminalNode corresponding to token ID
-    /// Returns `None` if there is no child corresponding to token ID
-    fn ID(&self) -> Option<Rc<TerminalNode<'input, YarnSpinnerParserContextType>>>
-    where
-        Self: Sized,
-    {
-        self.get_token(ID, 0)
-    }
-    /// Retrieves first TerminalNode corresponding to token REST_OF_LINE
-    /// Returns `None` if there is no child corresponding to token REST_OF_LINE
-    fn REST_OF_LINE(&self) -> Option<Rc<TerminalNode<'input, YarnSpinnerParserContextType>>>
-    where
-        Self: Sized,
-    {
-        self.get_token(REST_OF_LINE, 0)
-    }
-}
-
-impl<'input> HeaderContextAttrs<'input> for HeaderContext<'input> {}
-
-impl<'input, I, H> YarnSpinnerParser<'input, I, H>
-where
-    I: TokenStream<'input, TF = LocalTokenFactory<'input>> + TidAble<'input>,
-    H: ErrorStrategy<'input, BaseParserType<'input, I>>,
-{
-    pub fn header(&mut self) -> Result<Rc<HeaderContextAll<'input>>, ANTLRError> {
-        let mut recog = self;
-        let _parentctx = recog.ctx.take();
-        let mut _localctx = HeaderContextExt::new(_parentctx.clone(), recog.base.get_state());
-        recog.base.enter_rule(_localctx.clone(), 6, RULE_header);
-        let mut _localctx: Rc<HeaderContextAll> = _localctx;
-        let mut _la: isize = -1;
-        let result: Result<(), ANTLRError> = (|| {
-            //recog.base.enter_outer_alt(_localctx.clone(), 1);
-            recog.base.enter_outer_alt(None, 1);
-            {
-                recog.base.set_state(75);
-                let tmp = recog.base.match_token(ID, &mut recog.err_handler)?;
-                cast_mut::<_, HeaderContext>(&mut _localctx).header_key = Some(tmp.clone());
-
-                recog.base.set_state(76);
-                recog
-                    .base
-                    .match_token(HEADER_DELIMITER, &mut recog.err_handler)?;
-
-                recog.base.set_state(78);
-                recog.err_handler.sync(&mut recog.base)?;
-                _la = recog.base.input.la(1);
-                if _la == REST_OF_LINE {
-                    {
-                        recog.base.set_state(77);
-                        let tmp = recog
-                            .base
-                            .match_token(REST_OF_LINE, &mut recog.err_handler)?;
-                        cast_mut::<_, HeaderContext>(&mut _localctx).header_value =
-                            Some(tmp.clone());
-                    }
-                }
-            }
-            Ok(())
-        })();
-        match result {
-            Ok(_) => {}
-            Err(e @ ANTLRError::FallThrough(_)) => return Err(e),
-            Err(ref re) => {
-                //_localctx.exception = re;
-                recog.err_handler.report_error(&mut recog.base, re);
-                recog.err_handler.recover(&mut recog.base, re)?;
-            }
-        }
-        recog.base.exit_rule();
-
-        Ok(_localctx)
-    }
-}
-//------------------- body ----------------
-pub type BodyContextAll<'input> = BodyContext<'input>;
-
-pub type BodyContext<'input> = BaseParserRuleContext<'input, BodyContextExt<'input>>;
-
-#[derive(Clone)]
-pub struct BodyContextExt<'input> {
-    ph: PhantomData<&'input str>,
-}
-
-impl<'input> YarnSpinnerParserContext<'input> for BodyContext<'input> {}
-
-impl<'input, 'a> Listenable<dyn YarnSpinnerParserListener<'input> + 'a> for BodyContext<'input> {
-    fn enter(&self, listener: &mut (dyn YarnSpinnerParserListener<'input> + 'a)) {
-        listener.enter_every_rule(self);
-        listener.enter_body(self);
-    }
-    fn exit(&self, listener: &mut (dyn YarnSpinnerParserListener<'input> + 'a)) {
-        listener.exit_body(self);
-        listener.exit_every_rule(self);
-    }
-}
-
-impl<'input> CustomRuleContext<'input> for BodyContextExt<'input> {
-    type TF = LocalTokenFactory<'input>;
-    type Ctx = YarnSpinnerParserContextType;
-    fn get_rule_index(&self) -> usize {
-        RULE_body
-    }
-    //fn type_rule_index() -> usize where Self: Sized { RULE_body }
-}
-antlr_rust::tid! {BodyContextExt<'a>}
-
-impl<'input> BodyContextExt<'input> {
-    fn new(
-        parent: Option<Rc<dyn YarnSpinnerParserContext<'input> + 'input>>,
-        invoking_state: isize,
-    ) -> Rc<BodyContextAll<'input>> {
-        Rc::new(BaseParserRuleContext::new_parser_ctx(
-            parent,
-            invoking_state,
-            BodyContextExt { ph: PhantomData },
-        ))
-    }
-}
-
-pub trait BodyContextAttrs<'input>:
-    YarnSpinnerParserContext<'input> + BorrowMut<BodyContextExt<'input>>
-{
-    fn statement_all(&self) -> Vec<Rc<StatementContextAll<'input>>>
-    where
-        Self: Sized,
-    {
-        self.children_of_type()
-    }
-    fn statement(&self, i: usize) -> Option<Rc<StatementContextAll<'input>>>
-    where
-        Self: Sized,
-    {
-        self.child_of_type(i)
-    }
-}
-
-impl<'input> BodyContextAttrs<'input> for BodyContext<'input> {}
-
-impl<'input, I, H> YarnSpinnerParser<'input, I, H>
-where
-    I: TokenStream<'input, TF = LocalTokenFactory<'input>> + TidAble<'input>,
-    H: ErrorStrategy<'input, BaseParserType<'input, I>>,
-{
-    pub fn body(&mut self) -> Result<Rc<BodyContextAll<'input>>, ANTLRError> {
-        let mut recog = self;
-        let _parentctx = recog.ctx.take();
-        let mut _localctx = BodyContextExt::new(_parentctx.clone(), recog.base.get_state());
-        recog.base.enter_rule(_localctx.clone(), 8, RULE_body);
-        let mut _localctx: Rc<BodyContextAll> = _localctx;
-        let mut _la: isize = -1;
-        let result: Result<(), ANTLRError> = (|| {
-            //recog.base.enter_outer_alt(_localctx.clone(), 1);
-            recog.base.enter_outer_alt(None, 1);
-            {
-                recog.base.set_state(83);
-                recog.err_handler.sync(&mut recog.base)?;
-                _la = recog.base.input.la(1);
-                while (((_la) & !0x3f) == 0
-                    && ((1usize << _la)
-                        & ((1usize << INDENT)
-                            | (1usize << SHORTCUT_ARROW)
-                            | (1usize << COMMAND_START)
-                            | (1usize << EXPRESSION_START)
-                            | (1usize << TEXT)))
-                        != 0)
-                {
-                    {
-                        {
-                            /*InvokeRule statement*/
-                            recog.base.set_state(80);
-                            recog.statement()?;
-                        }
-                    }
-                    recog.base.set_state(85);
-                    recog.err_handler.sync(&mut recog.base)?;
-                    _la = recog.base.input.la(1);
-                }
-            }
-            Ok(())
-        })();
-        match result {
-            Ok(_) => {}
-            Err(e @ ANTLRError::FallThrough(_)) => return Err(e),
-            Err(ref re) => {
-                //_localctx.exception = re;
-                recog.err_handler.report_error(&mut recog.base, re);
-                recog.err_handler.recover(&mut recog.base, re)?;
-            }
-        }
-        recog.base.exit_rule();
-
-        Ok(_localctx)
-    }
-}
-//------------------- statement ----------------
-pub type StatementContextAll<'input> = StatementContext<'input>;
-
-pub type StatementContext<'input> = BaseParserRuleContext<'input, StatementContextExt<'input>>;
-
-#[derive(Clone)]
-pub struct StatementContextExt<'input> {
-    ph: PhantomData<&'input str>,
-}
-
-impl<'input> YarnSpinnerParserContext<'input> for StatementContext<'input> {}
-
-impl<'input, 'a> Listenable<dyn YarnSpinnerParserListener<'input> + 'a>
-    for StatementContext<'input>
-{
-    fn enter(&self, listener: &mut (dyn YarnSpinnerParserListener<'input> + 'a)) {
-        listener.enter_every_rule(self);
-        listener.enter_statement(self);
-    }
-    fn exit(&self, listener: &mut (dyn YarnSpinnerParserListener<'input> + 'a)) {
-        listener.exit_statement(self);
-        listener.exit_every_rule(self);
-    }
-}
-
-impl<'input> CustomRuleContext<'input> for StatementContextExt<'input> {
-    type TF = LocalTokenFactory<'input>;
-    type Ctx = YarnSpinnerParserContextType;
-    fn get_rule_index(&self) -> usize {
-        RULE_statement
-    }
-    //fn type_rule_index() -> usize where Self: Sized { RULE_statement }
-}
-antlr_rust::tid! {StatementContextExt<'a>}
-
-impl<'input> StatementContextExt<'input> {
-    fn new(
-        parent: Option<Rc<dyn YarnSpinnerParserContext<'input> + 'input>>,
-        invoking_state: isize,
-    ) -> Rc<StatementContextAll<'input>> {
-        Rc::new(BaseParserRuleContext::new_parser_ctx(
-            parent,
-            invoking_state,
-            StatementContextExt { ph: PhantomData },
-        ))
-    }
-}
-
-pub trait StatementContextAttrs<'input>:
-    YarnSpinnerParserContext<'input> + BorrowMut<StatementContextExt<'input>>
-{
-    fn line_statement(&self) -> Option<Rc<Line_statementContextAll<'input>>>
-    where
-        Self: Sized,
-    {
-        self.child_of_type(0)
-    }
-    fn if_statement(&self) -> Option<Rc<If_statementContextAll<'input>>>
-    where
-        Self: Sized,
-    {
-        self.child_of_type(0)
-    }
-    fn set_statement(&self) -> Option<Rc<Set_statementContextAll<'input>>>
-    where
-        Self: Sized,
-    {
-        self.child_of_type(0)
-    }
-    fn shortcut_option_statement(&self) -> Option<Rc<Shortcut_option_statementContextAll<'input>>>
-    where
-        Self: Sized,
-    {
-        self.child_of_type(0)
-    }
-    fn call_statement(&self) -> Option<Rc<Call_statementContextAll<'input>>>
-    where
-        Self: Sized,
-    {
-        self.child_of_type(0)
-    }
-    fn command_statement(&self) -> Option<Rc<Command_statementContextAll<'input>>>
-    where
-        Self: Sized,
-    {
-        self.child_of_type(0)
-    }
-    fn declare_statement(&self) -> Option<Rc<Declare_statementContextAll<'input>>>
-    where
-        Self: Sized,
-    {
-        self.child_of_type(0)
-    }
-    fn jump_statement(&self) -> Option<Rc<Jump_statementContextAll<'input>>>
-    where
-        Self: Sized,
-    {
-        self.child_of_type(0)
-    }
-    /// Retrieves first TerminalNode corresponding to token INDENT
-    /// Returns `None` if there is no child corresponding to token INDENT
-    fn INDENT(&self) -> Option<Rc<TerminalNode<'input, YarnSpinnerParserContextType>>>
-    where
-        Self: Sized,
-    {
-        self.get_token(INDENT, 0)
-    }
-    /// Retrieves first TerminalNode corresponding to token DEDENT
-    /// Returns `None` if there is no child corresponding to token DEDENT
-    fn DEDENT(&self) -> Option<Rc<TerminalNode<'input, YarnSpinnerParserContextType>>>
-    where
-        Self: Sized,
-    {
-        self.get_token(DEDENT, 0)
-    }
-    fn statement_all(&self) -> Vec<Rc<StatementContextAll<'input>>>
-    where
-        Self: Sized,
-    {
-        self.children_of_type()
-    }
-    fn statement(&self, i: usize) -> Option<Rc<StatementContextAll<'input>>>
-    where
-        Self: Sized,
-    {
-        self.child_of_type(i)
-    }
-}
-
-impl<'input> StatementContextAttrs<'input> for StatementContext<'input> {}
-
-impl<'input, I, H> YarnSpinnerParser<'input, I, H>
-where
-    I: TokenStream<'input, TF = LocalTokenFactory<'input>> + TidAble<'input>,
-    H: ErrorStrategy<'input, BaseParserType<'input, I>>,
-{
-    pub fn statement(&mut self) -> Result<Rc<StatementContextAll<'input>>, ANTLRError> {
-        let mut recog = self;
-        let _parentctx = recog.ctx.take();
-        let mut _localctx = StatementContextExt::new(_parentctx.clone(), recog.base.get_state());
-        recog.base.enter_rule(_localctx.clone(), 10, RULE_statement);
-        let mut _localctx: Rc<StatementContextAll> = _localctx;
-        let mut _la: isize = -1;
-        let result: Result<(), ANTLRError> = (|| {
-            recog.base.set_state(102);
-            recog.err_handler.sync(&mut recog.base)?;
-            match recog.interpreter.adaptive_predict(6, &mut recog.base)? {
-                1 => {
-                    //recog.base.enter_outer_alt(_localctx.clone(), 1);
-                    recog.base.enter_outer_alt(None, 1);
-                    {
-                        /*InvokeRule line_statement*/
-                        recog.base.set_state(86);
-                        recog.line_statement()?;
-                    }
-                }
-                2 => {
-                    //recog.base.enter_outer_alt(_localctx.clone(), 2);
-                    recog.base.enter_outer_alt(None, 2);
-                    {
-                        /*InvokeRule if_statement*/
-                        recog.base.set_state(87);
-                        recog.if_statement()?;
-                    }
-                }
-                3 => {
-                    //recog.base.enter_outer_alt(_localctx.clone(), 3);
-                    recog.base.enter_outer_alt(None, 3);
-                    {
-                        /*InvokeRule set_statement*/
-                        recog.base.set_state(88);
-                        recog.set_statement()?;
-                    }
-                }
-                4 => {
-                    //recog.base.enter_outer_alt(_localctx.clone(), 4);
-                    recog.base.enter_outer_alt(None, 4);
-                    {
-                        /*InvokeRule shortcut_option_statement*/
-                        recog.base.set_state(89);
-                        recog.shortcut_option_statement()?;
-                    }
-                }
-                5 => {
-                    //recog.base.enter_outer_alt(_localctx.clone(), 5);
-                    recog.base.enter_outer_alt(None, 5);
-                    {
-                        /*InvokeRule call_statement*/
-                        recog.base.set_state(90);
-                        recog.call_statement()?;
-                    }
-                }
-                6 => {
-                    //recog.base.enter_outer_alt(_localctx.clone(), 6);
-                    recog.base.enter_outer_alt(None, 6);
-                    {
-                        /*InvokeRule command_statement*/
-                        recog.base.set_state(91);
-                        recog.command_statement()?;
-                    }
-                }
-                7 => {
-                    //recog.base.enter_outer_alt(_localctx.clone(), 7);
-                    recog.base.enter_outer_alt(None, 7);
-                    {
-                        /*InvokeRule declare_statement*/
-                        recog.base.set_state(92);
-                        recog.declare_statement()?;
-                    }
-                }
-                8 => {
-                    //recog.base.enter_outer_alt(_localctx.clone(), 8);
-                    recog.base.enter_outer_alt(None, 8);
-                    {
-                        /*InvokeRule jump_statement*/
-                        recog.base.set_state(93);
-                        recog.jump_statement()?;
-                    }
-                }
-                9 => {
-                    //recog.base.enter_outer_alt(_localctx.clone(), 9);
-                    recog.base.enter_outer_alt(None, 9);
-                    {
-                        recog.base.set_state(94);
-                        recog.base.match_token(INDENT, &mut recog.err_handler)?;
-
-                        recog.base.set_state(98);
-                        recog.err_handler.sync(&mut recog.base)?;
-                        _la = recog.base.input.la(1);
-                        while (((_la) & !0x3f) == 0
-                            && ((1usize << _la)
-                                & ((1usize << INDENT)
-                                    | (1usize << SHORTCUT_ARROW)
-                                    | (1usize << COMMAND_START)
-                                    | (1usize << EXPRESSION_START)
-                                    | (1usize << TEXT)))
-                                != 0)
-                        {
-                            {
-                                {
-                                    /*InvokeRule statement*/
-                                    recog.base.set_state(95);
-                                    recog.statement()?;
-                                }
-                            }
-                            recog.base.set_state(100);
-                            recog.err_handler.sync(&mut recog.base)?;
-                            _la = recog.base.input.la(1);
-                        }
-                        recog.base.set_state(101);
-                        recog.base.match_token(DEDENT, &mut recog.err_handler)?;
-                    }
-                }
-
-                _ => {}
-            }
-            Ok(())
-        })();
-        match result {
-            Ok(_) => {}
-            Err(e @ ANTLRError::FallThrough(_)) => return Err(e),
-            Err(ref re) => {
-                //_localctx.exception = re;
-                recog.err_handler.report_error(&mut recog.base, re);
-                recog.err_handler.recover(&mut recog.base, re)?;
-            }
-        }
-        recog.base.exit_rule();
-
-        Ok(_localctx)
-    }
-}
-//------------------- line_statement ----------------
-pub type Line_statementContextAll<'input> = Line_statementContext<'input>;
-
-pub type Line_statementContext<'input> =
-    BaseParserRuleContext<'input, Line_statementContextExt<'input>>;
-
-#[derive(Clone)]
-pub struct Line_statementContextExt<'input> {
-    ph: PhantomData<&'input str>,
-}
-
-impl<'input> YarnSpinnerParserContext<'input> for Line_statementContext<'input> {}
-
-impl<'input, 'a> Listenable<dyn YarnSpinnerParserListener<'input> + 'a>
-    for Line_statementContext<'input>
-{
-    fn enter(&self, listener: &mut (dyn YarnSpinnerParserListener<'input> + 'a)) {
-        listener.enter_every_rule(self);
-        listener.enter_line_statement(self);
-    }
-    fn exit(&self, listener: &mut (dyn YarnSpinnerParserListener<'input> + 'a)) {
-        listener.exit_line_statement(self);
-        listener.exit_every_rule(self);
-    }
-}
-
-impl<'input> CustomRuleContext<'input> for Line_statementContextExt<'input> {
-    type TF = LocalTokenFactory<'input>;
-    type Ctx = YarnSpinnerParserContextType;
-    fn get_rule_index(&self) -> usize {
-        RULE_line_statement
-    }
-    //fn type_rule_index() -> usize where Self: Sized { RULE_line_statement }
-}
-antlr_rust::tid! {Line_statementContextExt<'a>}
-
-impl<'input> Line_statementContextExt<'input> {
-    fn new(
-        parent: Option<Rc<dyn YarnSpinnerParserContext<'input> + 'input>>,
-        invoking_state: isize,
-    ) -> Rc<Line_statementContextAll<'input>> {
-        Rc::new(BaseParserRuleContext::new_parser_ctx(
-            parent,
-            invoking_state,
-            Line_statementContextExt { ph: PhantomData },
-        ))
-    }
-}
-
-pub trait Line_statementContextAttrs<'input>:
-    YarnSpinnerParserContext<'input> + BorrowMut<Line_statementContextExt<'input>>
-{
-    fn line_formatted_text(&self) -> Option<Rc<Line_formatted_textContextAll<'input>>>
-    where
-        Self: Sized,
-    {
-        self.child_of_type(0)
-    }
-    /// Retrieves first TerminalNode corresponding to token NEWLINE
-    /// Returns `None` if there is no child corresponding to token NEWLINE
-    fn NEWLINE(&self) -> Option<Rc<TerminalNode<'input, YarnSpinnerParserContextType>>>
-    where
-        Self: Sized,
-    {
-        self.get_token(NEWLINE, 0)
-    }
-    fn line_condition(&self) -> Option<Rc<Line_conditionContextAll<'input>>>
-    where
-        Self: Sized,
-    {
-        self.child_of_type(0)
-    }
-    fn hashtag_all(&self) -> Vec<Rc<HashtagContextAll<'input>>>
-    where
-        Self: Sized,
-    {
-        self.children_of_type()
-    }
-    fn hashtag(&self, i: usize) -> Option<Rc<HashtagContextAll<'input>>>
-    where
-        Self: Sized,
-    {
-        self.child_of_type(i)
-    }
-}
-
-impl<'input> Line_statementContextAttrs<'input> for Line_statementContext<'input> {}
-
-impl<'input, I, H> YarnSpinnerParser<'input, I, H>
-where
-    I: TokenStream<'input, TF = LocalTokenFactory<'input>> + TidAble<'input>,
-    H: ErrorStrategy<'input, BaseParserType<'input, I>>,
-{
-    pub fn line_statement(&mut self) -> Result<Rc<Line_statementContextAll<'input>>, ANTLRError> {
-        let mut recog = self;
-        let _parentctx = recog.ctx.take();
-        let mut _localctx =
-            Line_statementContextExt::new(_parentctx.clone(), recog.base.get_state());
-        recog
-            .base
-            .enter_rule(_localctx.clone(), 12, RULE_line_statement);
-        let mut _localctx: Rc<Line_statementContextAll> = _localctx;
-        let mut _la: isize = -1;
-        let result: Result<(), ANTLRError> = (|| {
-            //recog.base.enter_outer_alt(_localctx.clone(), 1);
-            recog.base.enter_outer_alt(None, 1);
-            {
-                /*InvokeRule line_formatted_text*/
-                recog.base.set_state(104);
-                recog.line_formatted_text()?;
-
-                recog.base.set_state(106);
-                recog.err_handler.sync(&mut recog.base)?;
-                _la = recog.base.input.la(1);
-                if _la == COMMAND_START {
-                    {
-                        /*InvokeRule line_condition*/
-                        recog.base.set_state(105);
-                        recog.line_condition()?;
-                    }
-                }
-
-                recog.base.set_state(111);
-                recog.err_handler.sync(&mut recog.base)?;
-                _la = recog.base.input.la(1);
-                while _la == HASHTAG {
-                    {
-                        {
-                            /*InvokeRule hashtag*/
-                            recog.base.set_state(108);
-                            recog.hashtag()?;
-                        }
-                    }
-                    recog.base.set_state(113);
-                    recog.err_handler.sync(&mut recog.base)?;
-                    _la = recog.base.input.la(1);
-                }
-                recog.base.set_state(114);
-                recog.base.match_token(NEWLINE, &mut recog.err_handler)?;
-            }
-            Ok(())
-        })();
-        match result {
-            Ok(_) => {}
-            Err(e @ ANTLRError::FallThrough(_)) => return Err(e),
-            Err(ref re) => {
-                //_localctx.exception = re;
-                recog.err_handler.report_error(&mut recog.base, re);
-                recog.err_handler.recover(&mut recog.base, re)?;
-            }
-        }
-        recog.base.exit_rule();
-
-        Ok(_localctx)
-    }
-}
-//------------------- line_formatted_text ----------------
-pub type Line_formatted_textContextAll<'input> = Line_formatted_textContext<'input>;
-
-pub type Line_formatted_textContext<'input> =
-    BaseParserRuleContext<'input, Line_formatted_textContextExt<'input>>;
-
-#[derive(Clone)]
-pub struct Line_formatted_textContextExt<'input> {
-    ph: PhantomData<&'input str>,
-}
-
-impl<'input> YarnSpinnerParserContext<'input> for Line_formatted_textContext<'input> {}
-
-impl<'input, 'a> Listenable<dyn YarnSpinnerParserListener<'input> + 'a>
-    for Line_formatted_textContext<'input>
-{
-    fn enter(&self, listener: &mut (dyn YarnSpinnerParserListener<'input> + 'a)) {
-        listener.enter_every_rule(self);
-        listener.enter_line_formatted_text(self);
-    }
-    fn exit(&self, listener: &mut (dyn YarnSpinnerParserListener<'input> + 'a)) {
-        listener.exit_line_formatted_text(self);
-        listener.exit_every_rule(self);
-    }
-}
-
-impl<'input> CustomRuleContext<'input> for Line_formatted_textContextExt<'input> {
-    type TF = LocalTokenFactory<'input>;
-    type Ctx = YarnSpinnerParserContextType;
-    fn get_rule_index(&self) -> usize {
-        RULE_line_formatted_text
-    }
-    //fn type_rule_index() -> usize where Self: Sized { RULE_line_formatted_text }
-}
-antlr_rust::tid! {Line_formatted_textContextExt<'a>}
-
-impl<'input> Line_formatted_textContextExt<'input> {
-    fn new(
-        parent: Option<Rc<dyn YarnSpinnerParserContext<'input> + 'input>>,
-        invoking_state: isize,
-    ) -> Rc<Line_formatted_textContextAll<'input>> {
-        Rc::new(BaseParserRuleContext::new_parser_ctx(
-            parent,
-            invoking_state,
-            Line_formatted_textContextExt { ph: PhantomData },
-        ))
-    }
-}
-
-pub trait Line_formatted_textContextAttrs<'input>:
-    YarnSpinnerParserContext<'input> + BorrowMut<Line_formatted_textContextExt<'input>>
-{
-    /// Retrieves all `TerminalNode`s corresponding to token EXPRESSION_START in current rule
-    fn EXPRESSION_START_all(&self) -> Vec<Rc<TerminalNode<'input, YarnSpinnerParserContextType>>>
-    where
-        Self: Sized,
-    {
-        self.children_of_type()
-    }
-    /// Retrieves 'i's TerminalNode corresponding to token EXPRESSION_START, starting from 0.
-    /// Returns `None` if number of children corresponding to token EXPRESSION_START is less or equal than `i`.
-    fn EXPRESSION_START(
-        &self,
-        i: usize,
-    ) -> Option<Rc<TerminalNode<'input, YarnSpinnerParserContextType>>>
-    where
-        Self: Sized,
-    {
-        self.get_token(EXPRESSION_START, i)
-    }
-    fn expression_all(&self) -> Vec<Rc<ExpressionContextAll<'input>>>
-    where
-        Self: Sized,
-    {
-        self.children_of_type()
-    }
-    fn expression(&self, i: usize) -> Option<Rc<ExpressionContextAll<'input>>>
-    where
-        Self: Sized,
-    {
-        self.child_of_type(i)
-    }
-    /// Retrieves all `TerminalNode`s corresponding to token EXPRESSION_END in current rule
-    fn EXPRESSION_END_all(&self) -> Vec<Rc<TerminalNode<'input, YarnSpinnerParserContextType>>>
-    where
-        Self: Sized,
-    {
-        self.children_of_type()
-    }
-    /// Retrieves 'i's TerminalNode corresponding to token EXPRESSION_END, starting from 0.
-    /// Returns `None` if number of children corresponding to token EXPRESSION_END is less or equal than `i`.
-    fn EXPRESSION_END(
-        &self,
-        i: usize,
-    ) -> Option<Rc<TerminalNode<'input, YarnSpinnerParserContextType>>>
-    where
-        Self: Sized,
-    {
-        self.get_token(EXPRESSION_END, i)
-    }
-    /// Retrieves all `TerminalNode`s corresponding to token TEXT in current rule
-    fn TEXT_all(&self) -> Vec<Rc<TerminalNode<'input, YarnSpinnerParserContextType>>>
-    where
-        Self: Sized,
-    {
-        self.children_of_type()
-    }
-    /// Retrieves 'i's TerminalNode corresponding to token TEXT, starting from 0.
-    /// Returns `None` if number of children corresponding to token TEXT is less or equal than `i`.
-    fn TEXT(&self, i: usize) -> Option<Rc<TerminalNode<'input, YarnSpinnerParserContextType>>>
-    where
-        Self: Sized,
-    {
-        self.get_token(TEXT, i)
-    }
-}
-
-impl<'input> Line_formatted_textContextAttrs<'input> for Line_formatted_textContext<'input> {}
-
-impl<'input, I, H> YarnSpinnerParser<'input, I, H>
-where
-    I: TokenStream<'input, TF = LocalTokenFactory<'input>> + TidAble<'input>,
-    H: ErrorStrategy<'input, BaseParserType<'input, I>>,
-{
-    pub fn line_formatted_text(
-        &mut self,
-    ) -> Result<Rc<Line_formatted_textContextAll<'input>>, ANTLRError> {
-        let mut recog = self;
-        let _parentctx = recog.ctx.take();
-        let mut _localctx =
-            Line_formatted_textContextExt::new(_parentctx.clone(), recog.base.get_state());
-        recog
-            .base
-            .enter_rule(_localctx.clone(), 14, RULE_line_formatted_text);
-        let mut _localctx: Rc<Line_formatted_textContextAll> = _localctx;
-        let mut _la: isize = -1;
-        let result: Result<(), ANTLRError> = (|| {
-            let mut _alt: isize;
-            //recog.base.enter_outer_alt(_localctx.clone(), 1);
-            recog.base.enter_outer_alt(None, 1);
-            {
-                recog.base.set_state(125);
-                recog.err_handler.sync(&mut recog.base)?;
-                _la = recog.base.input.la(1);
-                loop {
-                    {
-                        recog.base.set_state(125);
-                        recog.err_handler.sync(&mut recog.base)?;
-                        match recog.base.input.la(1) {
-                            TEXT => {
-                                recog.base.set_state(117);
-                                recog.err_handler.sync(&mut recog.base)?;
-                                _alt = 1;
-                                loop {
-                                    match _alt {
-                                        x if x == 1 => {
-                                            recog.base.set_state(116);
-                                            recog.base.match_token(TEXT, &mut recog.err_handler)?;
-                                        }
-
-                                        _ => Err(ANTLRError::NoAltError(NoViableAltError::new(
-                                            &mut recog.base,
-                                        )))?,
-                                    }
-                                    recog.base.set_state(119);
-                                    recog.err_handler.sync(&mut recog.base)?;
-                                    _alt =
-                                        recog.interpreter.adaptive_predict(9, &mut recog.base)?;
-                                    if _alt == 2 || _alt == INVALID_ALT {
-                                        break;
-                                    }
-                                }
-                            }
-
-                            EXPRESSION_START => {
-                                {
-                                    recog.base.set_state(121);
-                                    recog
-                                        .base
-                                        .match_token(EXPRESSION_START, &mut recog.err_handler)?;
-
-                                    /*InvokeRule expression*/
-                                    recog.base.set_state(122);
-                                    recog.expression_rec(0)?;
-
-                                    recog.base.set_state(123);
-                                    recog
-                                        .base
-                                        .match_token(EXPRESSION_END, &mut recog.err_handler)?;
-                                }
-                            }
-
-                            _ => Err(ANTLRError::NoAltError(NoViableAltError::new(
-                                &mut recog.base,
-                            )))?,
-                        }
-                    }
-                    recog.base.set_state(127);
-                    recog.err_handler.sync(&mut recog.base)?;
-                    _la = recog.base.input.la(1);
-                    if !(_la == EXPRESSION_START || _la == TEXT) {
-                        break;
-                    }
-                }
-            }
-            Ok(())
-        })();
-        match result {
-            Ok(_) => {}
-            Err(e @ ANTLRError::FallThrough(_)) => return Err(e),
-            Err(ref re) => {
-                //_localctx.exception = re;
-                recog.err_handler.report_error(&mut recog.base, re);
-                recog.err_handler.recover(&mut recog.base, re)?;
-            }
-        }
-        recog.base.exit_rule();
-
-        Ok(_localctx)
-    }
-}
-//------------------- hashtag ----------------
-pub type HashtagContextAll<'input> = HashtagContext<'input>;
-
-pub type HashtagContext<'input> = BaseParserRuleContext<'input, HashtagContextExt<'input>>;
-
-#[derive(Clone)]
-pub struct HashtagContextExt<'input> {
-    pub text: Option<TokenType<'input>>,
-    ph: PhantomData<&'input str>,
-}
-
-impl<'input> YarnSpinnerParserContext<'input> for HashtagContext<'input> {}
-
-impl<'input, 'a> Listenable<dyn YarnSpinnerParserListener<'input> + 'a> for HashtagContext<'input> {
-    fn enter(&self, listener: &mut (dyn YarnSpinnerParserListener<'input> + 'a)) {
-        listener.enter_every_rule(self);
-        listener.enter_hashtag(self);
-    }
-    fn exit(&self, listener: &mut (dyn YarnSpinnerParserListener<'input> + 'a)) {
-        listener.exit_hashtag(self);
-        listener.exit_every_rule(self);
-    }
-}
-
-impl<'input> CustomRuleContext<'input> for HashtagContextExt<'input> {
-    type TF = LocalTokenFactory<'input>;
-    type Ctx = YarnSpinnerParserContextType;
-    fn get_rule_index(&self) -> usize {
-        RULE_hashtag
-    }
-    //fn type_rule_index() -> usize where Self: Sized { RULE_hashtag }
-}
-antlr_rust::tid! {HashtagContextExt<'a>}
-
-impl<'input> HashtagContextExt<'input> {
-    fn new(
-        parent: Option<Rc<dyn YarnSpinnerParserContext<'input> + 'input>>,
-        invoking_state: isize,
-    ) -> Rc<HashtagContextAll<'input>> {
-        Rc::new(BaseParserRuleContext::new_parser_ctx(
-            parent,
-            invoking_state,
-            HashtagContextExt {
-                text: None,
-                ph: PhantomData,
-            },
-        ))
-    }
-}
-
-pub trait HashtagContextAttrs<'input>:
-    YarnSpinnerParserContext<'input> + BorrowMut<HashtagContextExt<'input>>
-{
-    /// Retrieves first TerminalNode corresponding to token HASHTAG
-    /// Returns `None` if there is no child corresponding to token HASHTAG
-    fn HASHTAG(&self) -> Option<Rc<TerminalNode<'input, YarnSpinnerParserContextType>>>
-    where
-        Self: Sized,
-    {
-        self.get_token(HASHTAG, 0)
-    }
-    /// Retrieves first TerminalNode corresponding to token HASHTAG_TEXT
-    /// Returns `None` if there is no child corresponding to token HASHTAG_TEXT
-    fn HASHTAG_TEXT(&self) -> Option<Rc<TerminalNode<'input, YarnSpinnerParserContextType>>>
-    where
-        Self: Sized,
-    {
-        self.get_token(HASHTAG_TEXT, 0)
-    }
-}
-
-impl<'input> HashtagContextAttrs<'input> for HashtagContext<'input> {}
-
-impl<'input, I, H> YarnSpinnerParser<'input, I, H>
-where
-    I: TokenStream<'input, TF = LocalTokenFactory<'input>> + TidAble<'input>,
-    H: ErrorStrategy<'input, BaseParserType<'input, I>>,
-{
-    pub fn hashtag(&mut self) -> Result<Rc<HashtagContextAll<'input>>, ANTLRError> {
-        let mut recog = self;
-        let _parentctx = recog.ctx.take();
-        let mut _localctx = HashtagContextExt::new(_parentctx.clone(), recog.base.get_state());
-        recog.base.enter_rule(_localctx.clone(), 16, RULE_hashtag);
-        let mut _localctx: Rc<HashtagContextAll> = _localctx;
-        let result: Result<(), ANTLRError> = (|| {
-            //recog.base.enter_outer_alt(_localctx.clone(), 1);
-            recog.base.enter_outer_alt(None, 1);
-            {
-                recog.base.set_state(129);
-                recog.base.match_token(HASHTAG, &mut recog.err_handler)?;
-
-                recog.base.set_state(130);
-                let tmp = recog
-                    .base
-                    .match_token(HASHTAG_TEXT, &mut recog.err_handler)?;
-                cast_mut::<_, HashtagContext>(&mut _localctx).text = Some(tmp.clone());
-            }
-            Ok(())
-        })();
-        match result {
-            Ok(_) => {}
-            Err(e @ ANTLRError::FallThrough(_)) => return Err(e),
-            Err(ref re) => {
-                //_localctx.exception = re;
-                recog.err_handler.report_error(&mut recog.base, re);
-                recog.err_handler.recover(&mut recog.base, re)?;
-            }
-        }
-        recog.base.exit_rule();
-
-        Ok(_localctx)
-    }
-}
-//------------------- line_condition ----------------
-pub type Line_conditionContextAll<'input> = Line_conditionContext<'input>;
-
-pub type Line_conditionContext<'input> =
-    BaseParserRuleContext<'input, Line_conditionContextExt<'input>>;
-
-#[derive(Clone)]
-pub struct Line_conditionContextExt<'input> {
-    ph: PhantomData<&'input str>,
-}
-
-impl<'input> YarnSpinnerParserContext<'input> for Line_conditionContext<'input> {}
-
-impl<'input, 'a> Listenable<dyn YarnSpinnerParserListener<'input> + 'a>
-    for Line_conditionContext<'input>
-{
-    fn enter(&self, listener: &mut (dyn YarnSpinnerParserListener<'input> + 'a)) {
-        listener.enter_every_rule(self);
-        listener.enter_line_condition(self);
-    }
-    fn exit(&self, listener: &mut (dyn YarnSpinnerParserListener<'input> + 'a)) {
-        listener.exit_line_condition(self);
-        listener.exit_every_rule(self);
-    }
-}
-
-impl<'input> CustomRuleContext<'input> for Line_conditionContextExt<'input> {
-    type TF = LocalTokenFactory<'input>;
-    type Ctx = YarnSpinnerParserContextType;
-    fn get_rule_index(&self) -> usize {
-        RULE_line_condition
-    }
-    //fn type_rule_index() -> usize where Self: Sized { RULE_line_condition }
-}
-antlr_rust::tid! {Line_conditionContextExt<'a>}
-
-impl<'input> Line_conditionContextExt<'input> {
-    fn new(
-        parent: Option<Rc<dyn YarnSpinnerParserContext<'input> + 'input>>,
-        invoking_state: isize,
-    ) -> Rc<Line_conditionContextAll<'input>> {
-        Rc::new(BaseParserRuleContext::new_parser_ctx(
-            parent,
-            invoking_state,
-            Line_conditionContextExt { ph: PhantomData },
-        ))
-    }
-}
-
-pub trait Line_conditionContextAttrs<'input>:
-    YarnSpinnerParserContext<'input> + BorrowMut<Line_conditionContextExt<'input>>
-{
-    /// Retrieves first TerminalNode corresponding to token COMMAND_START
-    /// Returns `None` if there is no child corresponding to token COMMAND_START
-    fn COMMAND_START(&self) -> Option<Rc<TerminalNode<'input, YarnSpinnerParserContextType>>>
-    where
-        Self: Sized,
-    {
-        self.get_token(COMMAND_START, 0)
-    }
-    /// Retrieves first TerminalNode corresponding to token COMMAND_IF
-    /// Returns `None` if there is no child corresponding to token COMMAND_IF
-    fn COMMAND_IF(&self) -> Option<Rc<TerminalNode<'input, YarnSpinnerParserContextType>>>
-    where
-        Self: Sized,
-    {
-        self.get_token(COMMAND_IF, 0)
-    }
-    fn expression(&self) -> Option<Rc<ExpressionContextAll<'input>>>
-    where
-        Self: Sized,
-    {
-        self.child_of_type(0)
-    }
-    /// Retrieves first TerminalNode corresponding to token COMMAND_END
-    /// Returns `None` if there is no child corresponding to token COMMAND_END
-    fn COMMAND_END(&self) -> Option<Rc<TerminalNode<'input, YarnSpinnerParserContextType>>>
-    where
-        Self: Sized,
-    {
-        self.get_token(COMMAND_END, 0)
-    }
-}
-
-impl<'input> Line_conditionContextAttrs<'input> for Line_conditionContext<'input> {}
-
-impl<'input, I, H> YarnSpinnerParser<'input, I, H>
-where
-    I: TokenStream<'input, TF = LocalTokenFactory<'input>> + TidAble<'input>,
-    H: ErrorStrategy<'input, BaseParserType<'input, I>>,
-{
-    pub fn line_condition(&mut self) -> Result<Rc<Line_conditionContextAll<'input>>, ANTLRError> {
-        let mut recog = self;
-        let _parentctx = recog.ctx.take();
-        let mut _localctx =
-            Line_conditionContextExt::new(_parentctx.clone(), recog.base.get_state());
-        recog
-            .base
-            .enter_rule(_localctx.clone(), 18, RULE_line_condition);
-        let mut _localctx: Rc<Line_conditionContextAll> = _localctx;
-        let result: Result<(), ANTLRError> = (|| {
-            //recog.base.enter_outer_alt(_localctx.clone(), 1);
-            recog.base.enter_outer_alt(None, 1);
-            {
-                recog.base.set_state(132);
-                recog
-                    .base
-                    .match_token(COMMAND_START, &mut recog.err_handler)?;
-
-                recog.base.set_state(133);
-                recog.base.match_token(COMMAND_IF, &mut recog.err_handler)?;
-
-                /*InvokeRule expression*/
-                recog.base.set_state(134);
-                recog.expression_rec(0)?;
-
-                recog.base.set_state(135);
-                recog
-                    .base
-                    .match_token(COMMAND_END, &mut recog.err_handler)?;
-            }
-            Ok(())
-        })();
-        match result {
-            Ok(_) => {}
-            Err(e @ ANTLRError::FallThrough(_)) => return Err(e),
-            Err(ref re) => {
-                //_localctx.exception = re;
-                recog.err_handler.report_error(&mut recog.base, re);
-                recog.err_handler.recover(&mut recog.base, re)?;
-            }
-        }
-        recog.base.exit_rule();
-
-        Ok(_localctx)
-    }
-}
-//------------------- expression ----------------
-#[derive(Debug)]
-pub enum ExpressionContextAll<'input> {
-    ExpParensContext(ExpParensContext<'input>),
-    ExpMultDivModContext(ExpMultDivModContext<'input>),
-    ExpComparisonContext(ExpComparisonContext<'input>),
-    ExpNegativeContext(ExpNegativeContext<'input>),
-    ExpAndOrXorContext(ExpAndOrXorContext<'input>),
-    ExpAddSubContext(ExpAddSubContext<'input>),
-    ExpNotContext(ExpNotContext<'input>),
-    ExpValueContext(ExpValueContext<'input>),
-    ExpEqualityContext(ExpEqualityContext<'input>),
-    Error(ExpressionContext<'input>),
-}
-antlr_rust::tid! {ExpressionContextAll<'a>}
-
-impl<'input> antlr_rust::parser_rule_context::DerefSeal for ExpressionContextAll<'input> {}
-
-impl<'input> YarnSpinnerParserContext<'input> for ExpressionContextAll<'input> {}
-
-impl<'input> Deref for ExpressionContextAll<'input> {
-    type Target = dyn ExpressionContextAttrs<'input> + 'input;
-    fn deref(&self) -> &Self::Target {
-        use ExpressionContextAll::*;
-        match self {
-            ExpParensContext(inner) => inner,
-            ExpMultDivModContext(inner) => inner,
-            ExpComparisonContext(inner) => inner,
-            ExpNegativeContext(inner) => inner,
-            ExpAndOrXorContext(inner) => inner,
-            ExpAddSubContext(inner) => inner,
-            ExpNotContext(inner) => inner,
-            ExpValueContext(inner) => inner,
-            ExpEqualityContext(inner) => inner,
-            Error(inner) => inner,
-        }
-    }
-}
-impl<'input, 'a> Listenable<dyn YarnSpinnerParserListener<'input> + 'a>
-    for ExpressionContextAll<'input>
-{
-    fn enter(&self, listener: &mut (dyn YarnSpinnerParserListener<'input> + 'a)) {
-        self.deref().enter(listener)
-    }
-    fn exit(&self, listener: &mut (dyn YarnSpinnerParserListener<'input> + 'a)) {
-        self.deref().exit(listener)
-    }
-}
-
-pub type ExpressionContext<'input> = BaseParserRuleContext<'input, ExpressionContextExt<'input>>;
-
-#[derive(Clone)]
-pub struct ExpressionContextExt<'input> {
-    ph: PhantomData<&'input str>,
-}
-
-impl<'input> YarnSpinnerParserContext<'input> for ExpressionContext<'input> {}
-
-impl<'input, 'a> Listenable<dyn YarnSpinnerParserListener<'input> + 'a>
-    for ExpressionContext<'input>
-{
-}
-
-impl<'input> CustomRuleContext<'input> for ExpressionContextExt<'input> {
-    type TF = LocalTokenFactory<'input>;
-    type Ctx = YarnSpinnerParserContextType;
-    fn get_rule_index(&self) -> usize {
-        RULE_expression
-    }
-    //fn type_rule_index() -> usize where Self: Sized { RULE_expression }
-}
-antlr_rust::tid! {ExpressionContextExt<'a>}
-
-impl<'input> ExpressionContextExt<'input> {
-    fn new(
-        parent: Option<Rc<dyn YarnSpinnerParserContext<'input> + 'input>>,
-        invoking_state: isize,
-    ) -> Rc<ExpressionContextAll<'input>> {
-        Rc::new(ExpressionContextAll::Error(
-            BaseParserRuleContext::new_parser_ctx(
-                parent,
-                invoking_state,
-                ExpressionContextExt { ph: PhantomData },
-            ),
-        ))
-    }
-}
-
-pub trait ExpressionContextAttrs<'input>:
-    YarnSpinnerParserContext<'input> + BorrowMut<ExpressionContextExt<'input>>
-{
-}
-
-impl<'input> ExpressionContextAttrs<'input> for ExpressionContext<'input> {}
-
-pub type ExpParensContext<'input> = BaseParserRuleContext<'input, ExpParensContextExt<'input>>;
-
-pub trait ExpParensContextAttrs<'input>: YarnSpinnerParserContext<'input> {
-    /// Retrieves first TerminalNode corresponding to token LPAREN
-    /// Returns `None` if there is no child corresponding to token LPAREN
-    fn LPAREN(&self) -> Option<Rc<TerminalNode<'input, YarnSpinnerParserContextType>>>
-    where
-        Self: Sized,
-    {
-        self.get_token(LPAREN, 0)
-    }
-    fn expression(&self) -> Option<Rc<ExpressionContextAll<'input>>>
-    where
-        Self: Sized,
-    {
-        self.child_of_type(0)
-    }
-    /// Retrieves first TerminalNode corresponding to token RPAREN
-    /// Returns `None` if there is no child corresponding to token RPAREN
-    fn RPAREN(&self) -> Option<Rc<TerminalNode<'input, YarnSpinnerParserContextType>>>
-    where
-        Self: Sized,
-    {
-        self.get_token(RPAREN, 0)
-    }
-}
-
-impl<'input> ExpParensContextAttrs<'input> for ExpParensContext<'input> {}
-
-pub struct ExpParensContextExt<'input> {
-    base: ExpressionContextExt<'input>,
-    ph: PhantomData<&'input str>,
-}
-
-antlr_rust::tid! {ExpParensContextExt<'a>}
-
-impl<'input> YarnSpinnerParserContext<'input> for ExpParensContext<'input> {}
-
-impl<'input, 'a> Listenable<dyn YarnSpinnerParserListener<'input> + 'a>
-    for ExpParensContext<'input>
-{
-    fn enter(&self, listener: &mut (dyn YarnSpinnerParserListener<'input> + 'a)) {
-        listener.enter_every_rule(self);
-        listener.enter_expParens(self);
-    }
-}
-
-impl<'input> CustomRuleContext<'input> for ExpParensContextExt<'input> {
-    type TF = LocalTokenFactory<'input>;
-    type Ctx = YarnSpinnerParserContextType;
-    fn get_rule_index(&self) -> usize {
-        RULE_expression
-    }
-    //fn type_rule_index() -> usize where Self: Sized { RULE_expression }
-}
-
-impl<'input> Borrow<ExpressionContextExt<'input>> for ExpParensContext<'input> {
-    fn borrow(&self) -> &ExpressionContextExt<'input> {
-        &self.base
-    }
-}
-impl<'input> BorrowMut<ExpressionContextExt<'input>> for ExpParensContext<'input> {
-    fn borrow_mut(&mut self) -> &mut ExpressionContextExt<'input> {
-        &mut self.base
-    }
-}
-
-impl<'input> ExpressionContextAttrs<'input> for ExpParensContext<'input> {}
-
-impl<'input> ExpParensContextExt<'input> {
-    fn new(ctx: &dyn ExpressionContextAttrs<'input>) -> Rc<ExpressionContextAll<'input>> {
-        Rc::new(ExpressionContextAll::ExpParensContext(
-            BaseParserRuleContext::copy_from(
-                ctx,
-                ExpParensContextExt {
-                    base: ctx.borrow().clone(),
-                    ph: PhantomData,
-                },
-            ),
-        ))
-    }
-}
-
-pub type ExpMultDivModContext<'input> =
-    BaseParserRuleContext<'input, ExpMultDivModContextExt<'input>>;
-
-pub trait ExpMultDivModContextAttrs<'input>: YarnSpinnerParserContext<'input> {
-    fn expression_all(&self) -> Vec<Rc<ExpressionContextAll<'input>>>
-    where
-        Self: Sized,
-    {
-        self.children_of_type()
-    }
-    fn expression(&self, i: usize) -> Option<Rc<ExpressionContextAll<'input>>>
-    where
-        Self: Sized,
-    {
-        self.child_of_type(i)
-    }
-    /// Retrieves first TerminalNode corresponding to token OPERATOR_MATHS_MULTIPLICATION
-    /// Returns `None` if there is no child corresponding to token OPERATOR_MATHS_MULTIPLICATION
-    fn OPERATOR_MATHS_MULTIPLICATION(
-        &self,
-    ) -> Option<Rc<TerminalNode<'input, YarnSpinnerParserContextType>>>
-    where
-        Self: Sized,
-    {
-        self.get_token(OPERATOR_MATHS_MULTIPLICATION, 0)
-    }
-    /// Retrieves first TerminalNode corresponding to token OPERATOR_MATHS_DIVISION
-    /// Returns `None` if there is no child corresponding to token OPERATOR_MATHS_DIVISION
-    fn OPERATOR_MATHS_DIVISION(
-        &self,
-    ) -> Option<Rc<TerminalNode<'input, YarnSpinnerParserContextType>>>
-    where
-        Self: Sized,
-    {
-        self.get_token(OPERATOR_MATHS_DIVISION, 0)
-    }
-    /// Retrieves first TerminalNode corresponding to token OPERATOR_MATHS_MODULUS
-    /// Returns `None` if there is no child corresponding to token OPERATOR_MATHS_MODULUS
-    fn OPERATOR_MATHS_MODULUS(
-        &self,
-    ) -> Option<Rc<TerminalNode<'input, YarnSpinnerParserContextType>>>
-    where
-        Self: Sized,
-    {
-        self.get_token(OPERATOR_MATHS_MODULUS, 0)
-    }
-}
-
-impl<'input> ExpMultDivModContextAttrs<'input> for ExpMultDivModContext<'input> {}
-
-pub struct ExpMultDivModContextExt<'input> {
-    base: ExpressionContextExt<'input>,
-    pub op: Option<TokenType<'input>>,
-    ph: PhantomData<&'input str>,
-}
-
-antlr_rust::tid! {ExpMultDivModContextExt<'a>}
-
-impl<'input> YarnSpinnerParserContext<'input> for ExpMultDivModContext<'input> {}
-
-impl<'input, 'a> Listenable<dyn YarnSpinnerParserListener<'input> + 'a>
-    for ExpMultDivModContext<'input>
-{
-    fn enter(&self, listener: &mut (dyn YarnSpinnerParserListener<'input> + 'a)) {
-        listener.enter_every_rule(self);
-        listener.enter_expMultDivMod(self);
-    }
-}
-
-impl<'input> CustomRuleContext<'input> for ExpMultDivModContextExt<'input> {
-    type TF = LocalTokenFactory<'input>;
-    type Ctx = YarnSpinnerParserContextType;
-    fn get_rule_index(&self) -> usize {
-        RULE_expression
-    }
-    //fn type_rule_index() -> usize where Self: Sized { RULE_expression }
-}
-
-impl<'input> Borrow<ExpressionContextExt<'input>> for ExpMultDivModContext<'input> {
-    fn borrow(&self) -> &ExpressionContextExt<'input> {
-        &self.base
-    }
-}
-impl<'input> BorrowMut<ExpressionContextExt<'input>> for ExpMultDivModContext<'input> {
-    fn borrow_mut(&mut self) -> &mut ExpressionContextExt<'input> {
-        &mut self.base
-    }
-}
-
-impl<'input> ExpressionContextAttrs<'input> for ExpMultDivModContext<'input> {}
-
-impl<'input> ExpMultDivModContextExt<'input> {
-    fn new(ctx: &dyn ExpressionContextAttrs<'input>) -> Rc<ExpressionContextAll<'input>> {
-        Rc::new(ExpressionContextAll::ExpMultDivModContext(
-            BaseParserRuleContext::copy_from(
-                ctx,
-                ExpMultDivModContextExt {
-                    op: None,
-                    base: ctx.borrow().clone(),
-                    ph: PhantomData,
-                },
-            ),
-        ))
-    }
-}
-
-pub type ExpComparisonContext<'input> =
-    BaseParserRuleContext<'input, ExpComparisonContextExt<'input>>;
-
-pub trait ExpComparisonContextAttrs<'input>: YarnSpinnerParserContext<'input> {
-    fn expression_all(&self) -> Vec<Rc<ExpressionContextAll<'input>>>
-    where
-        Self: Sized,
-    {
-        self.children_of_type()
-    }
-    fn expression(&self, i: usize) -> Option<Rc<ExpressionContextAll<'input>>>
-    where
-        Self: Sized,
-    {
-        self.child_of_type(i)
-    }
-    /// Retrieves first TerminalNode corresponding to token OPERATOR_LOGICAL_LESS_THAN_EQUALS
-    /// Returns `None` if there is no child corresponding to token OPERATOR_LOGICAL_LESS_THAN_EQUALS
-    fn OPERATOR_LOGICAL_LESS_THAN_EQUALS(
-        &self,
-    ) -> Option<Rc<TerminalNode<'input, YarnSpinnerParserContextType>>>
-    where
-        Self: Sized,
-    {
-        self.get_token(OPERATOR_LOGICAL_LESS_THAN_EQUALS, 0)
-    }
-    /// Retrieves first TerminalNode corresponding to token OPERATOR_LOGICAL_GREATER_THAN_EQUALS
-    /// Returns `None` if there is no child corresponding to token OPERATOR_LOGICAL_GREATER_THAN_EQUALS
-    fn OPERATOR_LOGICAL_GREATER_THAN_EQUALS(
-        &self,
-    ) -> Option<Rc<TerminalNode<'input, YarnSpinnerParserContextType>>>
-    where
-        Self: Sized,
-    {
-        self.get_token(OPERATOR_LOGICAL_GREATER_THAN_EQUALS, 0)
-    }
-    /// Retrieves first TerminalNode corresponding to token OPERATOR_LOGICAL_LESS
-    /// Returns `None` if there is no child corresponding to token OPERATOR_LOGICAL_LESS
-    fn OPERATOR_LOGICAL_LESS(
-        &self,
-    ) -> Option<Rc<TerminalNode<'input, YarnSpinnerParserContextType>>>
-    where
-        Self: Sized,
-    {
-        self.get_token(OPERATOR_LOGICAL_LESS, 0)
-    }
-    /// Retrieves first TerminalNode corresponding to token OPERATOR_LOGICAL_GREATER
-    /// Returns `None` if there is no child corresponding to token OPERATOR_LOGICAL_GREATER
-    fn OPERATOR_LOGICAL_GREATER(
-        &self,
-    ) -> Option<Rc<TerminalNode<'input, YarnSpinnerParserContextType>>>
-    where
-        Self: Sized,
-    {
-        self.get_token(OPERATOR_LOGICAL_GREATER, 0)
-    }
-}
-
-impl<'input> ExpComparisonContextAttrs<'input> for ExpComparisonContext<'input> {}
-
-pub struct ExpComparisonContextExt<'input> {
-    base: ExpressionContextExt<'input>,
-    pub op: Option<TokenType<'input>>,
-    ph: PhantomData<&'input str>,
-}
-
-antlr_rust::tid! {ExpComparisonContextExt<'a>}
-
-impl<'input> YarnSpinnerParserContext<'input> for ExpComparisonContext<'input> {}
-
-impl<'input, 'a> Listenable<dyn YarnSpinnerParserListener<'input> + 'a>
-    for ExpComparisonContext<'input>
-{
-    fn enter(&self, listener: &mut (dyn YarnSpinnerParserListener<'input> + 'a)) {
-        listener.enter_every_rule(self);
-        listener.enter_expComparison(self);
-    }
-}
-
-impl<'input> CustomRuleContext<'input> for ExpComparisonContextExt<'input> {
-    type TF = LocalTokenFactory<'input>;
-    type Ctx = YarnSpinnerParserContextType;
-    fn get_rule_index(&self) -> usize {
-        RULE_expression
-    }
-    //fn type_rule_index() -> usize where Self: Sized { RULE_expression }
-}
-
-impl<'input> Borrow<ExpressionContextExt<'input>> for ExpComparisonContext<'input> {
-    fn borrow(&self) -> &ExpressionContextExt<'input> {
-        &self.base
-    }
-}
-impl<'input> BorrowMut<ExpressionContextExt<'input>> for ExpComparisonContext<'input> {
-    fn borrow_mut(&mut self) -> &mut ExpressionContextExt<'input> {
-        &mut self.base
-    }
-}
-
-impl<'input> ExpressionContextAttrs<'input> for ExpComparisonContext<'input> {}
-
-impl<'input> ExpComparisonContextExt<'input> {
-    fn new(ctx: &dyn ExpressionContextAttrs<'input>) -> Rc<ExpressionContextAll<'input>> {
-        Rc::new(ExpressionContextAll::ExpComparisonContext(
-            BaseParserRuleContext::copy_from(
-                ctx,
-                ExpComparisonContextExt {
-                    op: None,
-                    base: ctx.borrow().clone(),
-                    ph: PhantomData,
-                },
-            ),
-        ))
-    }
-}
-
-pub type ExpNegativeContext<'input> = BaseParserRuleContext<'input, ExpNegativeContextExt<'input>>;
-
-pub trait ExpNegativeContextAttrs<'input>: YarnSpinnerParserContext<'input> {
-    fn expression(&self) -> Option<Rc<ExpressionContextAll<'input>>>
-    where
-        Self: Sized,
-    {
-        self.child_of_type(0)
-    }
-    /// Retrieves first TerminalNode corresponding to token OPERATOR_MATHS_SUBTRACTION
-    /// Returns `None` if there is no child corresponding to token OPERATOR_MATHS_SUBTRACTION
-    fn OPERATOR_MATHS_SUBTRACTION(
-        &self,
-    ) -> Option<Rc<TerminalNode<'input, YarnSpinnerParserContextType>>>
-    where
-        Self: Sized,
-    {
-        self.get_token(OPERATOR_MATHS_SUBTRACTION, 0)
-    }
-}
-
-impl<'input> ExpNegativeContextAttrs<'input> for ExpNegativeContext<'input> {}
-
-pub struct ExpNegativeContextExt<'input> {
-    base: ExpressionContextExt<'input>,
-    pub op: Option<TokenType<'input>>,
-    ph: PhantomData<&'input str>,
-}
-
-antlr_rust::tid! {ExpNegativeContextExt<'a>}
-
-impl<'input> YarnSpinnerParserContext<'input> for ExpNegativeContext<'input> {}
-
-impl<'input, 'a> Listenable<dyn YarnSpinnerParserListener<'input> + 'a>
-    for ExpNegativeContext<'input>
-{
-    fn enter(&self, listener: &mut (dyn YarnSpinnerParserListener<'input> + 'a)) {
-        listener.enter_every_rule(self);
-        listener.enter_expNegative(self);
-    }
-}
-
-impl<'input> CustomRuleContext<'input> for ExpNegativeContextExt<'input> {
-    type TF = LocalTokenFactory<'input>;
-    type Ctx = YarnSpinnerParserContextType;
-    fn get_rule_index(&self) -> usize {
-        RULE_expression
-    }
-    //fn type_rule_index() -> usize where Self: Sized { RULE_expression }
-}
-
-impl<'input> Borrow<ExpressionContextExt<'input>> for ExpNegativeContext<'input> {
-    fn borrow(&self) -> &ExpressionContextExt<'input> {
-        &self.base
-    }
-}
-impl<'input> BorrowMut<ExpressionContextExt<'input>> for ExpNegativeContext<'input> {
-    fn borrow_mut(&mut self) -> &mut ExpressionContextExt<'input> {
-        &mut self.base
-    }
-}
-
-impl<'input> ExpressionContextAttrs<'input> for ExpNegativeContext<'input> {}
-
-impl<'input> ExpNegativeContextExt<'input> {
-    fn new(ctx: &dyn ExpressionContextAttrs<'input>) -> Rc<ExpressionContextAll<'input>> {
-        Rc::new(ExpressionContextAll::ExpNegativeContext(
-            BaseParserRuleContext::copy_from(
-                ctx,
-                ExpNegativeContextExt {
-                    op: None,
-                    base: ctx.borrow().clone(),
-                    ph: PhantomData,
-                },
-            ),
-        ))
-    }
-}
-
-pub type ExpAndOrXorContext<'input> = BaseParserRuleContext<'input, ExpAndOrXorContextExt<'input>>;
-
-pub trait ExpAndOrXorContextAttrs<'input>: YarnSpinnerParserContext<'input> {
-    fn expression_all(&self) -> Vec<Rc<ExpressionContextAll<'input>>>
-    where
-        Self: Sized,
-    {
-        self.children_of_type()
-    }
-    fn expression(&self, i: usize) -> Option<Rc<ExpressionContextAll<'input>>>
-    where
-        Self: Sized,
-    {
-        self.child_of_type(i)
-    }
-    /// Retrieves first TerminalNode corresponding to token OPERATOR_LOGICAL_AND
-    /// Returns `None` if there is no child corresponding to token OPERATOR_LOGICAL_AND
-    fn OPERATOR_LOGICAL_AND(&self) -> Option<Rc<TerminalNode<'input, YarnSpinnerParserContextType>>>
-    where
-        Self: Sized,
-    {
-        self.get_token(OPERATOR_LOGICAL_AND, 0)
-    }
-    /// Retrieves first TerminalNode corresponding to token OPERATOR_LOGICAL_OR
-    /// Returns `None` if there is no child corresponding to token OPERATOR_LOGICAL_OR
-    fn OPERATOR_LOGICAL_OR(&self) -> Option<Rc<TerminalNode<'input, YarnSpinnerParserContextType>>>
-    where
-        Self: Sized,
-    {
-        self.get_token(OPERATOR_LOGICAL_OR, 0)
-    }
-    /// Retrieves first TerminalNode corresponding to token OPERATOR_LOGICAL_XOR
-    /// Returns `None` if there is no child corresponding to token OPERATOR_LOGICAL_XOR
-    fn OPERATOR_LOGICAL_XOR(&self) -> Option<Rc<TerminalNode<'input, YarnSpinnerParserContextType>>>
-    where
-        Self: Sized,
-    {
-        self.get_token(OPERATOR_LOGICAL_XOR, 0)
-    }
-}
-
-impl<'input> ExpAndOrXorContextAttrs<'input> for ExpAndOrXorContext<'input> {}
-
-pub struct ExpAndOrXorContextExt<'input> {
-    base: ExpressionContextExt<'input>,
-    pub op: Option<TokenType<'input>>,
-    ph: PhantomData<&'input str>,
-}
-
-antlr_rust::tid! {ExpAndOrXorContextExt<'a>}
-
-impl<'input> YarnSpinnerParserContext<'input> for ExpAndOrXorContext<'input> {}
-
-impl<'input, 'a> Listenable<dyn YarnSpinnerParserListener<'input> + 'a>
-    for ExpAndOrXorContext<'input>
-{
-    fn enter(&self, listener: &mut (dyn YarnSpinnerParserListener<'input> + 'a)) {
-        listener.enter_every_rule(self);
-        listener.enter_expAndOrXor(self);
-    }
-}
-
-impl<'input> CustomRuleContext<'input> for ExpAndOrXorContextExt<'input> {
-    type TF = LocalTokenFactory<'input>;
-    type Ctx = YarnSpinnerParserContextType;
-    fn get_rule_index(&self) -> usize {
-        RULE_expression
-    }
-    //fn type_rule_index() -> usize where Self: Sized { RULE_expression }
-}
-
-impl<'input> Borrow<ExpressionContextExt<'input>> for ExpAndOrXorContext<'input> {
-    fn borrow(&self) -> &ExpressionContextExt<'input> {
-        &self.base
-    }
-}
-impl<'input> BorrowMut<ExpressionContextExt<'input>> for ExpAndOrXorContext<'input> {
-    fn borrow_mut(&mut self) -> &mut ExpressionContextExt<'input> {
-        &mut self.base
-    }
-}
-
-impl<'input> ExpressionContextAttrs<'input> for ExpAndOrXorContext<'input> {}
-
-impl<'input> ExpAndOrXorContextExt<'input> {
-    fn new(ctx: &dyn ExpressionContextAttrs<'input>) -> Rc<ExpressionContextAll<'input>> {
-        Rc::new(ExpressionContextAll::ExpAndOrXorContext(
-            BaseParserRuleContext::copy_from(
-                ctx,
-                ExpAndOrXorContextExt {
-                    op: None,
-                    base: ctx.borrow().clone(),
-                    ph: PhantomData,
-                },
-            ),
-        ))
-    }
-}
-
-pub type ExpAddSubContext<'input> = BaseParserRuleContext<'input, ExpAddSubContextExt<'input>>;
-
-pub trait ExpAddSubContextAttrs<'input>: YarnSpinnerParserContext<'input> {
-    fn expression_all(&self) -> Vec<Rc<ExpressionContextAll<'input>>>
-    where
-        Self: Sized,
-    {
-        self.children_of_type()
-    }
-    fn expression(&self, i: usize) -> Option<Rc<ExpressionContextAll<'input>>>
-    where
-        Self: Sized,
-    {
-        self.child_of_type(i)
-    }
-    /// Retrieves first TerminalNode corresponding to token OPERATOR_MATHS_ADDITION
-    /// Returns `None` if there is no child corresponding to token OPERATOR_MATHS_ADDITION
-    fn OPERATOR_MATHS_ADDITION(
-        &self,
-    ) -> Option<Rc<TerminalNode<'input, YarnSpinnerParserContextType>>>
-    where
-        Self: Sized,
-    {
-        self.get_token(OPERATOR_MATHS_ADDITION, 0)
-    }
-    /// Retrieves first TerminalNode corresponding to token OPERATOR_MATHS_SUBTRACTION
-    /// Returns `None` if there is no child corresponding to token OPERATOR_MATHS_SUBTRACTION
-    fn OPERATOR_MATHS_SUBTRACTION(
-        &self,
-    ) -> Option<Rc<TerminalNode<'input, YarnSpinnerParserContextType>>>
-    where
-        Self: Sized,
-    {
-        self.get_token(OPERATOR_MATHS_SUBTRACTION, 0)
-    }
-}
-
-impl<'input> ExpAddSubContextAttrs<'input> for ExpAddSubContext<'input> {}
-
-pub struct ExpAddSubContextExt<'input> {
-    base: ExpressionContextExt<'input>,
-    pub op: Option<TokenType<'input>>,
-    ph: PhantomData<&'input str>,
-}
-
-antlr_rust::tid! {ExpAddSubContextExt<'a>}
-
-impl<'input> YarnSpinnerParserContext<'input> for ExpAddSubContext<'input> {}
-
-impl<'input, 'a> Listenable<dyn YarnSpinnerParserListener<'input> + 'a>
-    for ExpAddSubContext<'input>
-{
-    fn enter(&self, listener: &mut (dyn YarnSpinnerParserListener<'input> + 'a)) {
-        listener.enter_every_rule(self);
-        listener.enter_expAddSub(self);
-    }
-}
-
-impl<'input> CustomRuleContext<'input> for ExpAddSubContextExt<'input> {
-    type TF = LocalTokenFactory<'input>;
-    type Ctx = YarnSpinnerParserContextType;
-    fn get_rule_index(&self) -> usize {
-        RULE_expression
-    }
-    //fn type_rule_index() -> usize where Self: Sized { RULE_expression }
-}
-
-impl<'input> Borrow<ExpressionContextExt<'input>> for ExpAddSubContext<'input> {
-    fn borrow(&self) -> &ExpressionContextExt<'input> {
-        &self.base
-    }
-}
-impl<'input> BorrowMut<ExpressionContextExt<'input>> for ExpAddSubContext<'input> {
-    fn borrow_mut(&mut self) -> &mut ExpressionContextExt<'input> {
-        &mut self.base
-    }
-}
-
-impl<'input> ExpressionContextAttrs<'input> for ExpAddSubContext<'input> {}
-
-impl<'input> ExpAddSubContextExt<'input> {
-    fn new(ctx: &dyn ExpressionContextAttrs<'input>) -> Rc<ExpressionContextAll<'input>> {
-        Rc::new(ExpressionContextAll::ExpAddSubContext(
-            BaseParserRuleContext::copy_from(
-                ctx,
-                ExpAddSubContextExt {
-                    op: None,
-                    base: ctx.borrow().clone(),
-                    ph: PhantomData,
-                },
-            ),
-        ))
-    }
-}
-
-pub type ExpNotContext<'input> = BaseParserRuleContext<'input, ExpNotContextExt<'input>>;
-
-pub trait ExpNotContextAttrs<'input>: YarnSpinnerParserContext<'input> {
-    fn expression(&self) -> Option<Rc<ExpressionContextAll<'input>>>
-    where
-        Self: Sized,
-    {
-        self.child_of_type(0)
-    }
-    /// Retrieves first TerminalNode corresponding to token OPERATOR_LOGICAL_NOT
-    /// Returns `None` if there is no child corresponding to token OPERATOR_LOGICAL_NOT
-    fn OPERATOR_LOGICAL_NOT(&self) -> Option<Rc<TerminalNode<'input, YarnSpinnerParserContextType>>>
-    where
-        Self: Sized,
-    {
-        self.get_token(OPERATOR_LOGICAL_NOT, 0)
-    }
-}
-
-impl<'input> ExpNotContextAttrs<'input> for ExpNotContext<'input> {}
-
-pub struct ExpNotContextExt<'input> {
-    base: ExpressionContextExt<'input>,
-    pub op: Option<TokenType<'input>>,
-    ph: PhantomData<&'input str>,
-}
-
-antlr_rust::tid! {ExpNotContextExt<'a>}
-
-impl<'input> YarnSpinnerParserContext<'input> for ExpNotContext<'input> {}
-
-impl<'input, 'a> Listenable<dyn YarnSpinnerParserListener<'input> + 'a> for ExpNotContext<'input> {
-    fn enter(&self, listener: &mut (dyn YarnSpinnerParserListener<'input> + 'a)) {
-        listener.enter_every_rule(self);
-        listener.enter_expNot(self);
-    }
-}
-
-impl<'input> CustomRuleContext<'input> for ExpNotContextExt<'input> {
-    type TF = LocalTokenFactory<'input>;
-    type Ctx = YarnSpinnerParserContextType;
-    fn get_rule_index(&self) -> usize {
-        RULE_expression
-    }
-    //fn type_rule_index() -> usize where Self: Sized { RULE_expression }
-}
-
-impl<'input> Borrow<ExpressionContextExt<'input>> for ExpNotContext<'input> {
-    fn borrow(&self) -> &ExpressionContextExt<'input> {
-        &self.base
-    }
-}
-impl<'input> BorrowMut<ExpressionContextExt<'input>> for ExpNotContext<'input> {
-    fn borrow_mut(&mut self) -> &mut ExpressionContextExt<'input> {
-        &mut self.base
-    }
-}
-
-impl<'input> ExpressionContextAttrs<'input> for ExpNotContext<'input> {}
-
-impl<'input> ExpNotContextExt<'input> {
-    fn new(ctx: &dyn ExpressionContextAttrs<'input>) -> Rc<ExpressionContextAll<'input>> {
-        Rc::new(ExpressionContextAll::ExpNotContext(
-            BaseParserRuleContext::copy_from(
-                ctx,
-                ExpNotContextExt {
-                    op: None,
-                    base: ctx.borrow().clone(),
-                    ph: PhantomData,
-                },
-            ),
-        ))
-    }
-}
-
-pub type ExpValueContext<'input> = BaseParserRuleContext<'input, ExpValueContextExt<'input>>;
-
-pub trait ExpValueContextAttrs<'input>: YarnSpinnerParserContext<'input> {
-    fn value(&self) -> Option<Rc<ValueContextAll<'input>>>
-    where
-        Self: Sized,
-    {
-        self.child_of_type(0)
-    }
-}
-
-impl<'input> ExpValueContextAttrs<'input> for ExpValueContext<'input> {}
-
-pub struct ExpValueContextExt<'input> {
-    base: ExpressionContextExt<'input>,
-    ph: PhantomData<&'input str>,
-}
-
-antlr_rust::tid! {ExpValueContextExt<'a>}
-
-impl<'input> YarnSpinnerParserContext<'input> for ExpValueContext<'input> {}
-
-impl<'input, 'a> Listenable<dyn YarnSpinnerParserListener<'input> + 'a>
-    for ExpValueContext<'input>
-{
-    fn enter(&self, listener: &mut (dyn YarnSpinnerParserListener<'input> + 'a)) {
-        listener.enter_every_rule(self);
-        listener.enter_expValue(self);
-    }
-}
-
-impl<'input> CustomRuleContext<'input> for ExpValueContextExt<'input> {
-    type TF = LocalTokenFactory<'input>;
-    type Ctx = YarnSpinnerParserContextType;
-    fn get_rule_index(&self) -> usize {
-        RULE_expression
-    }
-    //fn type_rule_index() -> usize where Self: Sized { RULE_expression }
-}
-
-impl<'input> Borrow<ExpressionContextExt<'input>> for ExpValueContext<'input> {
-    fn borrow(&self) -> &ExpressionContextExt<'input> {
-        &self.base
-    }
-}
-impl<'input> BorrowMut<ExpressionContextExt<'input>> for ExpValueContext<'input> {
-    fn borrow_mut(&mut self) -> &mut ExpressionContextExt<'input> {
-        &mut self.base
-    }
-}
-
-impl<'input> ExpressionContextAttrs<'input> for ExpValueContext<'input> {}
-
-impl<'input> ExpValueContextExt<'input> {
-    fn new(ctx: &dyn ExpressionContextAttrs<'input>) -> Rc<ExpressionContextAll<'input>> {
-        Rc::new(ExpressionContextAll::ExpValueContext(
-            BaseParserRuleContext::copy_from(
-                ctx,
-                ExpValueContextExt {
-                    base: ctx.borrow().clone(),
-                    ph: PhantomData,
-                },
-            ),
-        ))
-    }
-}
-
-pub type ExpEqualityContext<'input> = BaseParserRuleContext<'input, ExpEqualityContextExt<'input>>;
-
-pub trait ExpEqualityContextAttrs<'input>: YarnSpinnerParserContext<'input> {
-    fn expression_all(&self) -> Vec<Rc<ExpressionContextAll<'input>>>
-    where
-        Self: Sized,
-    {
-        self.children_of_type()
-    }
-    fn expression(&self, i: usize) -> Option<Rc<ExpressionContextAll<'input>>>
-    where
-        Self: Sized,
-    {
-        self.child_of_type(i)
-    }
-    /// Retrieves first TerminalNode corresponding to token OPERATOR_LOGICAL_EQUALS
-    /// Returns `None` if there is no child corresponding to token OPERATOR_LOGICAL_EQUALS
-    fn OPERATOR_LOGICAL_EQUALS(
-        &self,
-    ) -> Option<Rc<TerminalNode<'input, YarnSpinnerParserContextType>>>
-    where
-        Self: Sized,
-    {
-        self.get_token(OPERATOR_LOGICAL_EQUALS, 0)
-    }
-    /// Retrieves first TerminalNode corresponding to token OPERATOR_LOGICAL_NOT_EQUALS
-    /// Returns `None` if there is no child corresponding to token OPERATOR_LOGICAL_NOT_EQUALS
-    fn OPERATOR_LOGICAL_NOT_EQUALS(
-        &self,
-    ) -> Option<Rc<TerminalNode<'input, YarnSpinnerParserContextType>>>
-    where
-        Self: Sized,
-    {
-        self.get_token(OPERATOR_LOGICAL_NOT_EQUALS, 0)
-    }
-}
-
-impl<'input> ExpEqualityContextAttrs<'input> for ExpEqualityContext<'input> {}
-
-pub struct ExpEqualityContextExt<'input> {
-    base: ExpressionContextExt<'input>,
-    pub op: Option<TokenType<'input>>,
-    ph: PhantomData<&'input str>,
-}
-
-antlr_rust::tid! {ExpEqualityContextExt<'a>}
-
-impl<'input> YarnSpinnerParserContext<'input> for ExpEqualityContext<'input> {}
-
-impl<'input, 'a> Listenable<dyn YarnSpinnerParserListener<'input> + 'a>
-    for ExpEqualityContext<'input>
-{
-    fn enter(&self, listener: &mut (dyn YarnSpinnerParserListener<'input> + 'a)) {
-        listener.enter_every_rule(self);
-        listener.enter_expEquality(self);
-    }
-}
-
-impl<'input> CustomRuleContext<'input> for ExpEqualityContextExt<'input> {
-    type TF = LocalTokenFactory<'input>;
-    type Ctx = YarnSpinnerParserContextType;
-    fn get_rule_index(&self) -> usize {
-        RULE_expression
-    }
-    //fn type_rule_index() -> usize where Self: Sized { RULE_expression }
-}
-
-impl<'input> Borrow<ExpressionContextExt<'input>> for ExpEqualityContext<'input> {
-    fn borrow(&self) -> &ExpressionContextExt<'input> {
-        &self.base
-    }
-}
-impl<'input> BorrowMut<ExpressionContextExt<'input>> for ExpEqualityContext<'input> {
-    fn borrow_mut(&mut self) -> &mut ExpressionContextExt<'input> {
-        &mut self.base
-    }
-}
-
-impl<'input> ExpressionContextAttrs<'input> for ExpEqualityContext<'input> {}
-
-impl<'input> ExpEqualityContextExt<'input> {
-    fn new(ctx: &dyn ExpressionContextAttrs<'input>) -> Rc<ExpressionContextAll<'input>> {
-        Rc::new(ExpressionContextAll::ExpEqualityContext(
-            BaseParserRuleContext::copy_from(
-                ctx,
-                ExpEqualityContextExt {
-                    op: None,
-                    base: ctx.borrow().clone(),
-                    ph: PhantomData,
-                },
-            ),
-        ))
-    }
-}
-
-impl<'input, I, H> YarnSpinnerParser<'input, I, H>
-where
-    I: TokenStream<'input, TF = LocalTokenFactory<'input>> + TidAble<'input>,
-    H: ErrorStrategy<'input, BaseParserType<'input, I>>,
-{
-    pub fn expression(&mut self) -> Result<Rc<ExpressionContextAll<'input>>, ANTLRError> {
-        self.expression_rec(0)
-    }
-
-    fn expression_rec(
-        &mut self,
-        _p: isize,
-    ) -> Result<Rc<ExpressionContextAll<'input>>, ANTLRError> {
-        let recog = self;
-        let _parentctx = recog.ctx.take();
-        let _parentState = recog.base.get_state();
-        let mut _localctx = ExpressionContextExt::new(_parentctx.clone(), recog.base.get_state());
-        recog
-            .base
-            .enter_recursion_rule(_localctx.clone(), 20, RULE_expression, _p);
-        let mut _localctx: Rc<ExpressionContextAll> = _localctx;
-        let mut _prevctx = _localctx.clone();
-        let _startState = 20;
-        let mut _la: isize = -1;
-        let result: Result<(), ANTLRError> = (|| {
-            let mut _alt: isize;
-            //recog.base.enter_outer_alt(_localctx.clone(), 1);
-            recog.base.enter_outer_alt(None, 1);
-            {
-                recog.base.set_state(147);
-                recog.err_handler.sync(&mut recog.base)?;
-                match recog.base.input.la(1) {
-                    LPAREN => {
-                        {
-                            let mut tmp = ExpParensContextExt::new(&**_localctx);
-                            recog.ctx = Some(tmp.clone());
-                            _localctx = tmp;
-                            _prevctx = _localctx.clone();
-
-                            recog.base.set_state(138);
-                            recog.base.match_token(LPAREN, &mut recog.err_handler)?;
-
-                            /*InvokeRule expression*/
-                            recog.base.set_state(139);
-                            recog.expression_rec(0)?;
-
-                            recog.base.set_state(140);
-                            recog.base.match_token(RPAREN, &mut recog.err_handler)?;
-                        }
-                    }
-
-                    OPERATOR_MATHS_SUBTRACTION => {
-                        {
-                            let mut tmp = ExpNegativeContextExt::new(&**_localctx);
-                            recog.ctx = Some(tmp.clone());
-                            _localctx = tmp;
-                            _prevctx = _localctx.clone();
-                            recog.base.set_state(142);
-                            let tmp = recog
-                                .base
-                                .match_token(OPERATOR_MATHS_SUBTRACTION, &mut recog.err_handler)?;
-                            if let ExpressionContextAll::ExpNegativeContext(ctx) =
-                                cast_mut::<_, ExpressionContextAll>(&mut _localctx)
-                            {
-                                ctx.op = Some(tmp.clone());
-                            } else {
-                                unreachable!("cant cast");
-                            }
-
-                            /*InvokeRule expression*/
-                            recog.base.set_state(143);
-                            recog.expression_rec(8)?;
-                        }
-                    }
-
-                    OPERATOR_LOGICAL_NOT => {
-                        {
-                            let mut tmp = ExpNotContextExt::new(&**_localctx);
-                            recog.ctx = Some(tmp.clone());
-                            _localctx = tmp;
-                            _prevctx = _localctx.clone();
-                            recog.base.set_state(144);
-                            let tmp = recog
-                                .base
-                                .match_token(OPERATOR_LOGICAL_NOT, &mut recog.err_handler)?;
-                            if let ExpressionContextAll::ExpNotContext(ctx) =
-                                cast_mut::<_, ExpressionContextAll>(&mut _localctx)
-                            {
-                                ctx.op = Some(tmp.clone());
-                            } else {
-                                unreachable!("cant cast");
-                            }
-
-                            /*InvokeRule expression*/
-                            recog.base.set_state(145);
-                            recog.expression_rec(7)?;
-                        }
-                    }
-
-                    KEYWORD_TRUE | KEYWORD_FALSE | KEYWORD_NULL | STRING | FUNC_ID | VAR_ID
-                    | NUMBER => {
-                        {
-                            let mut tmp = ExpValueContextExt::new(&**_localctx);
-                            recog.ctx = Some(tmp.clone());
-                            _localctx = tmp;
-                            _prevctx = _localctx.clone();
-                            /*InvokeRule value*/
-                            recog.base.set_state(146);
-                            recog.value()?;
-                        }
-                    }
-
-                    _ => Err(ANTLRError::NoAltError(NoViableAltError::new(
-                        &mut recog.base,
-                    )))?,
-                }
-
-                let tmp = recog.input.lt(-1).cloned();
-                recog.ctx.as_ref().unwrap().set_stop(tmp);
-                recog.base.set_state(166);
-                recog.err_handler.sync(&mut recog.base)?;
-                _alt = recog.interpreter.adaptive_predict(14, &mut recog.base)?;
-                while { _alt != 2 && _alt != INVALID_ALT } {
-                    if _alt == 1 {
-                        recog.trigger_exit_rule_event();
-                        _prevctx = _localctx.clone();
-                        {
-                            recog.base.set_state(164);
-                            recog.err_handler.sync(&mut recog.base)?;
-                            match recog.interpreter.adaptive_predict(13, &mut recog.base)? {
-                                1 => {
-                                    {
-                                        /*recRuleLabeledAltStartAction*/
-                                        let mut tmp = ExpMultDivModContextExt::new(
-                                            &**ExpressionContextExt::new(
-                                                _parentctx.clone(),
-                                                _parentState,
-                                            ),
-                                        );
-                                        recog.push_new_recursion_context(
-                                            tmp.clone(),
-                                            _startState,
-                                            RULE_expression,
-                                        );
-                                        _localctx = tmp;
-                                        recog.base.set_state(149);
-                                        if !({ recog.precpred(None, 6) }) {
-                                            Err(FailedPredicateError::new(
-                                                &mut recog.base,
-                                                Some("recog.precpred(None, 6)".to_owned()),
-                                                None,
-                                            ))?;
-                                        }
-                                        recog.base.set_state(150);
-                                        if let ExpressionContextAll::ExpMultDivModContext(ctx) =
-                                            cast_mut::<_, ExpressionContextAll>(&mut _localctx)
-                                        {
-                                            ctx.op = recog.base.input.lt(1).cloned();
-                                        } else {
-                                            unreachable!("cant cast");
-                                        }
-                                        _la = recog.base.input.la(1);
-                                        if {
-                                            !(((_la - 49) & !0x3f) == 0
-                                                && ((1usize << (_la - 49))
-                                                    & ((1usize
-                                                        << (OPERATOR_MATHS_MULTIPLICATION - 49))
-                                                        | (1usize
-                                                            << (OPERATOR_MATHS_DIVISION - 49))
-                                                        | (1usize
-                                                            << (OPERATOR_MATHS_MODULUS - 49))))
-                                                    != 0)
-                                        } {
-                                            let tmp = recog
-                                                .err_handler
-                                                .recover_inline(&mut recog.base)?;
-                                            if let ExpressionContextAll::ExpMultDivModContext(ctx) =
-                                                cast_mut::<_, ExpressionContextAll>(&mut _localctx)
-                                            {
-                                                ctx.op = Some(tmp.clone());
-                                            } else {
-                                                unreachable!("cant cast");
-                                            }
-                                        } else {
-                                            if recog.base.input.la(1) == TOKEN_EOF {
-                                                recog.base.matched_eof = true
-                                            };
-                                            recog.err_handler.report_match(&mut recog.base);
-                                            recog.base.consume(&mut recog.err_handler);
-                                        }
-                                        /*InvokeRule expression*/
-                                        recog.base.set_state(151);
-                                        recog.expression_rec(7)?;
-                                    }
-                                }
-                                2 => {
-                                    {
-                                        /*recRuleLabeledAltStartAction*/
-                                        let mut tmp =
-                                            ExpAddSubContextExt::new(&**ExpressionContextExt::new(
-                                                _parentctx.clone(),
-                                                _parentState,
-                                            ));
-                                        recog.push_new_recursion_context(
-                                            tmp.clone(),
-                                            _startState,
-                                            RULE_expression,
-                                        );
-                                        _localctx = tmp;
-                                        recog.base.set_state(152);
-                                        if !({ recog.precpred(None, 5) }) {
-                                            Err(FailedPredicateError::new(
-                                                &mut recog.base,
-                                                Some("recog.precpred(None, 5)".to_owned()),
-                                                None,
-                                            ))?;
-                                        }
-                                        recog.base.set_state(153);
-                                        if let ExpressionContextAll::ExpAddSubContext(ctx) =
-                                            cast_mut::<_, ExpressionContextAll>(&mut _localctx)
-                                        {
-                                            ctx.op = recog.base.input.lt(1).cloned();
-                                        } else {
-                                            unreachable!("cant cast");
-                                        }
-                                        _la = recog.base.input.la(1);
-                                        if {
-                                            !(_la == OPERATOR_MATHS_ADDITION
-                                                || _la == OPERATOR_MATHS_SUBTRACTION)
-                                        } {
-                                            let tmp = recog
-                                                .err_handler
-                                                .recover_inline(&mut recog.base)?;
-                                            if let ExpressionContextAll::ExpAddSubContext(ctx) =
-                                                cast_mut::<_, ExpressionContextAll>(&mut _localctx)
-                                            {
-                                                ctx.op = Some(tmp.clone());
-                                            } else {
-                                                unreachable!("cant cast");
-                                            }
-                                        } else {
-                                            if recog.base.input.la(1) == TOKEN_EOF {
-                                                recog.base.matched_eof = true
-                                            };
-                                            recog.err_handler.report_match(&mut recog.base);
-                                            recog.base.consume(&mut recog.err_handler);
-                                        }
-                                        /*InvokeRule expression*/
-                                        recog.base.set_state(154);
-                                        recog.expression_rec(6)?;
-                                    }
-                                }
-                                3 => {
-                                    {
-                                        /*recRuleLabeledAltStartAction*/
-                                        let mut tmp = ExpComparisonContextExt::new(
-                                            &**ExpressionContextExt::new(
-                                                _parentctx.clone(),
-                                                _parentState,
-                                            ),
-                                        );
-                                        recog.push_new_recursion_context(
-                                            tmp.clone(),
-                                            _startState,
-                                            RULE_expression,
-                                        );
-                                        _localctx = tmp;
-                                        recog.base.set_state(155);
-                                        if !({ recog.precpred(None, 4) }) {
-                                            Err(FailedPredicateError::new(
-                                                &mut recog.base,
-                                                Some("recog.precpred(None, 4)".to_owned()),
-                                                None,
-                                            ))?;
-                                        }
-                                        recog.base.set_state(156);
-                                        if let ExpressionContextAll::ExpComparisonContext(ctx) =
-                                            cast_mut::<_, ExpressionContextAll>(&mut _localctx)
-                                        {
-                                            ctx.op = recog.base.input.lt(1).cloned();
-                                        } else {
-                                            unreachable!("cant cast");
-                                        }
-                                        _la = recog.base.input.la(1);
-                                        if {
-                                            !(((_la - 32) & !0x3f) == 0
-                                                && ((1usize << (_la - 32))
-                                                    & ((1usize
-                                                        << (OPERATOR_LOGICAL_LESS_THAN_EQUALS
-                                                            - 32))
-                                                        | (1usize
-                                                            << (OPERATOR_LOGICAL_GREATER_THAN_EQUALS
-                                                                - 32))
-                                                        | (1usize
-                                                            << (OPERATOR_LOGICAL_LESS - 32))
-                                                        | (1usize
-                                                            << (OPERATOR_LOGICAL_GREATER - 32))))
-                                                    != 0)
-                                        } {
-                                            let tmp = recog
-                                                .err_handler
-                                                .recover_inline(&mut recog.base)?;
-                                            if let ExpressionContextAll::ExpComparisonContext(ctx) =
-                                                cast_mut::<_, ExpressionContextAll>(&mut _localctx)
-                                            {
-                                                ctx.op = Some(tmp.clone());
-                                            } else {
-                                                unreachable!("cant cast");
-                                            }
-                                        } else {
-                                            if recog.base.input.la(1) == TOKEN_EOF {
-                                                recog.base.matched_eof = true
-                                            };
-                                            recog.err_handler.report_match(&mut recog.base);
-                                            recog.base.consume(&mut recog.err_handler);
-                                        }
-                                        /*InvokeRule expression*/
-                                        recog.base.set_state(157);
-                                        recog.expression_rec(5)?;
-                                    }
-                                }
-                                4 => {
-                                    {
-                                        /*recRuleLabeledAltStartAction*/
-                                        let mut tmp = ExpEqualityContextExt::new(
-                                            &**ExpressionContextExt::new(
-                                                _parentctx.clone(),
-                                                _parentState,
-                                            ),
-                                        );
-                                        recog.push_new_recursion_context(
-                                            tmp.clone(),
-                                            _startState,
-                                            RULE_expression,
-                                        );
-                                        _localctx = tmp;
-                                        recog.base.set_state(158);
-                                        if !({ recog.precpred(None, 3) }) {
-                                            Err(FailedPredicateError::new(
-                                                &mut recog.base,
-                                                Some("recog.precpred(None, 3)".to_owned()),
-                                                None,
-                                            ))?;
-                                        }
-                                        recog.base.set_state(159);
-                                        if let ExpressionContextAll::ExpEqualityContext(ctx) =
-                                            cast_mut::<_, ExpressionContextAll>(&mut _localctx)
-                                        {
-                                            ctx.op = recog.base.input.lt(1).cloned();
-                                        } else {
-                                            unreachable!("cant cast");
-                                        }
-                                        _la = recog.base.input.la(1);
-                                        if {
-                                            !(_la == OPERATOR_LOGICAL_EQUALS
-                                                || _la == OPERATOR_LOGICAL_NOT_EQUALS)
-                                        } {
-                                            let tmp = recog
-                                                .err_handler
-                                                .recover_inline(&mut recog.base)?;
-                                            if let ExpressionContextAll::ExpEqualityContext(ctx) =
-                                                cast_mut::<_, ExpressionContextAll>(&mut _localctx)
-                                            {
-                                                ctx.op = Some(tmp.clone());
-                                            } else {
-                                                unreachable!("cant cast");
-                                            }
-                                        } else {
-                                            if recog.base.input.la(1) == TOKEN_EOF {
-                                                recog.base.matched_eof = true
-                                            };
-                                            recog.err_handler.report_match(&mut recog.base);
-                                            recog.base.consume(&mut recog.err_handler);
-                                        }
-                                        /*InvokeRule expression*/
-                                        recog.base.set_state(160);
-                                        recog.expression_rec(4)?;
-                                    }
-                                }
-                                5 => {
-                                    {
-                                        /*recRuleLabeledAltStartAction*/
-                                        let mut tmp = ExpAndOrXorContextExt::new(
-                                            &**ExpressionContextExt::new(
-                                                _parentctx.clone(),
-                                                _parentState,
-                                            ),
-                                        );
-                                        recog.push_new_recursion_context(
-                                            tmp.clone(),
-                                            _startState,
-                                            RULE_expression,
-                                        );
-                                        _localctx = tmp;
-                                        recog.base.set_state(161);
-                                        if !({ recog.precpred(None, 2) }) {
-                                            Err(FailedPredicateError::new(
-                                                &mut recog.base,
-                                                Some("recog.precpred(None, 2)".to_owned()),
-                                                None,
-                                            ))?;
-                                        }
-                                        recog.base.set_state(162);
-                                        if let ExpressionContextAll::ExpAndOrXorContext(ctx) =
-                                            cast_mut::<_, ExpressionContextAll>(&mut _localctx)
-                                        {
-                                            ctx.op = recog.base.input.lt(1).cloned();
-                                        } else {
-                                            unreachable!("cant cast");
-                                        }
-                                        _la = recog.base.input.la(1);
-                                        if {
-                                            !(((_la - 38) & !0x3f) == 0
-                                                && ((1usize << (_la - 38))
-                                                    & ((1usize << (OPERATOR_LOGICAL_AND - 38))
-                                                        | (1usize << (OPERATOR_LOGICAL_OR - 38))
-                                                        | (1usize << (OPERATOR_LOGICAL_XOR - 38))))
-                                                    != 0)
-                                        } {
-                                            let tmp = recog
-                                                .err_handler
-                                                .recover_inline(&mut recog.base)?;
-                                            if let ExpressionContextAll::ExpAndOrXorContext(ctx) =
-                                                cast_mut::<_, ExpressionContextAll>(&mut _localctx)
-                                            {
-                                                ctx.op = Some(tmp.clone());
-                                            } else {
-                                                unreachable!("cant cast");
-                                            }
-                                        } else {
-                                            if recog.base.input.la(1) == TOKEN_EOF {
-                                                recog.base.matched_eof = true
-                                            };
-                                            recog.err_handler.report_match(&mut recog.base);
-                                            recog.base.consume(&mut recog.err_handler);
-                                        }
-                                        /*InvokeRule expression*/
-                                        recog.base.set_state(163);
-                                        recog.expression_rec(3)?;
-                                    }
-                                }
-
-                                _ => {}
-                            }
-                        }
-                    }
-                    recog.base.set_state(168);
-                    recog.err_handler.sync(&mut recog.base)?;
-                    _alt = recog.interpreter.adaptive_predict(14, &mut recog.base)?;
-                }
-            }
-            Ok(())
-        })();
-        match result {
-            Ok(_) => {}
-            Err(e @ ANTLRError::FallThrough(_)) => return Err(e),
-            Err(ref re) => {
-                //_localctx.exception = re;
-                recog.err_handler.report_error(&mut recog.base, re);
-                recog.err_handler.recover(&mut recog.base, re)?;
-            }
-        }
-        recog.base.unroll_recursion_context(_parentctx);
-
-        Ok(_localctx)
-    }
-}
-//------------------- value ----------------
-#[derive(Debug)]
-pub enum ValueContextAll<'input> {
-    ValueNullContext(ValueNullContext<'input>),
-    ValueNumberContext(ValueNumberContext<'input>),
-    ValueTrueContext(ValueTrueContext<'input>),
-    ValueFalseContext(ValueFalseContext<'input>),
-    ValueFuncContext(ValueFuncContext<'input>),
-    ValueVarContext(ValueVarContext<'input>),
-    ValueStringContext(ValueStringContext<'input>),
-    Error(ValueContext<'input>),
-}
-antlr_rust::tid! {ValueContextAll<'a>}
-
-impl<'input> antlr_rust::parser_rule_context::DerefSeal for ValueContextAll<'input> {}
-
-impl<'input> YarnSpinnerParserContext<'input> for ValueContextAll<'input> {}
-
-impl<'input> Deref for ValueContextAll<'input> {
-    type Target = dyn ValueContextAttrs<'input> + 'input;
-    fn deref(&self) -> &Self::Target {
-        use ValueContextAll::*;
-        match self {
-            ValueNullContext(inner) => inner,
-            ValueNumberContext(inner) => inner,
-            ValueTrueContext(inner) => inner,
-            ValueFalseContext(inner) => inner,
-            ValueFuncContext(inner) => inner,
-            ValueVarContext(inner) => inner,
-            ValueStringContext(inner) => inner,
-            Error(inner) => inner,
-        }
-    }
-}
-impl<'input, 'a> Listenable<dyn YarnSpinnerParserListener<'input> + 'a>
-    for ValueContextAll<'input>
-{
-    fn enter(&self, listener: &mut (dyn YarnSpinnerParserListener<'input> + 'a)) {
-        self.deref().enter(listener)
-    }
-    fn exit(&self, listener: &mut (dyn YarnSpinnerParserListener<'input> + 'a)) {
-        self.deref().exit(listener)
-    }
-}
-
-pub type ValueContext<'input> = BaseParserRuleContext<'input, ValueContextExt<'input>>;
-
-#[derive(Clone)]
-pub struct ValueContextExt<'input> {
-    ph: PhantomData<&'input str>,
-}
-
-impl<'input> YarnSpinnerParserContext<'input> for ValueContext<'input> {}
-
-impl<'input, 'a> Listenable<dyn YarnSpinnerParserListener<'input> + 'a> for ValueContext<'input> {}
-
-impl<'input> CustomRuleContext<'input> for ValueContextExt<'input> {
-    type TF = LocalTokenFactory<'input>;
-    type Ctx = YarnSpinnerParserContextType;
-    fn get_rule_index(&self) -> usize {
-        RULE_value
-    }
-    //fn type_rule_index() -> usize where Self: Sized { RULE_value }
-}
-antlr_rust::tid! {ValueContextExt<'a>}
-
-impl<'input> ValueContextExt<'input> {
-    fn new(
-        parent: Option<Rc<dyn YarnSpinnerParserContext<'input> + 'input>>,
-        invoking_state: isize,
-    ) -> Rc<ValueContextAll<'input>> {
-        Rc::new(ValueContextAll::Error(
-            BaseParserRuleContext::new_parser_ctx(
-                parent,
-                invoking_state,
-                ValueContextExt { ph: PhantomData },
-            ),
-        ))
-    }
-}
-
-pub trait ValueContextAttrs<'input>:
-    YarnSpinnerParserContext<'input> + BorrowMut<ValueContextExt<'input>>
-{
-}
-
-impl<'input> ValueContextAttrs<'input> for ValueContext<'input> {}
-
-pub type ValueNullContext<'input> = BaseParserRuleContext<'input, ValueNullContextExt<'input>>;
-
-pub trait ValueNullContextAttrs<'input>: YarnSpinnerParserContext<'input> {
-    /// Retrieves first TerminalNode corresponding to token KEYWORD_NULL
-    /// Returns `None` if there is no child corresponding to token KEYWORD_NULL
-    fn KEYWORD_NULL(&self) -> Option<Rc<TerminalNode<'input, YarnSpinnerParserContextType>>>
-    where
-        Self: Sized,
-    {
-        self.get_token(KEYWORD_NULL, 0)
-    }
-}
-
-impl<'input> ValueNullContextAttrs<'input> for ValueNullContext<'input> {}
-
-pub struct ValueNullContextExt<'input> {
-    base: ValueContextExt<'input>,
-    ph: PhantomData<&'input str>,
-}
-
-antlr_rust::tid! {ValueNullContextExt<'a>}
-
-impl<'input> YarnSpinnerParserContext<'input> for ValueNullContext<'input> {}
-
-impl<'input, 'a> Listenable<dyn YarnSpinnerParserListener<'input> + 'a>
-    for ValueNullContext<'input>
-{
-    fn enter(&self, listener: &mut (dyn YarnSpinnerParserListener<'input> + 'a)) {
-        listener.enter_every_rule(self);
-        listener.enter_valueNull(self);
-    }
-}
-
-impl<'input> CustomRuleContext<'input> for ValueNullContextExt<'input> {
-    type TF = LocalTokenFactory<'input>;
-    type Ctx = YarnSpinnerParserContextType;
-    fn get_rule_index(&self) -> usize {
-        RULE_value
-    }
-    //fn type_rule_index() -> usize where Self: Sized { RULE_value }
-}
-
-impl<'input> Borrow<ValueContextExt<'input>> for ValueNullContext<'input> {
-    fn borrow(&self) -> &ValueContextExt<'input> {
-        &self.base
-    }
-}
-impl<'input> BorrowMut<ValueContextExt<'input>> for ValueNullContext<'input> {
-    fn borrow_mut(&mut self) -> &mut ValueContextExt<'input> {
-        &mut self.base
-    }
-}
-
-impl<'input> ValueContextAttrs<'input> for ValueNullContext<'input> {}
-
-impl<'input> ValueNullContextExt<'input> {
-    fn new(ctx: &dyn ValueContextAttrs<'input>) -> Rc<ValueContextAll<'input>> {
-        Rc::new(ValueContextAll::ValueNullContext(
-            BaseParserRuleContext::copy_from(
-                ctx,
-                ValueNullContextExt {
-                    base: ctx.borrow().clone(),
-                    ph: PhantomData,
-                },
-            ),
-        ))
-    }
-}
-
-pub type ValueNumberContext<'input> = BaseParserRuleContext<'input, ValueNumberContextExt<'input>>;
-
-pub trait ValueNumberContextAttrs<'input>: YarnSpinnerParserContext<'input> {
-    /// Retrieves first TerminalNode corresponding to token NUMBER
-    /// Returns `None` if there is no child corresponding to token NUMBER
-    fn NUMBER(&self) -> Option<Rc<TerminalNode<'input, YarnSpinnerParserContextType>>>
-    where
-        Self: Sized,
-    {
-        self.get_token(NUMBER, 0)
-    }
-}
-
-impl<'input> ValueNumberContextAttrs<'input> for ValueNumberContext<'input> {}
-
-pub struct ValueNumberContextExt<'input> {
-    base: ValueContextExt<'input>,
-    ph: PhantomData<&'input str>,
-}
-
-antlr_rust::tid! {ValueNumberContextExt<'a>}
-
-impl<'input> YarnSpinnerParserContext<'input> for ValueNumberContext<'input> {}
-
-impl<'input, 'a> Listenable<dyn YarnSpinnerParserListener<'input> + 'a>
-    for ValueNumberContext<'input>
-{
-    fn enter(&self, listener: &mut (dyn YarnSpinnerParserListener<'input> + 'a)) {
-        listener.enter_every_rule(self);
-        listener.enter_valueNumber(self);
-    }
-}
-
-impl<'input> CustomRuleContext<'input> for ValueNumberContextExt<'input> {
-    type TF = LocalTokenFactory<'input>;
-    type Ctx = YarnSpinnerParserContextType;
-    fn get_rule_index(&self) -> usize {
-        RULE_value
-    }
-    //fn type_rule_index() -> usize where Self: Sized { RULE_value }
-}
-
-impl<'input> Borrow<ValueContextExt<'input>> for ValueNumberContext<'input> {
-    fn borrow(&self) -> &ValueContextExt<'input> {
-        &self.base
-    }
-}
-impl<'input> BorrowMut<ValueContextExt<'input>> for ValueNumberContext<'input> {
-    fn borrow_mut(&mut self) -> &mut ValueContextExt<'input> {
-        &mut self.base
-    }
-}
-
-impl<'input> ValueContextAttrs<'input> for ValueNumberContext<'input> {}
-
-impl<'input> ValueNumberContextExt<'input> {
-    fn new(ctx: &dyn ValueContextAttrs<'input>) -> Rc<ValueContextAll<'input>> {
-        Rc::new(ValueContextAll::ValueNumberContext(
-            BaseParserRuleContext::copy_from(
-                ctx,
-                ValueNumberContextExt {
-                    base: ctx.borrow().clone(),
-                    ph: PhantomData,
-                },
-            ),
-        ))
-    }
-}
-
-pub type ValueTrueContext<'input> = BaseParserRuleContext<'input, ValueTrueContextExt<'input>>;
-
-pub trait ValueTrueContextAttrs<'input>: YarnSpinnerParserContext<'input> {
-    /// Retrieves first TerminalNode corresponding to token KEYWORD_TRUE
-    /// Returns `None` if there is no child corresponding to token KEYWORD_TRUE
-    fn KEYWORD_TRUE(&self) -> Option<Rc<TerminalNode<'input, YarnSpinnerParserContextType>>>
-    where
-        Self: Sized,
-    {
-        self.get_token(KEYWORD_TRUE, 0)
-    }
-}
-
-impl<'input> ValueTrueContextAttrs<'input> for ValueTrueContext<'input> {}
-
-pub struct ValueTrueContextExt<'input> {
-    base: ValueContextExt<'input>,
-    ph: PhantomData<&'input str>,
-}
-
-antlr_rust::tid! {ValueTrueContextExt<'a>}
-
-impl<'input> YarnSpinnerParserContext<'input> for ValueTrueContext<'input> {}
-
-impl<'input, 'a> Listenable<dyn YarnSpinnerParserListener<'input> + 'a>
-    for ValueTrueContext<'input>
-{
-    fn enter(&self, listener: &mut (dyn YarnSpinnerParserListener<'input> + 'a)) {
-        listener.enter_every_rule(self);
-        listener.enter_valueTrue(self);
-    }
-}
-
-impl<'input> CustomRuleContext<'input> for ValueTrueContextExt<'input> {
-    type TF = LocalTokenFactory<'input>;
-    type Ctx = YarnSpinnerParserContextType;
-    fn get_rule_index(&self) -> usize {
-        RULE_value
-    }
-    //fn type_rule_index() -> usize where Self: Sized { RULE_value }
-}
-
-impl<'input> Borrow<ValueContextExt<'input>> for ValueTrueContext<'input> {
-    fn borrow(&self) -> &ValueContextExt<'input> {
-        &self.base
-    }
-}
-impl<'input> BorrowMut<ValueContextExt<'input>> for ValueTrueContext<'input> {
-    fn borrow_mut(&mut self) -> &mut ValueContextExt<'input> {
-        &mut self.base
-    }
-}
-
-impl<'input> ValueContextAttrs<'input> for ValueTrueContext<'input> {}
-
-impl<'input> ValueTrueContextExt<'input> {
-    fn new(ctx: &dyn ValueContextAttrs<'input>) -> Rc<ValueContextAll<'input>> {
-        Rc::new(ValueContextAll::ValueTrueContext(
-            BaseParserRuleContext::copy_from(
-                ctx,
-                ValueTrueContextExt {
-                    base: ctx.borrow().clone(),
-                    ph: PhantomData,
-                },
-            ),
-        ))
-    }
-}
-
-pub type ValueFalseContext<'input> = BaseParserRuleContext<'input, ValueFalseContextExt<'input>>;
-
-pub trait ValueFalseContextAttrs<'input>: YarnSpinnerParserContext<'input> {
-    /// Retrieves first TerminalNode corresponding to token KEYWORD_FALSE
-    /// Returns `None` if there is no child corresponding to token KEYWORD_FALSE
-    fn KEYWORD_FALSE(&self) -> Option<Rc<TerminalNode<'input, YarnSpinnerParserContextType>>>
-    where
-        Self: Sized,
-    {
-        self.get_token(KEYWORD_FALSE, 0)
-    }
-}
-
-impl<'input> ValueFalseContextAttrs<'input> for ValueFalseContext<'input> {}
-
-pub struct ValueFalseContextExt<'input> {
-    base: ValueContextExt<'input>,
-    ph: PhantomData<&'input str>,
-}
-
-antlr_rust::tid! {ValueFalseContextExt<'a>}
-
-impl<'input> YarnSpinnerParserContext<'input> for ValueFalseContext<'input> {}
-
-impl<'input, 'a> Listenable<dyn YarnSpinnerParserListener<'input> + 'a>
-    for ValueFalseContext<'input>
-{
-    fn enter(&self, listener: &mut (dyn YarnSpinnerParserListener<'input> + 'a)) {
-        listener.enter_every_rule(self);
-        listener.enter_valueFalse(self);
-    }
-}
-
-impl<'input> CustomRuleContext<'input> for ValueFalseContextExt<'input> {
-    type TF = LocalTokenFactory<'input>;
-    type Ctx = YarnSpinnerParserContextType;
-    fn get_rule_index(&self) -> usize {
-        RULE_value
-    }
-    //fn type_rule_index() -> usize where Self: Sized { RULE_value }
-}
-
-impl<'input> Borrow<ValueContextExt<'input>> for ValueFalseContext<'input> {
-    fn borrow(&self) -> &ValueContextExt<'input> {
-        &self.base
-    }
-}
-impl<'input> BorrowMut<ValueContextExt<'input>> for ValueFalseContext<'input> {
-    fn borrow_mut(&mut self) -> &mut ValueContextExt<'input> {
-        &mut self.base
-    }
-}
-
-impl<'input> ValueContextAttrs<'input> for ValueFalseContext<'input> {}
-
-impl<'input> ValueFalseContextExt<'input> {
-    fn new(ctx: &dyn ValueContextAttrs<'input>) -> Rc<ValueContextAll<'input>> {
-        Rc::new(ValueContextAll::ValueFalseContext(
-            BaseParserRuleContext::copy_from(
-                ctx,
-                ValueFalseContextExt {
-                    base: ctx.borrow().clone(),
-                    ph: PhantomData,
-                },
-            ),
-        ))
-    }
-}
-
-pub type ValueFuncContext<'input> = BaseParserRuleContext<'input, ValueFuncContextExt<'input>>;
-
-pub trait ValueFuncContextAttrs<'input>: YarnSpinnerParserContext<'input> {
-    fn function_call(&self) -> Option<Rc<Function_callContextAll<'input>>>
-    where
-        Self: Sized,
-    {
-        self.child_of_type(0)
-    }
-}
-
-impl<'input> ValueFuncContextAttrs<'input> for ValueFuncContext<'input> {}
-
-pub struct ValueFuncContextExt<'input> {
-    base: ValueContextExt<'input>,
-    ph: PhantomData<&'input str>,
-}
-
-antlr_rust::tid! {ValueFuncContextExt<'a>}
-
-impl<'input> YarnSpinnerParserContext<'input> for ValueFuncContext<'input> {}
-
-impl<'input, 'a> Listenable<dyn YarnSpinnerParserListener<'input> + 'a>
-    for ValueFuncContext<'input>
-{
-    fn enter(&self, listener: &mut (dyn YarnSpinnerParserListener<'input> + 'a)) {
-        listener.enter_every_rule(self);
-        listener.enter_valueFunc(self);
-    }
-}
-
-impl<'input> CustomRuleContext<'input> for ValueFuncContextExt<'input> {
-    type TF = LocalTokenFactory<'input>;
-    type Ctx = YarnSpinnerParserContextType;
-    fn get_rule_index(&self) -> usize {
-        RULE_value
-    }
-    //fn type_rule_index() -> usize where Self: Sized { RULE_value }
-}
-
-impl<'input> Borrow<ValueContextExt<'input>> for ValueFuncContext<'input> {
-    fn borrow(&self) -> &ValueContextExt<'input> {
-        &self.base
-    }
-}
-impl<'input> BorrowMut<ValueContextExt<'input>> for ValueFuncContext<'input> {
-    fn borrow_mut(&mut self) -> &mut ValueContextExt<'input> {
-        &mut self.base
-    }
-}
-
-impl<'input> ValueContextAttrs<'input> for ValueFuncContext<'input> {}
-
-impl<'input> ValueFuncContextExt<'input> {
-    fn new(ctx: &dyn ValueContextAttrs<'input>) -> Rc<ValueContextAll<'input>> {
-        Rc::new(ValueContextAll::ValueFuncContext(
-            BaseParserRuleContext::copy_from(
-                ctx,
-                ValueFuncContextExt {
-                    base: ctx.borrow().clone(),
-                    ph: PhantomData,
-                },
-            ),
-        ))
-    }
-}
-
-pub type ValueVarContext<'input> = BaseParserRuleContext<'input, ValueVarContextExt<'input>>;
-
-pub trait ValueVarContextAttrs<'input>: YarnSpinnerParserContext<'input> {
-    fn variable(&self) -> Option<Rc<VariableContextAll<'input>>>
-    where
-        Self: Sized,
-    {
-        self.child_of_type(0)
-    }
-}
-
-impl<'input> ValueVarContextAttrs<'input> for ValueVarContext<'input> {}
-
-pub struct ValueVarContextExt<'input> {
-    base: ValueContextExt<'input>,
-    ph: PhantomData<&'input str>,
-}
-
-antlr_rust::tid! {ValueVarContextExt<'a>}
-
-impl<'input> YarnSpinnerParserContext<'input> for ValueVarContext<'input> {}
-
-impl<'input, 'a> Listenable<dyn YarnSpinnerParserListener<'input> + 'a>
-    for ValueVarContext<'input>
-{
-    fn enter(&self, listener: &mut (dyn YarnSpinnerParserListener<'input> + 'a)) {
-        listener.enter_every_rule(self);
-        listener.enter_valueVar(self);
-    }
-}
-
-impl<'input> CustomRuleContext<'input> for ValueVarContextExt<'input> {
-    type TF = LocalTokenFactory<'input>;
-    type Ctx = YarnSpinnerParserContextType;
-    fn get_rule_index(&self) -> usize {
-        RULE_value
-    }
-    //fn type_rule_index() -> usize where Self: Sized { RULE_value }
-}
-
-impl<'input> Borrow<ValueContextExt<'input>> for ValueVarContext<'input> {
-    fn borrow(&self) -> &ValueContextExt<'input> {
-        &self.base
-    }
-}
-impl<'input> BorrowMut<ValueContextExt<'input>> for ValueVarContext<'input> {
-    fn borrow_mut(&mut self) -> &mut ValueContextExt<'input> {
-        &mut self.base
-    }
-}
-
-impl<'input> ValueContextAttrs<'input> for ValueVarContext<'input> {}
-
-impl<'input> ValueVarContextExt<'input> {
-    fn new(ctx: &dyn ValueContextAttrs<'input>) -> Rc<ValueContextAll<'input>> {
-        Rc::new(ValueContextAll::ValueVarContext(
-            BaseParserRuleContext::copy_from(
-                ctx,
-                ValueVarContextExt {
-                    base: ctx.borrow().clone(),
-                    ph: PhantomData,
-                },
-            ),
-        ))
-    }
-}
-
-pub type ValueStringContext<'input> = BaseParserRuleContext<'input, ValueStringContextExt<'input>>;
-
-pub trait ValueStringContextAttrs<'input>: YarnSpinnerParserContext<'input> {
-    /// Retrieves first TerminalNode corresponding to token STRING
-    /// Returns `None` if there is no child corresponding to token STRING
-    fn STRING(&self) -> Option<Rc<TerminalNode<'input, YarnSpinnerParserContextType>>>
-    where
-        Self: Sized,
-    {
-        self.get_token(STRING, 0)
-    }
-}
-
-impl<'input> ValueStringContextAttrs<'input> for ValueStringContext<'input> {}
-
-pub struct ValueStringContextExt<'input> {
-    base: ValueContextExt<'input>,
-    ph: PhantomData<&'input str>,
-}
-
-antlr_rust::tid! {ValueStringContextExt<'a>}
-
-impl<'input> YarnSpinnerParserContext<'input> for ValueStringContext<'input> {}
-
-impl<'input, 'a> Listenable<dyn YarnSpinnerParserListener<'input> + 'a>
-    for ValueStringContext<'input>
-{
-    fn enter(&self, listener: &mut (dyn YarnSpinnerParserListener<'input> + 'a)) {
-        listener.enter_every_rule(self);
-        listener.enter_valueString(self);
-    }
-}
-
-impl<'input> CustomRuleContext<'input> for ValueStringContextExt<'input> {
-    type TF = LocalTokenFactory<'input>;
-    type Ctx = YarnSpinnerParserContextType;
-    fn get_rule_index(&self) -> usize {
-        RULE_value
-    }
-    //fn type_rule_index() -> usize where Self: Sized { RULE_value }
-}
-
-impl<'input> Borrow<ValueContextExt<'input>> for ValueStringContext<'input> {
-    fn borrow(&self) -> &ValueContextExt<'input> {
-        &self.base
-    }
-}
-impl<'input> BorrowMut<ValueContextExt<'input>> for ValueStringContext<'input> {
-    fn borrow_mut(&mut self) -> &mut ValueContextExt<'input> {
-        &mut self.base
-    }
-}
-
-impl<'input> ValueContextAttrs<'input> for ValueStringContext<'input> {}
-
-impl<'input> ValueStringContextExt<'input> {
-    fn new(ctx: &dyn ValueContextAttrs<'input>) -> Rc<ValueContextAll<'input>> {
-        Rc::new(ValueContextAll::ValueStringContext(
-            BaseParserRuleContext::copy_from(
-                ctx,
-                ValueStringContextExt {
-                    base: ctx.borrow().clone(),
-                    ph: PhantomData,
-                },
-            ),
-        ))
-    }
-}
-
-impl<'input, I, H> YarnSpinnerParser<'input, I, H>
-where
-    I: TokenStream<'input, TF = LocalTokenFactory<'input>> + TidAble<'input>,
-    H: ErrorStrategy<'input, BaseParserType<'input, I>>,
-{
-    pub fn value(&mut self) -> Result<Rc<ValueContextAll<'input>>, ANTLRError> {
-        let mut recog = self;
-        let _parentctx = recog.ctx.take();
-        let mut _localctx = ValueContextExt::new(_parentctx.clone(), recog.base.get_state());
-        recog.base.enter_rule(_localctx.clone(), 22, RULE_value);
-        let mut _localctx: Rc<ValueContextAll> = _localctx;
-        let result: Result<(), ANTLRError> = (|| {
-            recog.base.set_state(176);
-            recog.err_handler.sync(&mut recog.base)?;
-            match recog.base.input.la(1) {
-                NUMBER => {
-                    let tmp = ValueNumberContextExt::new(&**_localctx);
-                    recog.base.enter_outer_alt(Some(tmp.clone()), 1);
-                    _localctx = tmp;
-                    {
-                        recog.base.set_state(169);
-                        recog.base.match_token(NUMBER, &mut recog.err_handler)?;
-                    }
-                }
-
-                KEYWORD_TRUE => {
-                    let tmp = ValueTrueContextExt::new(&**_localctx);
-                    recog.base.enter_outer_alt(Some(tmp.clone()), 2);
-                    _localctx = tmp;
-                    {
-                        recog.base.set_state(170);
-                        recog
-                            .base
-                            .match_token(KEYWORD_TRUE, &mut recog.err_handler)?;
-                    }
-                }
-
-                KEYWORD_FALSE => {
-                    let tmp = ValueFalseContextExt::new(&**_localctx);
-                    recog.base.enter_outer_alt(Some(tmp.clone()), 3);
-                    _localctx = tmp;
-                    {
-                        recog.base.set_state(171);
-                        recog
-                            .base
-                            .match_token(KEYWORD_FALSE, &mut recog.err_handler)?;
-                    }
-                }
-
-                VAR_ID => {
-                    let tmp = ValueVarContextExt::new(&**_localctx);
-                    recog.base.enter_outer_alt(Some(tmp.clone()), 4);
-                    _localctx = tmp;
-                    {
-                        /*InvokeRule variable*/
-                        recog.base.set_state(172);
-                        recog.variable()?;
-                    }
-                }
-
-                STRING => {
-                    let tmp = ValueStringContextExt::new(&**_localctx);
-                    recog.base.enter_outer_alt(Some(tmp.clone()), 5);
-                    _localctx = tmp;
-                    {
-                        recog.base.set_state(173);
-                        recog.base.match_token(STRING, &mut recog.err_handler)?;
-                    }
-                }
-
-                KEYWORD_NULL => {
-                    let tmp = ValueNullContextExt::new(&**_localctx);
-                    recog.base.enter_outer_alt(Some(tmp.clone()), 6);
-                    _localctx = tmp;
-                    {
-                        recog.base.set_state(174);
-                        recog
-                            .base
-                            .match_token(KEYWORD_NULL, &mut recog.err_handler)?;
-                    }
-                }
-
-                FUNC_ID => {
-                    let tmp = ValueFuncContextExt::new(&**_localctx);
-                    recog.base.enter_outer_alt(Some(tmp.clone()), 7);
-                    _localctx = tmp;
-                    {
-                        /*InvokeRule function_call*/
-                        recog.base.set_state(175);
-                        recog.function_call()?;
-                    }
-                }
-
-                _ => Err(ANTLRError::NoAltError(NoViableAltError::new(
-                    &mut recog.base,
-                )))?,
-            }
-            Ok(())
-        })();
-        match result {
-            Ok(_) => {}
-            Err(e @ ANTLRError::FallThrough(_)) => return Err(e),
-            Err(ref re) => {
-                //_localctx.exception = re;
-                recog.err_handler.report_error(&mut recog.base, re);
-                recog.err_handler.recover(&mut recog.base, re)?;
-            }
-        }
-        recog.base.exit_rule();
-
-        Ok(_localctx)
-    }
-}
-//------------------- variable ----------------
-pub type VariableContextAll<'input> = VariableContext<'input>;
-
-pub type VariableContext<'input> = BaseParserRuleContext<'input, VariableContextExt<'input>>;
-
-#[derive(Clone)]
-pub struct VariableContextExt<'input> {
-    ph: PhantomData<&'input str>,
-}
-
-impl<'input> YarnSpinnerParserContext<'input> for VariableContext<'input> {}
-
-impl<'input, 'a> Listenable<dyn YarnSpinnerParserListener<'input> + 'a>
-    for VariableContext<'input>
-{
-    fn enter(&self, listener: &mut (dyn YarnSpinnerParserListener<'input> + 'a)) {
-        listener.enter_every_rule(self);
-        listener.enter_variable(self);
-    }
-    fn exit(&self, listener: &mut (dyn YarnSpinnerParserListener<'input> + 'a)) {
-        listener.exit_variable(self);
-        listener.exit_every_rule(self);
-    }
-}
-
-impl<'input> CustomRuleContext<'input> for VariableContextExt<'input> {
-    type TF = LocalTokenFactory<'input>;
-    type Ctx = YarnSpinnerParserContextType;
-    fn get_rule_index(&self) -> usize {
-        RULE_variable
-    }
-    //fn type_rule_index() -> usize where Self: Sized { RULE_variable }
-}
-antlr_rust::tid! {VariableContextExt<'a>}
-
-impl<'input> VariableContextExt<'input> {
-    fn new(
-        parent: Option<Rc<dyn YarnSpinnerParserContext<'input> + 'input>>,
-        invoking_state: isize,
-    ) -> Rc<VariableContextAll<'input>> {
-        Rc::new(BaseParserRuleContext::new_parser_ctx(
-            parent,
-            invoking_state,
-            VariableContextExt { ph: PhantomData },
-        ))
-    }
-}
-
-pub trait VariableContextAttrs<'input>:
-    YarnSpinnerParserContext<'input> + BorrowMut<VariableContextExt<'input>>
-{
-    /// Retrieves first TerminalNode corresponding to token VAR_ID
-    /// Returns `None` if there is no child corresponding to token VAR_ID
-    fn VAR_ID(&self) -> Option<Rc<TerminalNode<'input, YarnSpinnerParserContextType>>>
-    where
-        Self: Sized,
-    {
-        self.get_token(VAR_ID, 0)
-    }
-}
-
-impl<'input> VariableContextAttrs<'input> for VariableContext<'input> {}
-
-impl<'input, I, H> YarnSpinnerParser<'input, I, H>
-where
-    I: TokenStream<'input, TF = LocalTokenFactory<'input>> + TidAble<'input>,
-    H: ErrorStrategy<'input, BaseParserType<'input, I>>,
-{
-    pub fn variable(&mut self) -> Result<Rc<VariableContextAll<'input>>, ANTLRError> {
-        let mut recog = self;
-        let _parentctx = recog.ctx.take();
-        let mut _localctx = VariableContextExt::new(_parentctx.clone(), recog.base.get_state());
-        recog.base.enter_rule(_localctx.clone(), 24, RULE_variable);
-        let mut _localctx: Rc<VariableContextAll> = _localctx;
-        let result: Result<(), ANTLRError> = (|| {
-            //recog.base.enter_outer_alt(_localctx.clone(), 1);
-            recog.base.enter_outer_alt(None, 1);
-            {
-                recog.base.set_state(178);
-                recog.base.match_token(VAR_ID, &mut recog.err_handler)?;
-            }
-            Ok(())
-        })();
-        match result {
-            Ok(_) => {}
-            Err(e @ ANTLRError::FallThrough(_)) => return Err(e),
-            Err(ref re) => {
-                //_localctx.exception = re;
-                recog.err_handler.report_error(&mut recog.base, re);
-                recog.err_handler.recover(&mut recog.base, re)?;
-            }
-        }
-        recog.base.exit_rule();
-
-        Ok(_localctx)
-    }
-}
-//------------------- function_call ----------------
-pub type Function_callContextAll<'input> = Function_callContext<'input>;
-
-pub type Function_callContext<'input> =
-    BaseParserRuleContext<'input, Function_callContextExt<'input>>;
-
-#[derive(Clone)]
-pub struct Function_callContextExt<'input> {
-    ph: PhantomData<&'input str>,
-}
-
-impl<'input> YarnSpinnerParserContext<'input> for Function_callContext<'input> {}
-
-impl<'input, 'a> Listenable<dyn YarnSpinnerParserListener<'input> + 'a>
-    for Function_callContext<'input>
-{
-    fn enter(&self, listener: &mut (dyn YarnSpinnerParserListener<'input> + 'a)) {
-        listener.enter_every_rule(self);
-        listener.enter_function_call(self);
-    }
-    fn exit(&self, listener: &mut (dyn YarnSpinnerParserListener<'input> + 'a)) {
-        listener.exit_function_call(self);
-        listener.exit_every_rule(self);
-    }
-}
-
-impl<'input> CustomRuleContext<'input> for Function_callContextExt<'input> {
-    type TF = LocalTokenFactory<'input>;
-    type Ctx = YarnSpinnerParserContextType;
-    fn get_rule_index(&self) -> usize {
-        RULE_function_call
-    }
-    //fn type_rule_index() -> usize where Self: Sized { RULE_function_call }
-}
-antlr_rust::tid! {Function_callContextExt<'a>}
-
-impl<'input> Function_callContextExt<'input> {
-    fn new(
-        parent: Option<Rc<dyn YarnSpinnerParserContext<'input> + 'input>>,
-        invoking_state: isize,
-    ) -> Rc<Function_callContextAll<'input>> {
-        Rc::new(BaseParserRuleContext::new_parser_ctx(
-            parent,
-            invoking_state,
-            Function_callContextExt { ph: PhantomData },
-        ))
-    }
-}
-
-pub trait Function_callContextAttrs<'input>:
-    YarnSpinnerParserContext<'input> + BorrowMut<Function_callContextExt<'input>>
-{
-    /// Retrieves first TerminalNode corresponding to token FUNC_ID
-    /// Returns `None` if there is no child corresponding to token FUNC_ID
-    fn FUNC_ID(&self) -> Option<Rc<TerminalNode<'input, YarnSpinnerParserContextType>>>
-    where
-        Self: Sized,
-    {
-        self.get_token(FUNC_ID, 0)
-    }
-    /// Retrieves first TerminalNode corresponding to token LPAREN
-    /// Returns `None` if there is no child corresponding to token LPAREN
-    fn LPAREN(&self) -> Option<Rc<TerminalNode<'input, YarnSpinnerParserContextType>>>
-    where
-        Self: Sized,
-    {
-        self.get_token(LPAREN, 0)
-    }
-    /// Retrieves first TerminalNode corresponding to token RPAREN
-    /// Returns `None` if there is no child corresponding to token RPAREN
-    fn RPAREN(&self) -> Option<Rc<TerminalNode<'input, YarnSpinnerParserContextType>>>
-    where
-        Self: Sized,
-    {
-        self.get_token(RPAREN, 0)
-    }
-    fn expression_all(&self) -> Vec<Rc<ExpressionContextAll<'input>>>
-    where
-        Self: Sized,
-    {
-        self.children_of_type()
-    }
-    fn expression(&self, i: usize) -> Option<Rc<ExpressionContextAll<'input>>>
-    where
-        Self: Sized,
-    {
-        self.child_of_type(i)
-    }
-    /// Retrieves all `TerminalNode`s corresponding to token COMMA in current rule
-    fn COMMA_all(&self) -> Vec<Rc<TerminalNode<'input, YarnSpinnerParserContextType>>>
-    where
-        Self: Sized,
-    {
-        self.children_of_type()
-    }
-    /// Retrieves 'i's TerminalNode corresponding to token COMMA, starting from 0.
-    /// Returns `None` if number of children corresponding to token COMMA is less or equal than `i`.
-    fn COMMA(&self, i: usize) -> Option<Rc<TerminalNode<'input, YarnSpinnerParserContextType>>>
-    where
-        Self: Sized,
-    {
-        self.get_token(COMMA, i)
-    }
-}
-
-impl<'input> Function_callContextAttrs<'input> for Function_callContext<'input> {}
-
-impl<'input, I, H> YarnSpinnerParser<'input, I, H>
-where
-    I: TokenStream<'input, TF = LocalTokenFactory<'input>> + TidAble<'input>,
-    H: ErrorStrategy<'input, BaseParserType<'input, I>>,
-{
-    pub fn function_call(&mut self) -> Result<Rc<Function_callContextAll<'input>>, ANTLRError> {
-        let mut recog = self;
-        let _parentctx = recog.ctx.take();
-        let mut _localctx =
-            Function_callContextExt::new(_parentctx.clone(), recog.base.get_state());
-        recog
-            .base
-            .enter_rule(_localctx.clone(), 26, RULE_function_call);
-        let mut _localctx: Rc<Function_callContextAll> = _localctx;
-        let mut _la: isize = -1;
-        let result: Result<(), ANTLRError> = (|| {
-            //recog.base.enter_outer_alt(_localctx.clone(), 1);
-            recog.base.enter_outer_alt(None, 1);
-            {
-                recog.base.set_state(180);
-                recog.base.match_token(FUNC_ID, &mut recog.err_handler)?;
-
-                recog.base.set_state(181);
-                recog.base.match_token(LPAREN, &mut recog.err_handler)?;
-
-                recog.base.set_state(183);
-                recog.err_handler.sync(&mut recog.base)?;
-                _la = recog.base.input.la(1);
-                if (((_la) & !0x3f) == 0
-                    && ((1usize << _la)
-                        & ((1usize << KEYWORD_TRUE)
-                            | (1usize << KEYWORD_FALSE)
-                            | (1usize << KEYWORD_NULL)))
-                        != 0)
-                    || (((_la - 41) & !0x3f) == 0
-                        && ((1usize << (_la - 41))
-                            & ((1usize << (OPERATOR_LOGICAL_NOT - 41))
-                                | (1usize << (OPERATOR_MATHS_SUBTRACTION - 41))
-                                | (1usize << (LPAREN - 41))
-                                | (1usize << (STRING - 41))
-                                | (1usize << (FUNC_ID - 41))
-                                | (1usize << (VAR_ID - 41))
-                                | (1usize << (NUMBER - 41))))
-                            != 0)
-                {
-                    {
-                        /*InvokeRule expression*/
-                        recog.base.set_state(182);
-                        recog.expression_rec(0)?;
-                    }
-                }
-
-                recog.base.set_state(189);
-                recog.err_handler.sync(&mut recog.base)?;
-                _la = recog.base.input.la(1);
-                while _la == COMMA {
-                    {
-                        {
-                            recog.base.set_state(185);
-                            recog.base.match_token(COMMA, &mut recog.err_handler)?;
-
-                            /*InvokeRule expression*/
-                            recog.base.set_state(186);
-                            recog.expression_rec(0)?;
-                        }
-                    }
-                    recog.base.set_state(191);
-                    recog.err_handler.sync(&mut recog.base)?;
-                    _la = recog.base.input.la(1);
-                }
-                recog.base.set_state(192);
-                recog.base.match_token(RPAREN, &mut recog.err_handler)?;
-            }
-            Ok(())
-        })();
-        match result {
-            Ok(_) => {}
-            Err(e @ ANTLRError::FallThrough(_)) => return Err(e),
-            Err(ref re) => {
-                //_localctx.exception = re;
-                recog.err_handler.report_error(&mut recog.base, re);
-                recog.err_handler.recover(&mut recog.base, re)?;
-            }
-        }
-        recog.base.exit_rule();
-
-        Ok(_localctx)
-    }
-}
-//------------------- if_statement ----------------
-pub type If_statementContextAll<'input> = If_statementContext<'input>;
-
-pub type If_statementContext<'input> =
-    BaseParserRuleContext<'input, If_statementContextExt<'input>>;
-
-#[derive(Clone)]
-pub struct If_statementContextExt<'input> {
-    ph: PhantomData<&'input str>,
-}
-
-impl<'input> YarnSpinnerParserContext<'input> for If_statementContext<'input> {}
-
-impl<'input, 'a> Listenable<dyn YarnSpinnerParserListener<'input> + 'a>
-    for If_statementContext<'input>
-{
-    fn enter(&self, listener: &mut (dyn YarnSpinnerParserListener<'input> + 'a)) {
-        listener.enter_every_rule(self);
-        listener.enter_if_statement(self);
-    }
-    fn exit(&self, listener: &mut (dyn YarnSpinnerParserListener<'input> + 'a)) {
-        listener.exit_if_statement(self);
-        listener.exit_every_rule(self);
-    }
-}
-
-impl<'input> CustomRuleContext<'input> for If_statementContextExt<'input> {
-    type TF = LocalTokenFactory<'input>;
-    type Ctx = YarnSpinnerParserContextType;
-    fn get_rule_index(&self) -> usize {
-        RULE_if_statement
-    }
-    //fn type_rule_index() -> usize where Self: Sized { RULE_if_statement }
-}
-antlr_rust::tid! {If_statementContextExt<'a>}
-
-impl<'input> If_statementContextExt<'input> {
-    fn new(
-        parent: Option<Rc<dyn YarnSpinnerParserContext<'input> + 'input>>,
-        invoking_state: isize,
-    ) -> Rc<If_statementContextAll<'input>> {
-        Rc::new(BaseParserRuleContext::new_parser_ctx(
-            parent,
-            invoking_state,
-            If_statementContextExt { ph: PhantomData },
-        ))
-    }
-}
-
-pub trait If_statementContextAttrs<'input>:
-    YarnSpinnerParserContext<'input> + BorrowMut<If_statementContextExt<'input>>
-{
-    fn if_clause(&self) -> Option<Rc<If_clauseContextAll<'input>>>
-    where
-        Self: Sized,
-    {
-        self.child_of_type(0)
-    }
-    /// Retrieves first TerminalNode corresponding to token COMMAND_START
-    /// Returns `None` if there is no child corresponding to token COMMAND_START
-    fn COMMAND_START(&self) -> Option<Rc<TerminalNode<'input, YarnSpinnerParserContextType>>>
-    where
-        Self: Sized,
-    {
-        self.get_token(COMMAND_START, 0)
-    }
-    /// Retrieves first TerminalNode corresponding to token COMMAND_ENDIF
-    /// Returns `None` if there is no child corresponding to token COMMAND_ENDIF
-    fn COMMAND_ENDIF(&self) -> Option<Rc<TerminalNode<'input, YarnSpinnerParserContextType>>>
-    where
-        Self: Sized,
-    {
-        self.get_token(COMMAND_ENDIF, 0)
-    }
-    /// Retrieves first TerminalNode corresponding to token COMMAND_END
-    /// Returns `None` if there is no child corresponding to token COMMAND_END
-    fn COMMAND_END(&self) -> Option<Rc<TerminalNode<'input, YarnSpinnerParserContextType>>>
-    where
-        Self: Sized,
-    {
-        self.get_token(COMMAND_END, 0)
-    }
-    fn else_if_clause_all(&self) -> Vec<Rc<Else_if_clauseContextAll<'input>>>
-    where
-        Self: Sized,
-    {
-        self.children_of_type()
-    }
-    fn else_if_clause(&self, i: usize) -> Option<Rc<Else_if_clauseContextAll<'input>>>
-    where
-        Self: Sized,
-    {
-        self.child_of_type(i)
-    }
-    fn else_clause(&self) -> Option<Rc<Else_clauseContextAll<'input>>>
-    where
-        Self: Sized,
-    {
-        self.child_of_type(0)
-    }
-}
-
-impl<'input> If_statementContextAttrs<'input> for If_statementContext<'input> {}
-
-impl<'input, I, H> YarnSpinnerParser<'input, I, H>
-where
-    I: TokenStream<'input, TF = LocalTokenFactory<'input>> + TidAble<'input>,
-    H: ErrorStrategy<'input, BaseParserType<'input, I>>,
-{
-    pub fn if_statement(&mut self) -> Result<Rc<If_statementContextAll<'input>>, ANTLRError> {
-        let mut recog = self;
-        let _parentctx = recog.ctx.take();
-        let mut _localctx = If_statementContextExt::new(_parentctx.clone(), recog.base.get_state());
-        recog
-            .base
-            .enter_rule(_localctx.clone(), 28, RULE_if_statement);
-        let mut _localctx: Rc<If_statementContextAll> = _localctx;
-        let result: Result<(), ANTLRError> = (|| {
-            let mut _alt: isize;
-            //recog.base.enter_outer_alt(_localctx.clone(), 1);
-            recog.base.enter_outer_alt(None, 1);
-            {
-                /*InvokeRule if_clause*/
-                recog.base.set_state(194);
-                recog.if_clause()?;
-
-                recog.base.set_state(198);
-                recog.err_handler.sync(&mut recog.base)?;
-                _alt = recog.interpreter.adaptive_predict(18, &mut recog.base)?;
-                while { _alt != 2 && _alt != INVALID_ALT } {
-                    if _alt == 1 {
-                        {
-                            {
-                                /*InvokeRule else_if_clause*/
-                                recog.base.set_state(195);
-                                recog.else_if_clause()?;
-                            }
-                        }
-                    }
-                    recog.base.set_state(200);
-                    recog.err_handler.sync(&mut recog.base)?;
-                    _alt = recog.interpreter.adaptive_predict(18, &mut recog.base)?;
-                }
-                recog.base.set_state(202);
-                recog.err_handler.sync(&mut recog.base)?;
-                match recog.interpreter.adaptive_predict(19, &mut recog.base)? {
-                    x if x == 1 => {
-                        {
-                            /*InvokeRule else_clause*/
-                            recog.base.set_state(201);
-                            recog.else_clause()?;
-                        }
-                    }
-
-                    _ => {}
-                }
-                recog.base.set_state(204);
-                recog
-                    .base
-                    .match_token(COMMAND_START, &mut recog.err_handler)?;
-
-                recog.base.set_state(205);
-                recog
-                    .base
-                    .match_token(COMMAND_ENDIF, &mut recog.err_handler)?;
-
-                recog.base.set_state(206);
-                recog
-                    .base
-                    .match_token(COMMAND_END, &mut recog.err_handler)?;
-            }
-            Ok(())
-        })();
-        match result {
-            Ok(_) => {}
-            Err(e @ ANTLRError::FallThrough(_)) => return Err(e),
-            Err(ref re) => {
-                //_localctx.exception = re;
-                recog.err_handler.report_error(&mut recog.base, re);
-                recog.err_handler.recover(&mut recog.base, re)?;
-            }
-        }
-        recog.base.exit_rule();
-
-        Ok(_localctx)
-    }
-}
-//------------------- if_clause ----------------
-pub type If_clauseContextAll<'input> = If_clauseContext<'input>;
-
-pub type If_clauseContext<'input> = BaseParserRuleContext<'input, If_clauseContextExt<'input>>;
-
-#[derive(Clone)]
-pub struct If_clauseContextExt<'input> {
-    ph: PhantomData<&'input str>,
-}
-
-impl<'input> YarnSpinnerParserContext<'input> for If_clauseContext<'input> {}
-
-impl<'input, 'a> Listenable<dyn YarnSpinnerParserListener<'input> + 'a>
-    for If_clauseContext<'input>
-{
-    fn enter(&self, listener: &mut (dyn YarnSpinnerParserListener<'input> + 'a)) {
-        listener.enter_every_rule(self);
-        listener.enter_if_clause(self);
-    }
-    fn exit(&self, listener: &mut (dyn YarnSpinnerParserListener<'input> + 'a)) {
-        listener.exit_if_clause(self);
-        listener.exit_every_rule(self);
-    }
-}
-
-impl<'input> CustomRuleContext<'input> for If_clauseContextExt<'input> {
-    type TF = LocalTokenFactory<'input>;
-    type Ctx = YarnSpinnerParserContextType;
-    fn get_rule_index(&self) -> usize {
-        RULE_if_clause
-    }
-    //fn type_rule_index() -> usize where Self: Sized { RULE_if_clause }
-}
-antlr_rust::tid! {If_clauseContextExt<'a>}
-
-impl<'input> If_clauseContextExt<'input> {
-    fn new(
-        parent: Option<Rc<dyn YarnSpinnerParserContext<'input> + 'input>>,
-        invoking_state: isize,
-    ) -> Rc<If_clauseContextAll<'input>> {
-        Rc::new(BaseParserRuleContext::new_parser_ctx(
-            parent,
-            invoking_state,
-            If_clauseContextExt { ph: PhantomData },
-        ))
-    }
-}
-
-pub trait If_clauseContextAttrs<'input>:
-    YarnSpinnerParserContext<'input> + BorrowMut<If_clauseContextExt<'input>>
-{
-    /// Retrieves first TerminalNode corresponding to token COMMAND_START
-    /// Returns `None` if there is no child corresponding to token COMMAND_START
-    fn COMMAND_START(&self) -> Option<Rc<TerminalNode<'input, YarnSpinnerParserContextType>>>
-    where
-        Self: Sized,
-    {
-        self.get_token(COMMAND_START, 0)
-    }
-    /// Retrieves first TerminalNode corresponding to token COMMAND_IF
-    /// Returns `None` if there is no child corresponding to token COMMAND_IF
-    fn COMMAND_IF(&self) -> Option<Rc<TerminalNode<'input, YarnSpinnerParserContextType>>>
-    where
-        Self: Sized,
-    {
-        self.get_token(COMMAND_IF, 0)
-    }
-    fn expression(&self) -> Option<Rc<ExpressionContextAll<'input>>>
-    where
-        Self: Sized,
-    {
-        self.child_of_type(0)
-    }
-    /// Retrieves first TerminalNode corresponding to token COMMAND_END
-    /// Returns `None` if there is no child corresponding to token COMMAND_END
-    fn COMMAND_END(&self) -> Option<Rc<TerminalNode<'input, YarnSpinnerParserContextType>>>
-    where
-        Self: Sized,
-    {
-        self.get_token(COMMAND_END, 0)
-    }
-    fn statement_all(&self) -> Vec<Rc<StatementContextAll<'input>>>
-    where
-        Self: Sized,
-    {
-        self.children_of_type()
-    }
-    fn statement(&self, i: usize) -> Option<Rc<StatementContextAll<'input>>>
-    where
-        Self: Sized,
-    {
-        self.child_of_type(i)
-    }
-}
-
-impl<'input> If_clauseContextAttrs<'input> for If_clauseContext<'input> {}
-
-impl<'input, I, H> YarnSpinnerParser<'input, I, H>
-where
-    I: TokenStream<'input, TF = LocalTokenFactory<'input>> + TidAble<'input>,
-    H: ErrorStrategy<'input, BaseParserType<'input, I>>,
-{
-    pub fn if_clause(&mut self) -> Result<Rc<If_clauseContextAll<'input>>, ANTLRError> {
-        let mut recog = self;
-        let _parentctx = recog.ctx.take();
-        let mut _localctx = If_clauseContextExt::new(_parentctx.clone(), recog.base.get_state());
-        recog.base.enter_rule(_localctx.clone(), 30, RULE_if_clause);
-        let mut _localctx: Rc<If_clauseContextAll> = _localctx;
-        let result: Result<(), ANTLRError> = (|| {
-            let mut _alt: isize;
-            //recog.base.enter_outer_alt(_localctx.clone(), 1);
-            recog.base.enter_outer_alt(None, 1);
-            {
-                recog.base.set_state(208);
-                recog
-                    .base
-                    .match_token(COMMAND_START, &mut recog.err_handler)?;
-
-                recog.base.set_state(209);
-                recog.base.match_token(COMMAND_IF, &mut recog.err_handler)?;
-
-                /*InvokeRule expression*/
-                recog.base.set_state(210);
-                recog.expression_rec(0)?;
-
-                recog.base.set_state(211);
-                recog
-                    .base
-                    .match_token(COMMAND_END, &mut recog.err_handler)?;
-
-                recog.base.set_state(215);
-                recog.err_handler.sync(&mut recog.base)?;
-                _alt = recog.interpreter.adaptive_predict(20, &mut recog.base)?;
-                while { _alt != 2 && _alt != INVALID_ALT } {
-                    if _alt == 1 {
-                        {
-                            {
-                                /*InvokeRule statement*/
-                                recog.base.set_state(212);
-                                recog.statement()?;
-                            }
-                        }
-                    }
-                    recog.base.set_state(217);
-                    recog.err_handler.sync(&mut recog.base)?;
-                    _alt = recog.interpreter.adaptive_predict(20, &mut recog.base)?;
-                }
-            }
-            Ok(())
-        })();
-        match result {
-            Ok(_) => {}
-            Err(e @ ANTLRError::FallThrough(_)) => return Err(e),
-            Err(ref re) => {
-                //_localctx.exception = re;
-                recog.err_handler.report_error(&mut recog.base, re);
-                recog.err_handler.recover(&mut recog.base, re)?;
-            }
-        }
-        recog.base.exit_rule();
-
-        Ok(_localctx)
-    }
-}
-//------------------- else_if_clause ----------------
-pub type Else_if_clauseContextAll<'input> = Else_if_clauseContext<'input>;
-
-pub type Else_if_clauseContext<'input> =
-    BaseParserRuleContext<'input, Else_if_clauseContextExt<'input>>;
-
-#[derive(Clone)]
-pub struct Else_if_clauseContextExt<'input> {
-    ph: PhantomData<&'input str>,
-}
-
-impl<'input> YarnSpinnerParserContext<'input> for Else_if_clauseContext<'input> {}
-
-impl<'input, 'a> Listenable<dyn YarnSpinnerParserListener<'input> + 'a>
-    for Else_if_clauseContext<'input>
-{
-    fn enter(&self, listener: &mut (dyn YarnSpinnerParserListener<'input> + 'a)) {
-        listener.enter_every_rule(self);
-        listener.enter_else_if_clause(self);
-    }
-    fn exit(&self, listener: &mut (dyn YarnSpinnerParserListener<'input> + 'a)) {
-        listener.exit_else_if_clause(self);
-        listener.exit_every_rule(self);
-    }
-}
-
-impl<'input> CustomRuleContext<'input> for Else_if_clauseContextExt<'input> {
-    type TF = LocalTokenFactory<'input>;
-    type Ctx = YarnSpinnerParserContextType;
-    fn get_rule_index(&self) -> usize {
-        RULE_else_if_clause
-    }
-    //fn type_rule_index() -> usize where Self: Sized { RULE_else_if_clause }
-}
-antlr_rust::tid! {Else_if_clauseContextExt<'a>}
-
-impl<'input> Else_if_clauseContextExt<'input> {
-    fn new(
-        parent: Option<Rc<dyn YarnSpinnerParserContext<'input> + 'input>>,
-        invoking_state: isize,
-    ) -> Rc<Else_if_clauseContextAll<'input>> {
-        Rc::new(BaseParserRuleContext::new_parser_ctx(
-            parent,
-            invoking_state,
-            Else_if_clauseContextExt { ph: PhantomData },
-        ))
-    }
-}
-
-pub trait Else_if_clauseContextAttrs<'input>:
-    YarnSpinnerParserContext<'input> + BorrowMut<Else_if_clauseContextExt<'input>>
-{
-    /// Retrieves first TerminalNode corresponding to token COMMAND_START
-    /// Returns `None` if there is no child corresponding to token COMMAND_START
-    fn COMMAND_START(&self) -> Option<Rc<TerminalNode<'input, YarnSpinnerParserContextType>>>
-    where
-        Self: Sized,
-    {
-        self.get_token(COMMAND_START, 0)
-    }
-    /// Retrieves first TerminalNode corresponding to token COMMAND_ELSEIF
-    /// Returns `None` if there is no child corresponding to token COMMAND_ELSEIF
-    fn COMMAND_ELSEIF(&self) -> Option<Rc<TerminalNode<'input, YarnSpinnerParserContextType>>>
-    where
-        Self: Sized,
-    {
-        self.get_token(COMMAND_ELSEIF, 0)
-    }
-    fn expression(&self) -> Option<Rc<ExpressionContextAll<'input>>>
-    where
-        Self: Sized,
-    {
-        self.child_of_type(0)
-    }
-    /// Retrieves first TerminalNode corresponding to token COMMAND_END
-    /// Returns `None` if there is no child corresponding to token COMMAND_END
-    fn COMMAND_END(&self) -> Option<Rc<TerminalNode<'input, YarnSpinnerParserContextType>>>
-    where
-        Self: Sized,
-    {
-        self.get_token(COMMAND_END, 0)
-    }
-    fn statement_all(&self) -> Vec<Rc<StatementContextAll<'input>>>
-    where
-        Self: Sized,
-    {
-        self.children_of_type()
-    }
-    fn statement(&self, i: usize) -> Option<Rc<StatementContextAll<'input>>>
-    where
-        Self: Sized,
-    {
-        self.child_of_type(i)
-    }
-}
-
-impl<'input> Else_if_clauseContextAttrs<'input> for Else_if_clauseContext<'input> {}
-
-impl<'input, I, H> YarnSpinnerParser<'input, I, H>
-where
-    I: TokenStream<'input, TF = LocalTokenFactory<'input>> + TidAble<'input>,
-    H: ErrorStrategy<'input, BaseParserType<'input, I>>,
-{
-    pub fn else_if_clause(&mut self) -> Result<Rc<Else_if_clauseContextAll<'input>>, ANTLRError> {
-        let mut recog = self;
-        let _parentctx = recog.ctx.take();
-        let mut _localctx =
-            Else_if_clauseContextExt::new(_parentctx.clone(), recog.base.get_state());
-        recog
-            .base
-            .enter_rule(_localctx.clone(), 32, RULE_else_if_clause);
-        let mut _localctx: Rc<Else_if_clauseContextAll> = _localctx;
-        let result: Result<(), ANTLRError> = (|| {
-            let mut _alt: isize;
-            //recog.base.enter_outer_alt(_localctx.clone(), 1);
-            recog.base.enter_outer_alt(None, 1);
-            {
-                recog.base.set_state(218);
-                recog
-                    .base
-                    .match_token(COMMAND_START, &mut recog.err_handler)?;
-
-                recog.base.set_state(219);
-                recog
-                    .base
-                    .match_token(COMMAND_ELSEIF, &mut recog.err_handler)?;
-
-                /*InvokeRule expression*/
-                recog.base.set_state(220);
-                recog.expression_rec(0)?;
-
-                recog.base.set_state(221);
-                recog
-                    .base
-                    .match_token(COMMAND_END, &mut recog.err_handler)?;
-
-                recog.base.set_state(225);
-                recog.err_handler.sync(&mut recog.base)?;
-                _alt = recog.interpreter.adaptive_predict(21, &mut recog.base)?;
-                while { _alt != 2 && _alt != INVALID_ALT } {
-                    if _alt == 1 {
-                        {
-                            {
-                                /*InvokeRule statement*/
-                                recog.base.set_state(222);
-                                recog.statement()?;
-                            }
-                        }
-                    }
-                    recog.base.set_state(227);
-                    recog.err_handler.sync(&mut recog.base)?;
-                    _alt = recog.interpreter.adaptive_predict(21, &mut recog.base)?;
-                }
-            }
-            Ok(())
-        })();
-        match result {
-            Ok(_) => {}
-            Err(e @ ANTLRError::FallThrough(_)) => return Err(e),
-            Err(ref re) => {
-                //_localctx.exception = re;
-                recog.err_handler.report_error(&mut recog.base, re);
-                recog.err_handler.recover(&mut recog.base, re)?;
-            }
-        }
-        recog.base.exit_rule();
-
-        Ok(_localctx)
-    }
-}
-//------------------- else_clause ----------------
-pub type Else_clauseContextAll<'input> = Else_clauseContext<'input>;
-
-pub type Else_clauseContext<'input> = BaseParserRuleContext<'input, Else_clauseContextExt<'input>>;
-
-#[derive(Clone)]
-pub struct Else_clauseContextExt<'input> {
-    ph: PhantomData<&'input str>,
-}
-
-impl<'input> YarnSpinnerParserContext<'input> for Else_clauseContext<'input> {}
-
-impl<'input, 'a> Listenable<dyn YarnSpinnerParserListener<'input> + 'a>
-    for Else_clauseContext<'input>
-{
-    fn enter(&self, listener: &mut (dyn YarnSpinnerParserListener<'input> + 'a)) {
-        listener.enter_every_rule(self);
-        listener.enter_else_clause(self);
-    }
-    fn exit(&self, listener: &mut (dyn YarnSpinnerParserListener<'input> + 'a)) {
-        listener.exit_else_clause(self);
-        listener.exit_every_rule(self);
-    }
-}
-
-impl<'input> CustomRuleContext<'input> for Else_clauseContextExt<'input> {
-    type TF = LocalTokenFactory<'input>;
-    type Ctx = YarnSpinnerParserContextType;
-    fn get_rule_index(&self) -> usize {
-        RULE_else_clause
-    }
-    //fn type_rule_index() -> usize where Self: Sized { RULE_else_clause }
-}
-antlr_rust::tid! {Else_clauseContextExt<'a>}
-
-impl<'input> Else_clauseContextExt<'input> {
-    fn new(
-        parent: Option<Rc<dyn YarnSpinnerParserContext<'input> + 'input>>,
-        invoking_state: isize,
-    ) -> Rc<Else_clauseContextAll<'input>> {
-        Rc::new(BaseParserRuleContext::new_parser_ctx(
-            parent,
-            invoking_state,
-            Else_clauseContextExt { ph: PhantomData },
-        ))
-    }
-}
-
-pub trait Else_clauseContextAttrs<'input>:
-    YarnSpinnerParserContext<'input> + BorrowMut<Else_clauseContextExt<'input>>
-{
-    /// Retrieves first TerminalNode corresponding to token COMMAND_START
-    /// Returns `None` if there is no child corresponding to token COMMAND_START
-    fn COMMAND_START(&self) -> Option<Rc<TerminalNode<'input, YarnSpinnerParserContextType>>>
-    where
-        Self: Sized,
-    {
-        self.get_token(COMMAND_START, 0)
-    }
-    /// Retrieves first TerminalNode corresponding to token COMMAND_ELSE
-    /// Returns `None` if there is no child corresponding to token COMMAND_ELSE
-    fn COMMAND_ELSE(&self) -> Option<Rc<TerminalNode<'input, YarnSpinnerParserContextType>>>
-    where
-        Self: Sized,
-    {
-        self.get_token(COMMAND_ELSE, 0)
-    }
-    /// Retrieves first TerminalNode corresponding to token COMMAND_END
-    /// Returns `None` if there is no child corresponding to token COMMAND_END
-    fn COMMAND_END(&self) -> Option<Rc<TerminalNode<'input, YarnSpinnerParserContextType>>>
-    where
-        Self: Sized,
-    {
-        self.get_token(COMMAND_END, 0)
-    }
-    fn statement_all(&self) -> Vec<Rc<StatementContextAll<'input>>>
-    where
-        Self: Sized,
-    {
-        self.children_of_type()
-    }
-    fn statement(&self, i: usize) -> Option<Rc<StatementContextAll<'input>>>
-    where
-        Self: Sized,
-    {
-        self.child_of_type(i)
-    }
-}
-
-impl<'input> Else_clauseContextAttrs<'input> for Else_clauseContext<'input> {}
-
-impl<'input, I, H> YarnSpinnerParser<'input, I, H>
-where
-    I: TokenStream<'input, TF = LocalTokenFactory<'input>> + TidAble<'input>,
-    H: ErrorStrategy<'input, BaseParserType<'input, I>>,
-{
-    pub fn else_clause(&mut self) -> Result<Rc<Else_clauseContextAll<'input>>, ANTLRError> {
-        let mut recog = self;
-        let _parentctx = recog.ctx.take();
-        let mut _localctx = Else_clauseContextExt::new(_parentctx.clone(), recog.base.get_state());
-        recog
-            .base
-            .enter_rule(_localctx.clone(), 34, RULE_else_clause);
-        let mut _localctx: Rc<Else_clauseContextAll> = _localctx;
-        let result: Result<(), ANTLRError> = (|| {
-            let mut _alt: isize;
-            //recog.base.enter_outer_alt(_localctx.clone(), 1);
-            recog.base.enter_outer_alt(None, 1);
-            {
-                recog.base.set_state(228);
-                recog
-                    .base
-                    .match_token(COMMAND_START, &mut recog.err_handler)?;
-
-                recog.base.set_state(229);
-                recog
-                    .base
-                    .match_token(COMMAND_ELSE, &mut recog.err_handler)?;
-
-                recog.base.set_state(230);
-                recog
-                    .base
-                    .match_token(COMMAND_END, &mut recog.err_handler)?;
-
-                recog.base.set_state(234);
-                recog.err_handler.sync(&mut recog.base)?;
-                _alt = recog.interpreter.adaptive_predict(22, &mut recog.base)?;
-                while { _alt != 2 && _alt != INVALID_ALT } {
-                    if _alt == 1 {
-                        {
-                            {
-                                /*InvokeRule statement*/
-                                recog.base.set_state(231);
-                                recog.statement()?;
-                            }
-                        }
-                    }
-                    recog.base.set_state(236);
-                    recog.err_handler.sync(&mut recog.base)?;
-                    _alt = recog.interpreter.adaptive_predict(22, &mut recog.base)?;
-                }
-            }
-            Ok(())
-        })();
-        match result {
-            Ok(_) => {}
-            Err(e @ ANTLRError::FallThrough(_)) => return Err(e),
-            Err(ref re) => {
-                //_localctx.exception = re;
-                recog.err_handler.report_error(&mut recog.base, re);
-                recog.err_handler.recover(&mut recog.base, re)?;
-            }
-        }
-        recog.base.exit_rule();
-
-        Ok(_localctx)
-    }
-}
-//------------------- set_statement ----------------
-pub type Set_statementContextAll<'input> = Set_statementContext<'input>;
-
-pub type Set_statementContext<'input> =
-    BaseParserRuleContext<'input, Set_statementContextExt<'input>>;
-
-#[derive(Clone)]
-pub struct Set_statementContextExt<'input> {
-    pub op: Option<TokenType<'input>>,
-    ph: PhantomData<&'input str>,
-}
-
-impl<'input> YarnSpinnerParserContext<'input> for Set_statementContext<'input> {}
-
-impl<'input, 'a> Listenable<dyn YarnSpinnerParserListener<'input> + 'a>
-    for Set_statementContext<'input>
-{
-    fn enter(&self, listener: &mut (dyn YarnSpinnerParserListener<'input> + 'a)) {
-        listener.enter_every_rule(self);
-        listener.enter_set_statement(self);
-    }
-    fn exit(&self, listener: &mut (dyn YarnSpinnerParserListener<'input> + 'a)) {
-        listener.exit_set_statement(self);
-        listener.exit_every_rule(self);
-    }
-}
-
-impl<'input> CustomRuleContext<'input> for Set_statementContextExt<'input> {
-    type TF = LocalTokenFactory<'input>;
-    type Ctx = YarnSpinnerParserContextType;
-    fn get_rule_index(&self) -> usize {
-        RULE_set_statement
-    }
-    //fn type_rule_index() -> usize where Self: Sized { RULE_set_statement }
-}
-antlr_rust::tid! {Set_statementContextExt<'a>}
-
-impl<'input> Set_statementContextExt<'input> {
-    fn new(
-        parent: Option<Rc<dyn YarnSpinnerParserContext<'input> + 'input>>,
-        invoking_state: isize,
-    ) -> Rc<Set_statementContextAll<'input>> {
-        Rc::new(BaseParserRuleContext::new_parser_ctx(
-            parent,
-            invoking_state,
-            Set_statementContextExt {
-                op: None,
-                ph: PhantomData,
-            },
-        ))
-    }
-}
-
-pub trait Set_statementContextAttrs<'input>:
-    YarnSpinnerParserContext<'input> + BorrowMut<Set_statementContextExt<'input>>
-{
-    /// Retrieves first TerminalNode corresponding to token COMMAND_START
-    /// Returns `None` if there is no child corresponding to token COMMAND_START
-    fn COMMAND_START(&self) -> Option<Rc<TerminalNode<'input, YarnSpinnerParserContextType>>>
-    where
-        Self: Sized,
-    {
-        self.get_token(COMMAND_START, 0)
-    }
-    /// Retrieves first TerminalNode corresponding to token COMMAND_SET
-    /// Returns `None` if there is no child corresponding to token COMMAND_SET
-    fn COMMAND_SET(&self) -> Option<Rc<TerminalNode<'input, YarnSpinnerParserContextType>>>
-    where
-        Self: Sized,
-    {
-        self.get_token(COMMAND_SET, 0)
-    }
-    fn variable(&self) -> Option<Rc<VariableContextAll<'input>>>
-    where
-        Self: Sized,
-    {
-        self.child_of_type(0)
-    }
-    fn expression(&self) -> Option<Rc<ExpressionContextAll<'input>>>
-    where
-        Self: Sized,
-    {
-        self.child_of_type(0)
-    }
-    /// Retrieves first TerminalNode corresponding to token COMMAND_END
-    /// Returns `None` if there is no child corresponding to token COMMAND_END
-    fn COMMAND_END(&self) -> Option<Rc<TerminalNode<'input, YarnSpinnerParserContextType>>>
-    where
-        Self: Sized,
-    {
-        self.get_token(COMMAND_END, 0)
-    }
-    /// Retrieves first TerminalNode corresponding to token OPERATOR_ASSIGNMENT
-    /// Returns `None` if there is no child corresponding to token OPERATOR_ASSIGNMENT
-    fn OPERATOR_ASSIGNMENT(&self) -> Option<Rc<TerminalNode<'input, YarnSpinnerParserContextType>>>
-    where
-        Self: Sized,
-    {
-        self.get_token(OPERATOR_ASSIGNMENT, 0)
-    }
-    /// Retrieves first TerminalNode corresponding to token OPERATOR_MATHS_MULTIPLICATION_EQUALS
-    /// Returns `None` if there is no child corresponding to token OPERATOR_MATHS_MULTIPLICATION_EQUALS
-    fn OPERATOR_MATHS_MULTIPLICATION_EQUALS(
-        &self,
-    ) -> Option<Rc<TerminalNode<'input, YarnSpinnerParserContextType>>>
-    where
-        Self: Sized,
-    {
-        self.get_token(OPERATOR_MATHS_MULTIPLICATION_EQUALS, 0)
-    }
-    /// Retrieves first TerminalNode corresponding to token OPERATOR_MATHS_DIVISION_EQUALS
-    /// Returns `None` if there is no child corresponding to token OPERATOR_MATHS_DIVISION_EQUALS
-    fn OPERATOR_MATHS_DIVISION_EQUALS(
-        &self,
-    ) -> Option<Rc<TerminalNode<'input, YarnSpinnerParserContextType>>>
-    where
-        Self: Sized,
-    {
-        self.get_token(OPERATOR_MATHS_DIVISION_EQUALS, 0)
-    }
-    /// Retrieves first TerminalNode corresponding to token OPERATOR_MATHS_MODULUS_EQUALS
-    /// Returns `None` if there is no child corresponding to token OPERATOR_MATHS_MODULUS_EQUALS
-    fn OPERATOR_MATHS_MODULUS_EQUALS(
-        &self,
-    ) -> Option<Rc<TerminalNode<'input, YarnSpinnerParserContextType>>>
-    where
-        Self: Sized,
-    {
-        self.get_token(OPERATOR_MATHS_MODULUS_EQUALS, 0)
-    }
-    /// Retrieves first TerminalNode corresponding to token OPERATOR_MATHS_ADDITION_EQUALS
-    /// Returns `None` if there is no child corresponding to token OPERATOR_MATHS_ADDITION_EQUALS
-    fn OPERATOR_MATHS_ADDITION_EQUALS(
-        &self,
-    ) -> Option<Rc<TerminalNode<'input, YarnSpinnerParserContextType>>>
-    where
-        Self: Sized,
-    {
-        self.get_token(OPERATOR_MATHS_ADDITION_EQUALS, 0)
-    }
-    /// Retrieves first TerminalNode corresponding to token OPERATOR_MATHS_SUBTRACTION_EQUALS
-    /// Returns `None` if there is no child corresponding to token OPERATOR_MATHS_SUBTRACTION_EQUALS
-    fn OPERATOR_MATHS_SUBTRACTION_EQUALS(
-        &self,
-    ) -> Option<Rc<TerminalNode<'input, YarnSpinnerParserContextType>>>
-    where
-        Self: Sized,
-    {
-        self.get_token(OPERATOR_MATHS_SUBTRACTION_EQUALS, 0)
-    }
-}
-
-impl<'input> Set_statementContextAttrs<'input> for Set_statementContext<'input> {}
-
-impl<'input, I, H> YarnSpinnerParser<'input, I, H>
-where
-    I: TokenStream<'input, TF = LocalTokenFactory<'input>> + TidAble<'input>,
-    H: ErrorStrategy<'input, BaseParserType<'input, I>>,
-{
-    pub fn set_statement(&mut self) -> Result<Rc<Set_statementContextAll<'input>>, ANTLRError> {
-        let mut recog = self;
-        let _parentctx = recog.ctx.take();
-        let mut _localctx =
-            Set_statementContextExt::new(_parentctx.clone(), recog.base.get_state());
-        recog
-            .base
-            .enter_rule(_localctx.clone(), 36, RULE_set_statement);
-        let mut _localctx: Rc<Set_statementContextAll> = _localctx;
-        let mut _la: isize = -1;
-        let result: Result<(), ANTLRError> = (|| {
-            //recog.base.enter_outer_alt(_localctx.clone(), 1);
-            recog.base.enter_outer_alt(None, 1);
-            {
-                recog.base.set_state(237);
-                recog
-                    .base
-                    .match_token(COMMAND_START, &mut recog.err_handler)?;
-
-                recog.base.set_state(238);
-                recog
-                    .base
-                    .match_token(COMMAND_SET, &mut recog.err_handler)?;
-
-                /*InvokeRule variable*/
-                recog.base.set_state(239);
-                recog.variable()?;
-
-                recog.base.set_state(240);
-                cast_mut::<_, Set_statementContext>(&mut _localctx).op =
-                    recog.base.input.lt(1).cloned();
-
-                _la = recog.base.input.la(1);
-                if {
-                    !(((_la - 31) & !0x3f) == 0
-                        && ((1usize << (_la - 31))
-                            & ((1usize << (OPERATOR_ASSIGNMENT - 31))
-                                | (1usize << (OPERATOR_MATHS_ADDITION_EQUALS - 31))
-                                | (1usize << (OPERATOR_MATHS_SUBTRACTION_EQUALS - 31))
-                                | (1usize << (OPERATOR_MATHS_MULTIPLICATION_EQUALS - 31))
-                                | (1usize << (OPERATOR_MATHS_MODULUS_EQUALS - 31))
-                                | (1usize << (OPERATOR_MATHS_DIVISION_EQUALS - 31))))
-                            != 0)
-                } {
-                    let tmp = recog.err_handler.recover_inline(&mut recog.base)?;
-                    cast_mut::<_, Set_statementContext>(&mut _localctx).op = Some(tmp.clone());
-                } else {
-                    if recog.base.input.la(1) == TOKEN_EOF {
-                        recog.base.matched_eof = true
-                    };
-                    recog.err_handler.report_match(&mut recog.base);
-                    recog.base.consume(&mut recog.err_handler);
-                }
-                /*InvokeRule expression*/
-                recog.base.set_state(241);
-                recog.expression_rec(0)?;
-
-                recog.base.set_state(242);
-                recog
-                    .base
-                    .match_token(COMMAND_END, &mut recog.err_handler)?;
-            }
-            Ok(())
-        })();
-        match result {
-            Ok(_) => {}
-            Err(e @ ANTLRError::FallThrough(_)) => return Err(e),
-            Err(ref re) => {
-                //_localctx.exception = re;
-                recog.err_handler.report_error(&mut recog.base, re);
-                recog.err_handler.recover(&mut recog.base, re)?;
-            }
-        }
-        recog.base.exit_rule();
-
-        Ok(_localctx)
-    }
-}
-//------------------- call_statement ----------------
-pub type Call_statementContextAll<'input> = Call_statementContext<'input>;
-
-pub type Call_statementContext<'input> =
-    BaseParserRuleContext<'input, Call_statementContextExt<'input>>;
-
-#[derive(Clone)]
-pub struct Call_statementContextExt<'input> {
-    ph: PhantomData<&'input str>,
-}
-
-impl<'input> YarnSpinnerParserContext<'input> for Call_statementContext<'input> {}
-
-impl<'input, 'a> Listenable<dyn YarnSpinnerParserListener<'input> + 'a>
-    for Call_statementContext<'input>
-{
-    fn enter(&self, listener: &mut (dyn YarnSpinnerParserListener<'input> + 'a)) {
-        listener.enter_every_rule(self);
-        listener.enter_call_statement(self);
-    }
-    fn exit(&self, listener: &mut (dyn YarnSpinnerParserListener<'input> + 'a)) {
-        listener.exit_call_statement(self);
-        listener.exit_every_rule(self);
-    }
-}
-
-impl<'input> CustomRuleContext<'input> for Call_statementContextExt<'input> {
-    type TF = LocalTokenFactory<'input>;
-    type Ctx = YarnSpinnerParserContextType;
-    fn get_rule_index(&self) -> usize {
-        RULE_call_statement
-    }
-    //fn type_rule_index() -> usize where Self: Sized { RULE_call_statement }
-}
-antlr_rust::tid! {Call_statementContextExt<'a>}
-
-impl<'input> Call_statementContextExt<'input> {
-    fn new(
-        parent: Option<Rc<dyn YarnSpinnerParserContext<'input> + 'input>>,
-        invoking_state: isize,
-    ) -> Rc<Call_statementContextAll<'input>> {
-        Rc::new(BaseParserRuleContext::new_parser_ctx(
-            parent,
-            invoking_state,
-            Call_statementContextExt { ph: PhantomData },
-        ))
-    }
-}
-
-pub trait Call_statementContextAttrs<'input>:
-    YarnSpinnerParserContext<'input> + BorrowMut<Call_statementContextExt<'input>>
-{
-    /// Retrieves first TerminalNode corresponding to token COMMAND_START
-    /// Returns `None` if there is no child corresponding to token COMMAND_START
-    fn COMMAND_START(&self) -> Option<Rc<TerminalNode<'input, YarnSpinnerParserContextType>>>
-    where
-        Self: Sized,
-    {
-        self.get_token(COMMAND_START, 0)
-    }
-    /// Retrieves first TerminalNode corresponding to token COMMAND_CALL
-    /// Returns `None` if there is no child corresponding to token COMMAND_CALL
-    fn COMMAND_CALL(&self) -> Option<Rc<TerminalNode<'input, YarnSpinnerParserContextType>>>
-    where
-        Self: Sized,
-    {
-        self.get_token(COMMAND_CALL, 0)
-    }
-    fn function_call(&self) -> Option<Rc<Function_callContextAll<'input>>>
-    where
-        Self: Sized,
-    {
-        self.child_of_type(0)
-    }
-    /// Retrieves first TerminalNode corresponding to token COMMAND_END
-    /// Returns `None` if there is no child corresponding to token COMMAND_END
-    fn COMMAND_END(&self) -> Option<Rc<TerminalNode<'input, YarnSpinnerParserContextType>>>
-    where
-        Self: Sized,
-    {
-        self.get_token(COMMAND_END, 0)
-    }
-}
-
-impl<'input> Call_statementContextAttrs<'input> for Call_statementContext<'input> {}
-
-impl<'input, I, H> YarnSpinnerParser<'input, I, H>
-where
-    I: TokenStream<'input, TF = LocalTokenFactory<'input>> + TidAble<'input>,
-    H: ErrorStrategy<'input, BaseParserType<'input, I>>,
-{
-    pub fn call_statement(&mut self) -> Result<Rc<Call_statementContextAll<'input>>, ANTLRError> {
-        let mut recog = self;
-        let _parentctx = recog.ctx.take();
-        let mut _localctx =
-            Call_statementContextExt::new(_parentctx.clone(), recog.base.get_state());
-        recog
-            .base
-            .enter_rule(_localctx.clone(), 38, RULE_call_statement);
-        let mut _localctx: Rc<Call_statementContextAll> = _localctx;
-        let result: Result<(), ANTLRError> = (|| {
-            //recog.base.enter_outer_alt(_localctx.clone(), 1);
-            recog.base.enter_outer_alt(None, 1);
-            {
-                recog.base.set_state(244);
-                recog
-                    .base
-                    .match_token(COMMAND_START, &mut recog.err_handler)?;
-
-                recog.base.set_state(245);
-                recog
-                    .base
-                    .match_token(COMMAND_CALL, &mut recog.err_handler)?;
-
-                /*InvokeRule function_call*/
-                recog.base.set_state(246);
-                recog.function_call()?;
-
-                recog.base.set_state(247);
-                recog
-                    .base
-                    .match_token(COMMAND_END, &mut recog.err_handler)?;
-            }
-            Ok(())
-        })();
-        match result {
-            Ok(_) => {}
-            Err(e @ ANTLRError::FallThrough(_)) => return Err(e),
-            Err(ref re) => {
-                //_localctx.exception = re;
-                recog.err_handler.report_error(&mut recog.base, re);
-                recog.err_handler.recover(&mut recog.base, re)?;
-            }
-        }
-        recog.base.exit_rule();
-
-        Ok(_localctx)
-    }
-}
-//------------------- command_statement ----------------
-pub type Command_statementContextAll<'input> = Command_statementContext<'input>;
-
-pub type Command_statementContext<'input> =
-    BaseParserRuleContext<'input, Command_statementContextExt<'input>>;
-
-#[derive(Clone)]
-pub struct Command_statementContextExt<'input> {
-    ph: PhantomData<&'input str>,
-}
-
-impl<'input> YarnSpinnerParserContext<'input> for Command_statementContext<'input> {}
-
-impl<'input, 'a> Listenable<dyn YarnSpinnerParserListener<'input> + 'a>
-    for Command_statementContext<'input>
-{
-    fn enter(&self, listener: &mut (dyn YarnSpinnerParserListener<'input> + 'a)) {
-        listener.enter_every_rule(self);
-        listener.enter_command_statement(self);
-    }
-    fn exit(&self, listener: &mut (dyn YarnSpinnerParserListener<'input> + 'a)) {
-        listener.exit_command_statement(self);
-        listener.exit_every_rule(self);
-    }
-}
-
-impl<'input> CustomRuleContext<'input> for Command_statementContextExt<'input> {
-    type TF = LocalTokenFactory<'input>;
-    type Ctx = YarnSpinnerParserContextType;
-    fn get_rule_index(&self) -> usize {
-        RULE_command_statement
-    }
-    //fn type_rule_index() -> usize where Self: Sized { RULE_command_statement }
-}
-antlr_rust::tid! {Command_statementContextExt<'a>}
-
-impl<'input> Command_statementContextExt<'input> {
-    fn new(
-        parent: Option<Rc<dyn YarnSpinnerParserContext<'input> + 'input>>,
-        invoking_state: isize,
-    ) -> Rc<Command_statementContextAll<'input>> {
-        Rc::new(BaseParserRuleContext::new_parser_ctx(
-            parent,
-            invoking_state,
-            Command_statementContextExt { ph: PhantomData },
-        ))
-    }
-}
-
-pub trait Command_statementContextAttrs<'input>:
-    YarnSpinnerParserContext<'input> + BorrowMut<Command_statementContextExt<'input>>
-{
-    /// Retrieves first TerminalNode corresponding to token COMMAND_START
-    /// Returns `None` if there is no child corresponding to token COMMAND_START
-    fn COMMAND_START(&self) -> Option<Rc<TerminalNode<'input, YarnSpinnerParserContextType>>>
-    where
-        Self: Sized,
-    {
-        self.get_token(COMMAND_START, 0)
-    }
-    fn command_formatted_text(&self) -> Option<Rc<Command_formatted_textContextAll<'input>>>
-    where
-        Self: Sized,
-    {
-        self.child_of_type(0)
-    }
-    /// Retrieves first TerminalNode corresponding to token COMMAND_TEXT_END
-    /// Returns `None` if there is no child corresponding to token COMMAND_TEXT_END
-    fn COMMAND_TEXT_END(&self) -> Option<Rc<TerminalNode<'input, YarnSpinnerParserContextType>>>
-    where
-        Self: Sized,
-    {
-        self.get_token(COMMAND_TEXT_END, 0)
-    }
-    fn hashtag_all(&self) -> Vec<Rc<HashtagContextAll<'input>>>
-    where
-        Self: Sized,
-    {
-        self.children_of_type()
-    }
-    fn hashtag(&self, i: usize) -> Option<Rc<HashtagContextAll<'input>>>
-    where
-        Self: Sized,
-    {
-        self.child_of_type(i)
-    }
-}
-
-impl<'input> Command_statementContextAttrs<'input> for Command_statementContext<'input> {}
-
-impl<'input, I, H> YarnSpinnerParser<'input, I, H>
-where
-    I: TokenStream<'input, TF = LocalTokenFactory<'input>> + TidAble<'input>,
-    H: ErrorStrategy<'input, BaseParserType<'input, I>>,
-{
-    pub fn command_statement(
-        &mut self,
-    ) -> Result<Rc<Command_statementContextAll<'input>>, ANTLRError> {
-        let mut recog = self;
-        let _parentctx = recog.ctx.take();
-        let mut _localctx =
-            Command_statementContextExt::new(_parentctx.clone(), recog.base.get_state());
-        recog
-            .base
-            .enter_rule(_localctx.clone(), 40, RULE_command_statement);
-        let mut _localctx: Rc<Command_statementContextAll> = _localctx;
-        let mut _la: isize = -1;
-        let result: Result<(), ANTLRError> = (|| {
-            //recog.base.enter_outer_alt(_localctx.clone(), 1);
-            recog.base.enter_outer_alt(None, 1);
-            {
-                recog.base.set_state(249);
-                recog
-                    .base
-                    .match_token(COMMAND_START, &mut recog.err_handler)?;
-
-                /*InvokeRule command_formatted_text*/
-                recog.base.set_state(250);
-                recog.command_formatted_text()?;
-
-                recog.base.set_state(251);
-                recog
-                    .base
-                    .match_token(COMMAND_TEXT_END, &mut recog.err_handler)?;
-
-                {
-                    recog.base.set_state(255);
-                    recog.err_handler.sync(&mut recog.base)?;
-                    _la = recog.base.input.la(1);
-                    while _la == HASHTAG {
-                        {
-                            {
-                                /*InvokeRule hashtag*/
-                                recog.base.set_state(252);
-                                recog.hashtag()?;
-                            }
-                        }
-                        recog.base.set_state(257);
-                        recog.err_handler.sync(&mut recog.base)?;
-                        _la = recog.base.input.la(1);
-                    }
-                }
-            }
-            Ok(())
-        })();
-        match result {
-            Ok(_) => {}
-            Err(e @ ANTLRError::FallThrough(_)) => return Err(e),
-            Err(ref re) => {
-                //_localctx.exception = re;
-                recog.err_handler.report_error(&mut recog.base, re);
-                recog.err_handler.recover(&mut recog.base, re)?;
-            }
-        }
-        recog.base.exit_rule();
-
-        Ok(_localctx)
-    }
-}
-//------------------- command_formatted_text ----------------
-pub type Command_formatted_textContextAll<'input> = Command_formatted_textContext<'input>;
-
-pub type Command_formatted_textContext<'input> =
-    BaseParserRuleContext<'input, Command_formatted_textContextExt<'input>>;
-
-#[derive(Clone)]
-pub struct Command_formatted_textContextExt<'input> {
-    ph: PhantomData<&'input str>,
-}
-
-impl<'input> YarnSpinnerParserContext<'input> for Command_formatted_textContext<'input> {}
-
-impl<'input, 'a> Listenable<dyn YarnSpinnerParserListener<'input> + 'a>
-    for Command_formatted_textContext<'input>
-{
-    fn enter(&self, listener: &mut (dyn YarnSpinnerParserListener<'input> + 'a)) {
-        listener.enter_every_rule(self);
-        listener.enter_command_formatted_text(self);
-    }
-    fn exit(&self, listener: &mut (dyn YarnSpinnerParserListener<'input> + 'a)) {
-        listener.exit_command_formatted_text(self);
-        listener.exit_every_rule(self);
-    }
-}
-
-impl<'input> CustomRuleContext<'input> for Command_formatted_textContextExt<'input> {
-    type TF = LocalTokenFactory<'input>;
-    type Ctx = YarnSpinnerParserContextType;
-    fn get_rule_index(&self) -> usize {
-        RULE_command_formatted_text
-    }
-    //fn type_rule_index() -> usize where Self: Sized { RULE_command_formatted_text }
-}
-antlr_rust::tid! {Command_formatted_textContextExt<'a>}
-
-impl<'input> Command_formatted_textContextExt<'input> {
-    fn new(
-        parent: Option<Rc<dyn YarnSpinnerParserContext<'input> + 'input>>,
-        invoking_state: isize,
-    ) -> Rc<Command_formatted_textContextAll<'input>> {
-        Rc::new(BaseParserRuleContext::new_parser_ctx(
-            parent,
-            invoking_state,
-            Command_formatted_textContextExt { ph: PhantomData },
-        ))
-    }
-}
-
-pub trait Command_formatted_textContextAttrs<'input>:
-    YarnSpinnerParserContext<'input> + BorrowMut<Command_formatted_textContextExt<'input>>
-{
-    /// Retrieves all `TerminalNode`s corresponding to token COMMAND_TEXT in current rule
-    fn COMMAND_TEXT_all(&self) -> Vec<Rc<TerminalNode<'input, YarnSpinnerParserContextType>>>
-    where
-        Self: Sized,
-    {
-        self.children_of_type()
-    }
-    /// Retrieves 'i's TerminalNode corresponding to token COMMAND_TEXT, starting from 0.
-    /// Returns `None` if number of children corresponding to token COMMAND_TEXT is less or equal than `i`.
-    fn COMMAND_TEXT(
-        &self,
-        i: usize,
-    ) -> Option<Rc<TerminalNode<'input, YarnSpinnerParserContextType>>>
-    where
-        Self: Sized,
-    {
-        self.get_token(COMMAND_TEXT, i)
-    }
-    /// Retrieves all `TerminalNode`s corresponding to token COMMAND_EXPRESSION_START in current rule
-    fn COMMAND_EXPRESSION_START_all(
-        &self,
-    ) -> Vec<Rc<TerminalNode<'input, YarnSpinnerParserContextType>>>
-    where
-        Self: Sized,
-    {
-        self.children_of_type()
-    }
-    /// Retrieves 'i's TerminalNode corresponding to token COMMAND_EXPRESSION_START, starting from 0.
-    /// Returns `None` if number of children corresponding to token COMMAND_EXPRESSION_START is less or equal than `i`.
-    fn COMMAND_EXPRESSION_START(
-        &self,
-        i: usize,
-    ) -> Option<Rc<TerminalNode<'input, YarnSpinnerParserContextType>>>
-    where
-        Self: Sized,
-    {
-        self.get_token(COMMAND_EXPRESSION_START, i)
-    }
-    fn expression_all(&self) -> Vec<Rc<ExpressionContextAll<'input>>>
-    where
-        Self: Sized,
-    {
-        self.children_of_type()
-    }
-    fn expression(&self, i: usize) -> Option<Rc<ExpressionContextAll<'input>>>
-    where
-        Self: Sized,
-    {
-        self.child_of_type(i)
-    }
-    /// Retrieves all `TerminalNode`s corresponding to token EXPRESSION_END in current rule
-    fn EXPRESSION_END_all(&self) -> Vec<Rc<TerminalNode<'input, YarnSpinnerParserContextType>>>
-    where
-        Self: Sized,
-    {
-        self.children_of_type()
-    }
-    /// Retrieves 'i's TerminalNode corresponding to token EXPRESSION_END, starting from 0.
-    /// Returns `None` if number of children corresponding to token EXPRESSION_END is less or equal than `i`.
-    fn EXPRESSION_END(
-        &self,
-        i: usize,
-    ) -> Option<Rc<TerminalNode<'input, YarnSpinnerParserContextType>>>
-    where
-        Self: Sized,
-    {
-        self.get_token(EXPRESSION_END, i)
-    }
-}
-
-impl<'input> Command_formatted_textContextAttrs<'input> for Command_formatted_textContext<'input> {}
-
-impl<'input, I, H> YarnSpinnerParser<'input, I, H>
-where
-    I: TokenStream<'input, TF = LocalTokenFactory<'input>> + TidAble<'input>,
-    H: ErrorStrategy<'input, BaseParserType<'input, I>>,
-{
-    pub fn command_formatted_text(
-        &mut self,
-    ) -> Result<Rc<Command_formatted_textContextAll<'input>>, ANTLRError> {
-        let mut recog = self;
-        let _parentctx = recog.ctx.take();
-        let mut _localctx =
-            Command_formatted_textContextExt::new(_parentctx.clone(), recog.base.get_state());
-        recog
-            .base
-            .enter_rule(_localctx.clone(), 42, RULE_command_formatted_text);
-        let mut _localctx: Rc<Command_formatted_textContextAll> = _localctx;
-        let mut _la: isize = -1;
-        let result: Result<(), ANTLRError> = (|| {
-            //recog.base.enter_outer_alt(_localctx.clone(), 1);
-            recog.base.enter_outer_alt(None, 1);
-            {
-                recog.base.set_state(265);
-                recog.err_handler.sync(&mut recog.base)?;
-                _la = recog.base.input.la(1);
-                while _la == COMMAND_EXPRESSION_START || _la == COMMAND_TEXT {
-                    {
-                        recog.base.set_state(263);
-                        recog.err_handler.sync(&mut recog.base)?;
-                        match recog.base.input.la(1) {
-                            COMMAND_TEXT => {
-                                recog.base.set_state(258);
-                                recog
-                                    .base
-                                    .match_token(COMMAND_TEXT, &mut recog.err_handler)?;
-                            }
-
-                            COMMAND_EXPRESSION_START => {
-                                {
-                                    recog.base.set_state(259);
-                                    recog.base.match_token(
-                                        COMMAND_EXPRESSION_START,
-                                        &mut recog.err_handler,
-                                    )?;
-
-                                    /*InvokeRule expression*/
-                                    recog.base.set_state(260);
-                                    recog.expression_rec(0)?;
-
-                                    recog.base.set_state(261);
-                                    recog
-                                        .base
-                                        .match_token(EXPRESSION_END, &mut recog.err_handler)?;
-                                }
-                            }
-
-                            _ => Err(ANTLRError::NoAltError(NoViableAltError::new(
-                                &mut recog.base,
-                            )))?,
-                        }
-                    }
-                    recog.base.set_state(267);
-                    recog.err_handler.sync(&mut recog.base)?;
-                    _la = recog.base.input.la(1);
-                }
-            }
-            Ok(())
-        })();
-        match result {
-            Ok(_) => {}
-            Err(e @ ANTLRError::FallThrough(_)) => return Err(e),
-            Err(ref re) => {
-                //_localctx.exception = re;
-                recog.err_handler.report_error(&mut recog.base, re);
-                recog.err_handler.recover(&mut recog.base, re)?;
-            }
-        }
-        recog.base.exit_rule();
-
-        Ok(_localctx)
-    }
-}
-//------------------- shortcut_option_statement ----------------
-pub type Shortcut_option_statementContextAll<'input> = Shortcut_option_statementContext<'input>;
-
-pub type Shortcut_option_statementContext<'input> =
-    BaseParserRuleContext<'input, Shortcut_option_statementContextExt<'input>>;
-
-#[derive(Clone)]
-pub struct Shortcut_option_statementContextExt<'input> {
-    ph: PhantomData<&'input str>,
-}
-
-impl<'input> YarnSpinnerParserContext<'input> for Shortcut_option_statementContext<'input> {}
-
-impl<'input, 'a> Listenable<dyn YarnSpinnerParserListener<'input> + 'a>
-    for Shortcut_option_statementContext<'input>
-{
-    fn enter(&self, listener: &mut (dyn YarnSpinnerParserListener<'input> + 'a)) {
-        listener.enter_every_rule(self);
-        listener.enter_shortcut_option_statement(self);
-    }
-    fn exit(&self, listener: &mut (dyn YarnSpinnerParserListener<'input> + 'a)) {
-        listener.exit_shortcut_option_statement(self);
-        listener.exit_every_rule(self);
-    }
-}
-
-impl<'input> CustomRuleContext<'input> for Shortcut_option_statementContextExt<'input> {
-    type TF = LocalTokenFactory<'input>;
-    type Ctx = YarnSpinnerParserContextType;
-    fn get_rule_index(&self) -> usize {
-        RULE_shortcut_option_statement
-    }
-    //fn type_rule_index() -> usize where Self: Sized { RULE_shortcut_option_statement }
-}
-antlr_rust::tid! {Shortcut_option_statementContextExt<'a>}
-
-impl<'input> Shortcut_option_statementContextExt<'input> {
-    fn new(
-        parent: Option<Rc<dyn YarnSpinnerParserContext<'input> + 'input>>,
-        invoking_state: isize,
-    ) -> Rc<Shortcut_option_statementContextAll<'input>> {
-        Rc::new(BaseParserRuleContext::new_parser_ctx(
-            parent,
-            invoking_state,
-            Shortcut_option_statementContextExt { ph: PhantomData },
-        ))
-    }
-}
-
-pub trait Shortcut_option_statementContextAttrs<'input>:
-    YarnSpinnerParserContext<'input> + BorrowMut<Shortcut_option_statementContextExt<'input>>
-{
-    fn shortcut_option_all(&self) -> Vec<Rc<Shortcut_optionContextAll<'input>>>
-    where
-        Self: Sized,
-    {
-        self.children_of_type()
-    }
-    fn shortcut_option(&self, i: usize) -> Option<Rc<Shortcut_optionContextAll<'input>>>
-    where
-        Self: Sized,
-    {
-        self.child_of_type(i)
-    }
-    /// Retrieves first TerminalNode corresponding to token BLANK_LINE_FOLLOWING_OPTION
-    /// Returns `None` if there is no child corresponding to token BLANK_LINE_FOLLOWING_OPTION
-    fn BLANK_LINE_FOLLOWING_OPTION(
-        &self,
-    ) -> Option<Rc<TerminalNode<'input, YarnSpinnerParserContextType>>>
-    where
-        Self: Sized,
-    {
-        self.get_token(BLANK_LINE_FOLLOWING_OPTION, 0)
-    }
-}
-
-impl<'input> Shortcut_option_statementContextAttrs<'input>
-    for Shortcut_option_statementContext<'input>
-{
-}
-
-impl<'input, I, H> YarnSpinnerParser<'input, I, H>
-where
-    I: TokenStream<'input, TF = LocalTokenFactory<'input>> + TidAble<'input>,
-    H: ErrorStrategy<'input, BaseParserType<'input, I>>,
-{
-    pub fn shortcut_option_statement(
-        &mut self,
-    ) -> Result<Rc<Shortcut_option_statementContextAll<'input>>, ANTLRError> {
-        let mut recog = self;
-        let _parentctx = recog.ctx.take();
-        let mut _localctx =
-            Shortcut_option_statementContextExt::new(_parentctx.clone(), recog.base.get_state());
-        recog
-            .base
-            .enter_rule(_localctx.clone(), 44, RULE_shortcut_option_statement);
-        let mut _localctx: Rc<Shortcut_option_statementContextAll> = _localctx;
-        let mut _la: isize = -1;
-        let result: Result<(), ANTLRError> = (|| {
-            let mut _alt: isize;
-            //recog.base.enter_outer_alt(_localctx.clone(), 1);
-            recog.base.enter_outer_alt(None, 1);
-            {
-                recog.base.set_state(271);
-                recog.err_handler.sync(&mut recog.base)?;
-                _alt = recog.interpreter.adaptive_predict(26, &mut recog.base)?;
-                while { _alt != 2 && _alt != INVALID_ALT } {
-                    if _alt == 1 {
-                        {
-                            {
-                                /*InvokeRule shortcut_option*/
-                                recog.base.set_state(268);
-                                recog.shortcut_option()?;
-                            }
-                        }
-                    }
-                    recog.base.set_state(273);
-                    recog.err_handler.sync(&mut recog.base)?;
-                    _alt = recog.interpreter.adaptive_predict(26, &mut recog.base)?;
-                }
-                {
-                    /*InvokeRule shortcut_option*/
-                    recog.base.set_state(274);
-                    recog.shortcut_option()?;
-
-                    recog.base.set_state(276);
-                    recog.err_handler.sync(&mut recog.base)?;
-                    _la = recog.base.input.la(1);
-                    if _la == BLANK_LINE_FOLLOWING_OPTION {
-                        {
-                            recog.base.set_state(275);
-                            recog
-                                .base
-                                .match_token(BLANK_LINE_FOLLOWING_OPTION, &mut recog.err_handler)?;
-                        }
-                    }
-                }
-            }
-            Ok(())
-        })();
-        match result {
-            Ok(_) => {}
-            Err(e @ ANTLRError::FallThrough(_)) => return Err(e),
-            Err(ref re) => {
-                //_localctx.exception = re;
-                recog.err_handler.report_error(&mut recog.base, re);
-                recog.err_handler.recover(&mut recog.base, re)?;
-            }
-        }
-        recog.base.exit_rule();
-
-        Ok(_localctx)
-    }
-}
-//------------------- shortcut_option ----------------
-pub type Shortcut_optionContextAll<'input> = Shortcut_optionContext<'input>;
-
-pub type Shortcut_optionContext<'input> =
-    BaseParserRuleContext<'input, Shortcut_optionContextExt<'input>>;
-
-#[derive(Clone)]
-pub struct Shortcut_optionContextExt<'input> {
-    ph: PhantomData<&'input str>,
-}
-
-impl<'input> YarnSpinnerParserContext<'input> for Shortcut_optionContext<'input> {}
-
-impl<'input, 'a> Listenable<dyn YarnSpinnerParserListener<'input> + 'a>
-    for Shortcut_optionContext<'input>
-{
-    fn enter(&self, listener: &mut (dyn YarnSpinnerParserListener<'input> + 'a)) {
-        listener.enter_every_rule(self);
-        listener.enter_shortcut_option(self);
-    }
-    fn exit(&self, listener: &mut (dyn YarnSpinnerParserListener<'input> + 'a)) {
-        listener.exit_shortcut_option(self);
-        listener.exit_every_rule(self);
-    }
-}
-
-impl<'input> CustomRuleContext<'input> for Shortcut_optionContextExt<'input> {
-    type TF = LocalTokenFactory<'input>;
-    type Ctx = YarnSpinnerParserContextType;
-    fn get_rule_index(&self) -> usize {
-        RULE_shortcut_option
-    }
-    //fn type_rule_index() -> usize where Self: Sized { RULE_shortcut_option }
-}
-antlr_rust::tid! {Shortcut_optionContextExt<'a>}
-
-impl<'input> Shortcut_optionContextExt<'input> {
-    fn new(
-        parent: Option<Rc<dyn YarnSpinnerParserContext<'input> + 'input>>,
-        invoking_state: isize,
-    ) -> Rc<Shortcut_optionContextAll<'input>> {
-        Rc::new(BaseParserRuleContext::new_parser_ctx(
-            parent,
-            invoking_state,
-            Shortcut_optionContextExt { ph: PhantomData },
-        ))
-    }
-}
-
-pub trait Shortcut_optionContextAttrs<'input>:
-    YarnSpinnerParserContext<'input> + BorrowMut<Shortcut_optionContextExt<'input>>
-{
-    /// Retrieves first TerminalNode corresponding to token SHORTCUT_ARROW
-    /// Returns `None` if there is no child corresponding to token SHORTCUT_ARROW
-    fn SHORTCUT_ARROW(&self) -> Option<Rc<TerminalNode<'input, YarnSpinnerParserContextType>>>
-    where
-        Self: Sized,
-    {
-        self.get_token(SHORTCUT_ARROW, 0)
-    }
-    fn line_statement(&self) -> Option<Rc<Line_statementContextAll<'input>>>
-    where
-        Self: Sized,
-    {
-        self.child_of_type(0)
-    }
-    /// Retrieves first TerminalNode corresponding to token INDENT
-    /// Returns `None` if there is no child corresponding to token INDENT
-    fn INDENT(&self) -> Option<Rc<TerminalNode<'input, YarnSpinnerParserContextType>>>
-    where
-        Self: Sized,
-    {
-        self.get_token(INDENT, 0)
-    }
-    /// Retrieves first TerminalNode corresponding to token DEDENT
-    /// Returns `None` if there is no child corresponding to token DEDENT
-    fn DEDENT(&self) -> Option<Rc<TerminalNode<'input, YarnSpinnerParserContextType>>>
-    where
-        Self: Sized,
-    {
-        self.get_token(DEDENT, 0)
-    }
-    fn statement_all(&self) -> Vec<Rc<StatementContextAll<'input>>>
-    where
-        Self: Sized,
-    {
-        self.children_of_type()
-    }
-    fn statement(&self, i: usize) -> Option<Rc<StatementContextAll<'input>>>
-    where
-        Self: Sized,
-    {
-        self.child_of_type(i)
-    }
-}
-
-impl<'input> Shortcut_optionContextAttrs<'input> for Shortcut_optionContext<'input> {}
-
-impl<'input, I, H> YarnSpinnerParser<'input, I, H>
-where
-    I: TokenStream<'input, TF = LocalTokenFactory<'input>> + TidAble<'input>,
-    H: ErrorStrategy<'input, BaseParserType<'input, I>>,
-{
-    pub fn shortcut_option(&mut self) -> Result<Rc<Shortcut_optionContextAll<'input>>, ANTLRError> {
-        let mut recog = self;
-        let _parentctx = recog.ctx.take();
-        let mut _localctx =
-            Shortcut_optionContextExt::new(_parentctx.clone(), recog.base.get_state());
-        recog
-            .base
-            .enter_rule(_localctx.clone(), 46, RULE_shortcut_option);
-        let mut _localctx: Rc<Shortcut_optionContextAll> = _localctx;
-        let mut _la: isize = -1;
-        let result: Result<(), ANTLRError> = (|| {
-            //recog.base.enter_outer_alt(_localctx.clone(), 1);
-            recog.base.enter_outer_alt(None, 1);
-            {
-                recog.base.set_state(278);
-                recog
-                    .base
-                    .match_token(SHORTCUT_ARROW, &mut recog.err_handler)?;
-
-                /*InvokeRule line_statement*/
-                recog.base.set_state(279);
-                recog.line_statement()?;
-
-                recog.base.set_state(288);
-                recog.err_handler.sync(&mut recog.base)?;
-                match recog.interpreter.adaptive_predict(29, &mut recog.base)? {
-                    x if x == 1 => {
-                        {
-                            recog.base.set_state(280);
-                            recog.base.match_token(INDENT, &mut recog.err_handler)?;
-
-                            recog.base.set_state(284);
-                            recog.err_handler.sync(&mut recog.base)?;
-                            _la = recog.base.input.la(1);
-                            while (((_la) & !0x3f) == 0
-                                && ((1usize << _la)
-                                    & ((1usize << INDENT)
-                                        | (1usize << SHORTCUT_ARROW)
-                                        | (1usize << COMMAND_START)
-                                        | (1usize << EXPRESSION_START)
-                                        | (1usize << TEXT)))
-                                    != 0)
-                            {
-                                {
-                                    {
-                                        /*InvokeRule statement*/
-                                        recog.base.set_state(281);
-                                        recog.statement()?;
-                                    }
-                                }
-                                recog.base.set_state(286);
-                                recog.err_handler.sync(&mut recog.base)?;
-                                _la = recog.base.input.la(1);
-                            }
-                            recog.base.set_state(287);
-                            recog.base.match_token(DEDENT, &mut recog.err_handler)?;
-                        }
-                    }
-
-                    _ => {}
-                }
-            }
-            Ok(())
-        })();
-        match result {
-            Ok(_) => {}
-            Err(e @ ANTLRError::FallThrough(_)) => return Err(e),
-            Err(ref re) => {
-                //_localctx.exception = re;
-                recog.err_handler.report_error(&mut recog.base, re);
-                recog.err_handler.recover(&mut recog.base, re)?;
-            }
-        }
-        recog.base.exit_rule();
-
-        Ok(_localctx)
-    }
-}
-//------------------- declare_statement ----------------
-pub type Declare_statementContextAll<'input> = Declare_statementContext<'input>;
-
-pub type Declare_statementContext<'input> =
-    BaseParserRuleContext<'input, Declare_statementContextExt<'input>>;
-
-#[derive(Clone)]
-pub struct Declare_statementContextExt<'input> {
-    pub declaration_type: Option<TokenType<'input>>,
-    ph: PhantomData<&'input str>,
-}
-
-impl<'input> YarnSpinnerParserContext<'input> for Declare_statementContext<'input> {}
-
-impl<'input, 'a> Listenable<dyn YarnSpinnerParserListener<'input> + 'a>
-    for Declare_statementContext<'input>
-{
-    fn enter(&self, listener: &mut (dyn YarnSpinnerParserListener<'input> + 'a)) {
-        listener.enter_every_rule(self);
-        listener.enter_declare_statement(self);
-    }
-    fn exit(&self, listener: &mut (dyn YarnSpinnerParserListener<'input> + 'a)) {
-        listener.exit_declare_statement(self);
-        listener.exit_every_rule(self);
-    }
-}
-
-impl<'input> CustomRuleContext<'input> for Declare_statementContextExt<'input> {
-    type TF = LocalTokenFactory<'input>;
-    type Ctx = YarnSpinnerParserContextType;
-    fn get_rule_index(&self) -> usize {
-        RULE_declare_statement
-    }
-    //fn type_rule_index() -> usize where Self: Sized { RULE_declare_statement }
-}
-antlr_rust::tid! {Declare_statementContextExt<'a>}
-
-impl<'input> Declare_statementContextExt<'input> {
-    fn new(
-        parent: Option<Rc<dyn YarnSpinnerParserContext<'input> + 'input>>,
-        invoking_state: isize,
-    ) -> Rc<Declare_statementContextAll<'input>> {
-        Rc::new(BaseParserRuleContext::new_parser_ctx(
-            parent,
-            invoking_state,
-            Declare_statementContextExt {
-                declaration_type: None,
-                ph: PhantomData,
-            },
-        ))
-    }
-}
-
-pub trait Declare_statementContextAttrs<'input>:
-    YarnSpinnerParserContext<'input> + BorrowMut<Declare_statementContextExt<'input>>
-{
-    /// Retrieves first TerminalNode corresponding to token COMMAND_START
-    /// Returns `None` if there is no child corresponding to token COMMAND_START
-    fn COMMAND_START(&self) -> Option<Rc<TerminalNode<'input, YarnSpinnerParserContextType>>>
-    where
-        Self: Sized,
-    {
-        self.get_token(COMMAND_START, 0)
-    }
-    /// Retrieves first TerminalNode corresponding to token COMMAND_DECLARE
-    /// Returns `None` if there is no child corresponding to token COMMAND_DECLARE
-    fn COMMAND_DECLARE(&self) -> Option<Rc<TerminalNode<'input, YarnSpinnerParserContextType>>>
-    where
-        Self: Sized,
-    {
-        self.get_token(COMMAND_DECLARE, 0)
-    }
-    fn variable(&self) -> Option<Rc<VariableContextAll<'input>>>
-    where
-        Self: Sized,
-    {
-        self.child_of_type(0)
-    }
-    /// Retrieves first TerminalNode corresponding to token OPERATOR_ASSIGNMENT
-    /// Returns `None` if there is no child corresponding to token OPERATOR_ASSIGNMENT
-    fn OPERATOR_ASSIGNMENT(&self) -> Option<Rc<TerminalNode<'input, YarnSpinnerParserContextType>>>
-    where
-        Self: Sized,
-    {
-        self.get_token(OPERATOR_ASSIGNMENT, 0)
-    }
-    fn value(&self) -> Option<Rc<ValueContextAll<'input>>>
-    where
-        Self: Sized,
-    {
-        self.child_of_type(0)
-    }
-    /// Retrieves first TerminalNode corresponding to token COMMAND_END
-    /// Returns `None` if there is no child corresponding to token COMMAND_END
-    fn COMMAND_END(&self) -> Option<Rc<TerminalNode<'input, YarnSpinnerParserContextType>>>
-    where
-        Self: Sized,
-    {
-        self.get_token(COMMAND_END, 0)
-    }
-    /// Retrieves first TerminalNode corresponding to token EXPRESSION_AS
-    /// Returns `None` if there is no child corresponding to token EXPRESSION_AS
-    fn EXPRESSION_AS(&self) -> Option<Rc<TerminalNode<'input, YarnSpinnerParserContextType>>>
-    where
-        Self: Sized,
-    {
-        self.get_token(EXPRESSION_AS, 0)
-    }
-    /// Retrieves first TerminalNode corresponding to token FUNC_ID
-    /// Returns `None` if there is no child corresponding to token FUNC_ID
-    fn FUNC_ID(&self) -> Option<Rc<TerminalNode<'input, YarnSpinnerParserContextType>>>
-    where
-        Self: Sized,
-    {
-        self.get_token(FUNC_ID, 0)
-    }
-}
-
-impl<'input> Declare_statementContextAttrs<'input> for Declare_statementContext<'input> {}
-
-impl<'input, I, H> YarnSpinnerParser<'input, I, H>
-where
-    I: TokenStream<'input, TF = LocalTokenFactory<'input>> + TidAble<'input>,
-    H: ErrorStrategy<'input, BaseParserType<'input, I>>,
-{
-    pub fn declare_statement(
-        &mut self,
-    ) -> Result<Rc<Declare_statementContextAll<'input>>, ANTLRError> {
-        let mut recog = self;
-        let _parentctx = recog.ctx.take();
-        let mut _localctx =
-            Declare_statementContextExt::new(_parentctx.clone(), recog.base.get_state());
-        recog
-            .base
-            .enter_rule(_localctx.clone(), 48, RULE_declare_statement);
-        let mut _localctx: Rc<Declare_statementContextAll> = _localctx;
-        let mut _la: isize = -1;
-        let result: Result<(), ANTLRError> = (|| {
-            //recog.base.enter_outer_alt(_localctx.clone(), 1);
-            recog.base.enter_outer_alt(None, 1);
-            {
-                recog.base.set_state(290);
-                recog
-                    .base
-                    .match_token(COMMAND_START, &mut recog.err_handler)?;
-
-                recog.base.set_state(291);
-                recog
-                    .base
-                    .match_token(COMMAND_DECLARE, &mut recog.err_handler)?;
-
-                /*InvokeRule variable*/
-                recog.base.set_state(292);
-                recog.variable()?;
-
-                recog.base.set_state(293);
-                recog
-                    .base
-                    .match_token(OPERATOR_ASSIGNMENT, &mut recog.err_handler)?;
-
-                /*InvokeRule value*/
-                recog.base.set_state(294);
-                recog.value()?;
-
-                recog.base.set_state(297);
-                recog.err_handler.sync(&mut recog.base)?;
-                _la = recog.base.input.la(1);
-                if _la == EXPRESSION_AS {
-                    {
-                        recog.base.set_state(295);
-                        recog
-                            .base
-                            .match_token(EXPRESSION_AS, &mut recog.err_handler)?;
-
-                        recog.base.set_state(296);
-                        let tmp = recog.base.match_token(FUNC_ID, &mut recog.err_handler)?;
-                        cast_mut::<_, Declare_statementContext>(&mut _localctx).declaration_type =
-                            Some(tmp.clone());
-                    }
-                }
-
-                recog.base.set_state(299);
-                recog
-                    .base
-                    .match_token(COMMAND_END, &mut recog.err_handler)?;
-            }
-            Ok(())
-        })();
-        match result {
-            Ok(_) => {}
-            Err(e @ ANTLRError::FallThrough(_)) => return Err(e),
-            Err(ref re) => {
-                //_localctx.exception = re;
-                recog.err_handler.report_error(&mut recog.base, re);
-                recog.err_handler.recover(&mut recog.base, re)?;
-            }
-        }
-        recog.base.exit_rule();
-
-        Ok(_localctx)
-    }
-}
-//------------------- jump_statement ----------------
-#[derive(Debug)]
-pub enum Jump_statementContextAll<'input> {
-    JumpToNodeNameContext(JumpToNodeNameContext<'input>),
-    JumpToExpressionContext(JumpToExpressionContext<'input>),
-    Error(Jump_statementContext<'input>),
-}
-antlr_rust::tid! {Jump_statementContextAll<'a>}
-
-impl<'input> antlr_rust::parser_rule_context::DerefSeal for Jump_statementContextAll<'input> {}
-
-impl<'input> YarnSpinnerParserContext<'input> for Jump_statementContextAll<'input> {}
-
-impl<'input> Deref for Jump_statementContextAll<'input> {
-    type Target = dyn Jump_statementContextAttrs<'input> + 'input;
-    fn deref(&self) -> &Self::Target {
-        use Jump_statementContextAll::*;
-        match self {
-            JumpToNodeNameContext(inner) => inner,
-            JumpToExpressionContext(inner) => inner,
-            Error(inner) => inner,
-        }
-    }
-}
-impl<'input, 'a> Listenable<dyn YarnSpinnerParserListener<'input> + 'a>
-    for Jump_statementContextAll<'input>
-{
-    fn enter(&self, listener: &mut (dyn YarnSpinnerParserListener<'input> + 'a)) {
-        self.deref().enter(listener)
-    }
-    fn exit(&self, listener: &mut (dyn YarnSpinnerParserListener<'input> + 'a)) {
-        self.deref().exit(listener)
-    }
-}
-
-pub type Jump_statementContext<'input> =
-    BaseParserRuleContext<'input, Jump_statementContextExt<'input>>;
-
-#[derive(Clone)]
-pub struct Jump_statementContextExt<'input> {
-    ph: PhantomData<&'input str>,
-}
-
-impl<'input> YarnSpinnerParserContext<'input> for Jump_statementContext<'input> {}
-
-impl<'input, 'a> Listenable<dyn YarnSpinnerParserListener<'input> + 'a>
-    for Jump_statementContext<'input>
-{
-}
-
-impl<'input> CustomRuleContext<'input> for Jump_statementContextExt<'input> {
-    type TF = LocalTokenFactory<'input>;
-    type Ctx = YarnSpinnerParserContextType;
-    fn get_rule_index(&self) -> usize {
-        RULE_jump_statement
-    }
-    //fn type_rule_index() -> usize where Self: Sized { RULE_jump_statement }
-}
-antlr_rust::tid! {Jump_statementContextExt<'a>}
-
-impl<'input> Jump_statementContextExt<'input> {
-    fn new(
-        parent: Option<Rc<dyn YarnSpinnerParserContext<'input> + 'input>>,
-        invoking_state: isize,
-    ) -> Rc<Jump_statementContextAll<'input>> {
-        Rc::new(Jump_statementContextAll::Error(
-            BaseParserRuleContext::new_parser_ctx(
-                parent,
-                invoking_state,
-                Jump_statementContextExt { ph: PhantomData },
-            ),
-        ))
-    }
-}
-
-pub trait Jump_statementContextAttrs<'input>:
-    YarnSpinnerParserContext<'input> + BorrowMut<Jump_statementContextExt<'input>>
-{
-}
-
-impl<'input> Jump_statementContextAttrs<'input> for Jump_statementContext<'input> {}
-
-pub type JumpToNodeNameContext<'input> =
-    BaseParserRuleContext<'input, JumpToNodeNameContextExt<'input>>;
-
-pub trait JumpToNodeNameContextAttrs<'input>: YarnSpinnerParserContext<'input> {
-    /// Retrieves first TerminalNode corresponding to token COMMAND_START
-    /// Returns `None` if there is no child corresponding to token COMMAND_START
-    fn COMMAND_START(&self) -> Option<Rc<TerminalNode<'input, YarnSpinnerParserContextType>>>
-    where
-        Self: Sized,
-    {
-        self.get_token(COMMAND_START, 0)
-    }
-    /// Retrieves first TerminalNode corresponding to token COMMAND_JUMP
-    /// Returns `None` if there is no child corresponding to token COMMAND_JUMP
-    fn COMMAND_JUMP(&self) -> Option<Rc<TerminalNode<'input, YarnSpinnerParserContextType>>>
-    where
-        Self: Sized,
-    {
-        self.get_token(COMMAND_JUMP, 0)
-    }
-    /// Retrieves first TerminalNode corresponding to token COMMAND_END
-    /// Returns `None` if there is no child corresponding to token COMMAND_END
-    fn COMMAND_END(&self) -> Option<Rc<TerminalNode<'input, YarnSpinnerParserContextType>>>
-    where
-        Self: Sized,
-    {
-        self.get_token(COMMAND_END, 0)
-    }
-    /// Retrieves first TerminalNode corresponding to token ID
-    /// Returns `None` if there is no child corresponding to token ID
-    fn ID(&self) -> Option<Rc<TerminalNode<'input, YarnSpinnerParserContextType>>>
-    where
-        Self: Sized,
-    {
-        self.get_token(ID, 0)
-    }
-}
-
-impl<'input> JumpToNodeNameContextAttrs<'input> for JumpToNodeNameContext<'input> {}
-
-pub struct JumpToNodeNameContextExt<'input> {
-    base: Jump_statementContextExt<'input>,
-    pub destination: Option<TokenType<'input>>,
-    ph: PhantomData<&'input str>,
-}
-
-antlr_rust::tid! {JumpToNodeNameContextExt<'a>}
-
-impl<'input> YarnSpinnerParserContext<'input> for JumpToNodeNameContext<'input> {}
-
-impl<'input, 'a> Listenable<dyn YarnSpinnerParserListener<'input> + 'a>
-    for JumpToNodeNameContext<'input>
-{
-    fn enter(&self, listener: &mut (dyn YarnSpinnerParserListener<'input> + 'a)) {
-        listener.enter_every_rule(self);
-        listener.enter_jumpToNodeName(self);
-    }
-}
-
-impl<'input> CustomRuleContext<'input> for JumpToNodeNameContextExt<'input> {
-    type TF = LocalTokenFactory<'input>;
-    type Ctx = YarnSpinnerParserContextType;
-    fn get_rule_index(&self) -> usize {
-        RULE_jump_statement
-    }
-    //fn type_rule_index() -> usize where Self: Sized { RULE_jump_statement }
-}
-
-impl<'input> Borrow<Jump_statementContextExt<'input>> for JumpToNodeNameContext<'input> {
-    fn borrow(&self) -> &Jump_statementContextExt<'input> {
-        &self.base
-    }
-}
-impl<'input> BorrowMut<Jump_statementContextExt<'input>> for JumpToNodeNameContext<'input> {
-    fn borrow_mut(&mut self) -> &mut Jump_statementContextExt<'input> {
-        &mut self.base
-    }
-}
-
-impl<'input> Jump_statementContextAttrs<'input> for JumpToNodeNameContext<'input> {}
-
-impl<'input> JumpToNodeNameContextExt<'input> {
-    fn new(ctx: &dyn Jump_statementContextAttrs<'input>) -> Rc<Jump_statementContextAll<'input>> {
-        Rc::new(Jump_statementContextAll::JumpToNodeNameContext(
-            BaseParserRuleContext::copy_from(
-                ctx,
-                JumpToNodeNameContextExt {
-                    destination: None,
-                    base: ctx.borrow().clone(),
-                    ph: PhantomData,
-                },
-            ),
-        ))
-    }
-}
-
-pub type JumpToExpressionContext<'input> =
-    BaseParserRuleContext<'input, JumpToExpressionContextExt<'input>>;
-
-pub trait JumpToExpressionContextAttrs<'input>: YarnSpinnerParserContext<'input> {
-    /// Retrieves first TerminalNode corresponding to token COMMAND_START
-    /// Returns `None` if there is no child corresponding to token COMMAND_START
-    fn COMMAND_START(&self) -> Option<Rc<TerminalNode<'input, YarnSpinnerParserContextType>>>
-    where
-        Self: Sized,
-    {
-        self.get_token(COMMAND_START, 0)
-    }
-    /// Retrieves first TerminalNode corresponding to token COMMAND_JUMP
-    /// Returns `None` if there is no child corresponding to token COMMAND_JUMP
-    fn COMMAND_JUMP(&self) -> Option<Rc<TerminalNode<'input, YarnSpinnerParserContextType>>>
-    where
-        Self: Sized,
-    {
-        self.get_token(COMMAND_JUMP, 0)
-    }
-    /// Retrieves first TerminalNode corresponding to token EXPRESSION_START
-    /// Returns `None` if there is no child corresponding to token EXPRESSION_START
-    fn EXPRESSION_START(&self) -> Option<Rc<TerminalNode<'input, YarnSpinnerParserContextType>>>
-    where
-        Self: Sized,
-    {
-        self.get_token(EXPRESSION_START, 0)
-    }
-    fn expression(&self) -> Option<Rc<ExpressionContextAll<'input>>>
-    where
-        Self: Sized,
-    {
-        self.child_of_type(0)
-    }
-    /// Retrieves first TerminalNode corresponding to token EXPRESSION_END
-    /// Returns `None` if there is no child corresponding to token EXPRESSION_END
-    fn EXPRESSION_END(&self) -> Option<Rc<TerminalNode<'input, YarnSpinnerParserContextType>>>
-    where
-        Self: Sized,
-    {
-        self.get_token(EXPRESSION_END, 0)
-    }
-    /// Retrieves first TerminalNode corresponding to token COMMAND_END
-    /// Returns `None` if there is no child corresponding to token COMMAND_END
-    fn COMMAND_END(&self) -> Option<Rc<TerminalNode<'input, YarnSpinnerParserContextType>>>
-    where
-        Self: Sized,
-    {
-        self.get_token(COMMAND_END, 0)
-    }
-}
-
-impl<'input> JumpToExpressionContextAttrs<'input> for JumpToExpressionContext<'input> {}
-
-pub struct JumpToExpressionContextExt<'input> {
-    base: Jump_statementContextExt<'input>,
-    ph: PhantomData<&'input str>,
-}
-
-antlr_rust::tid! {JumpToExpressionContextExt<'a>}
-
-impl<'input> YarnSpinnerParserContext<'input> for JumpToExpressionContext<'input> {}
-
-impl<'input, 'a> Listenable<dyn YarnSpinnerParserListener<'input> + 'a>
-    for JumpToExpressionContext<'input>
-{
-    fn enter(&self, listener: &mut (dyn YarnSpinnerParserListener<'input> + 'a)) {
-        listener.enter_every_rule(self);
-        listener.enter_jumpToExpression(self);
-    }
-}
-
-impl<'input> CustomRuleContext<'input> for JumpToExpressionContextExt<'input> {
-    type TF = LocalTokenFactory<'input>;
-    type Ctx = YarnSpinnerParserContextType;
-    fn get_rule_index(&self) -> usize {
-        RULE_jump_statement
-    }
-    //fn type_rule_index() -> usize where Self: Sized { RULE_jump_statement }
-}
-
-impl<'input> Borrow<Jump_statementContextExt<'input>> for JumpToExpressionContext<'input> {
-    fn borrow(&self) -> &Jump_statementContextExt<'input> {
-        &self.base
-    }
-}
-impl<'input> BorrowMut<Jump_statementContextExt<'input>> for JumpToExpressionContext<'input> {
-    fn borrow_mut(&mut self) -> &mut Jump_statementContextExt<'input> {
-        &mut self.base
-    }
-}
-
-impl<'input> Jump_statementContextAttrs<'input> for JumpToExpressionContext<'input> {}
-
-impl<'input> JumpToExpressionContextExt<'input> {
-    fn new(ctx: &dyn Jump_statementContextAttrs<'input>) -> Rc<Jump_statementContextAll<'input>> {
-        Rc::new(Jump_statementContextAll::JumpToExpressionContext(
-            BaseParserRuleContext::copy_from(
-                ctx,
-                JumpToExpressionContextExt {
-                    base: ctx.borrow().clone(),
-                    ph: PhantomData,
-                },
-            ),
-        ))
-    }
-}
-
-impl<'input, I, H> YarnSpinnerParser<'input, I, H>
-where
-    I: TokenStream<'input, TF = LocalTokenFactory<'input>> + TidAble<'input>,
-    H: ErrorStrategy<'input, BaseParserType<'input, I>>,
-{
-    pub fn jump_statement(&mut self) -> Result<Rc<Jump_statementContextAll<'input>>, ANTLRError> {
-        let mut recog = self;
-        let _parentctx = recog.ctx.take();
-        let mut _localctx =
-            Jump_statementContextExt::new(_parentctx.clone(), recog.base.get_state());
-        recog
-            .base
-            .enter_rule(_localctx.clone(), 50, RULE_jump_statement);
-        let mut _localctx: Rc<Jump_statementContextAll> = _localctx;
-        let result: Result<(), ANTLRError> = (|| {
-            recog.base.set_state(312);
-            recog.err_handler.sync(&mut recog.base)?;
-            match recog.interpreter.adaptive_predict(31, &mut recog.base)? {
-                1 => {
-                    let tmp = JumpToNodeNameContextExt::new(&**_localctx);
-                    recog.base.enter_outer_alt(Some(tmp.clone()), 1);
-                    _localctx = tmp;
-                    {
-                        recog.base.set_state(301);
-                        recog
-                            .base
-                            .match_token(COMMAND_START, &mut recog.err_handler)?;
-
-                        recog.base.set_state(302);
-                        recog
-                            .base
-                            .match_token(COMMAND_JUMP, &mut recog.err_handler)?;
-
-                        recog.base.set_state(303);
-                        let tmp = recog.base.match_token(ID, &mut recog.err_handler)?;
-                        if let Jump_statementContextAll::JumpToNodeNameContext(ctx) =
-                            cast_mut::<_, Jump_statementContextAll>(&mut _localctx)
-                        {
-                            ctx.destination = Some(tmp.clone());
-                        } else {
-                            unreachable!("cant cast");
-                        }
-
-                        recog.base.set_state(304);
-                        recog
-                            .base
-                            .match_token(COMMAND_END, &mut recog.err_handler)?;
-                    }
-                }
-                2 => {
-                    let tmp = JumpToExpressionContextExt::new(&**_localctx);
-                    recog.base.enter_outer_alt(Some(tmp.clone()), 2);
-                    _localctx = tmp;
-                    {
-                        recog.base.set_state(305);
-                        recog
-                            .base
-                            .match_token(COMMAND_START, &mut recog.err_handler)?;
-
-                        recog.base.set_state(306);
-                        recog
-                            .base
-                            .match_token(COMMAND_JUMP, &mut recog.err_handler)?;
-
-                        recog.base.set_state(307);
-                        recog
-                            .base
-                            .match_token(EXPRESSION_START, &mut recog.err_handler)?;
-
-                        /*InvokeRule expression*/
-                        recog.base.set_state(308);
-                        recog.expression_rec(0)?;
-
-                        recog.base.set_state(309);
-                        recog
-                            .base
-                            .match_token(EXPRESSION_END, &mut recog.err_handler)?;
-
-                        recog.base.set_state(310);
-                        recog
-                            .base
-                            .match_token(COMMAND_END, &mut recog.err_handler)?;
-                    }
-                }
-
-                _ => {}
-            }
-            Ok(())
-        })();
-        match result {
-            Ok(_) => {}
-            Err(e @ ANTLRError::FallThrough(_)) => return Err(e),
-            Err(ref re) => {
-                //_localctx.exception = re;
-                recog.err_handler.report_error(&mut recog.base, re);
-                recog.err_handler.recover(&mut recog.base, re)?;
-            }
-        }
-        recog.base.exit_rule();
-
-        Ok(_localctx)
-    }
-}
-
-lazy_static! {
-    static ref _ATN: Arc<ATN> =
-        Arc::new(ATNDeserializer::new(None).deserialize(_serializedATN.chars()));
-    static ref _decision_to_DFA: Arc<Vec<antlr_rust::RwLock<DFA>>> = {
-        let mut dfa = Vec::new();
-        let size = _ATN.decision_to_state.len();
-        for i in 0..size {
-            dfa.push(DFA::new(_ATN.clone(), _ATN.get_decision_state(i), i as isize).into())
-        }
-        Arc::new(dfa)
-    };
-}
-
-const _serializedATN: &'static str =
-    "\x03\u{608b}\u{a72a}\u{8133}\u{b9ed}\u{417c}\u{3be7}\u{7786}\u{5964}\x03\
-	\x53\u{13d}\x04\x02\x09\x02\x04\x03\x09\x03\x04\x04\x09\x04\x04\x05\x09\
-	\x05\x04\x06\x09\x06\x04\x07\x09\x07\x04\x08\x09\x08\x04\x09\x09\x09\x04\
-	\x0a\x09\x0a\x04\x0b\x09\x0b\x04\x0c\x09\x0c\x04\x0d\x09\x0d\x04\x0e\x09\
-	\x0e\x04\x0f\x09\x0f\x04\x10\x09\x10\x04\x11\x09\x11\x04\x12\x09\x12\x04\
-	\x13\x09\x13\x04\x14\x09\x14\x04\x15\x09\x15\x04\x16\x09\x16\x04\x17\x09\
-	\x17\x04\x18\x09\x18\x04\x19\x09\x19\x04\x1a\x09\x1a\x04\x1b\x09\x1b\x03\
-	\x02\x07\x02\x38\x0a\x02\x0c\x02\x0e\x02\x3b\x0b\x02\x03\x02\x06\x02\x3e\
-	\x0a\x02\x0d\x02\x0e\x02\x3f\x03\x03\x03\x03\x03\x03\x03\x04\x06\x04\x46\
-	\x0a\x04\x0d\x04\x0e\x04\x47\x03\x04\x03\x04\x03\x04\x03\x04\x03\x05\x03\
-	\x05\x03\x05\x05\x05\x51\x0a\x05\x03\x06\x07\x06\x54\x0a\x06\x0c\x06\x0e\
-	\x06\x57\x0b\x06\x03\x07\x03\x07\x03\x07\x03\x07\x03\x07\x03\x07\x03\x07\
-	\x03\x07\x03\x07\x03\x07\x07\x07\x63\x0a\x07\x0c\x07\x0e\x07\x66\x0b\x07\
-	\x03\x07\x05\x07\x69\x0a\x07\x03\x08\x03\x08\x05\x08\x6d\x0a\x08\x03\x08\
-	\x07\x08\x70\x0a\x08\x0c\x08\x0e\x08\x73\x0b\x08\x03\x08\x03\x08\x03\x09\
-	\x06\x09\x78\x0a\x09\x0d\x09\x0e\x09\x79\x03\x09\x03\x09\x03\x09\x03\x09\
-	\x06\x09\u{80}\x0a\x09\x0d\x09\x0e\x09\u{81}\x03\x0a\x03\x0a\x03\x0a\x03\
-	\x0b\x03\x0b\x03\x0b\x03\x0b\x03\x0b\x03\x0c\x03\x0c\x03\x0c\x03\x0c\x03\
-	\x0c\x03\x0c\x03\x0c\x03\x0c\x03\x0c\x03\x0c\x05\x0c\u{96}\x0a\x0c\x03\x0c\
-	\x03\x0c\x03\x0c\x03\x0c\x03\x0c\x03\x0c\x03\x0c\x03\x0c\x03\x0c\x03\x0c\
-	\x03\x0c\x03\x0c\x03\x0c\x03\x0c\x03\x0c\x07\x0c\u{a7}\x0a\x0c\x0c\x0c\x0e\
-	\x0c\u{aa}\x0b\x0c\x03\x0d\x03\x0d\x03\x0d\x03\x0d\x03\x0d\x03\x0d\x03\x0d\
-	\x05\x0d\u{b3}\x0a\x0d\x03\x0e\x03\x0e\x03\x0f\x03\x0f\x03\x0f\x05\x0f\u{ba}\
-	\x0a\x0f\x03\x0f\x03\x0f\x07\x0f\u{be}\x0a\x0f\x0c\x0f\x0e\x0f\u{c1}\x0b\
-	\x0f\x03\x0f\x03\x0f\x03\x10\x03\x10\x07\x10\u{c7}\x0a\x10\x0c\x10\x0e\x10\
-	\u{ca}\x0b\x10\x03\x10\x05\x10\u{cd}\x0a\x10\x03\x10\x03\x10\x03\x10\x03\
-	\x10\x03\x11\x03\x11\x03\x11\x03\x11\x03\x11\x07\x11\u{d8}\x0a\x11\x0c\x11\
-	\x0e\x11\u{db}\x0b\x11\x03\x12\x03\x12\x03\x12\x03\x12\x03\x12\x07\x12\u{e2}\
-	\x0a\x12\x0c\x12\x0e\x12\u{e5}\x0b\x12\x03\x13\x03\x13\x03\x13\x03\x13\x07\
-	\x13\u{eb}\x0a\x13\x0c\x13\x0e\x13\u{ee}\x0b\x13\x03\x14\x03\x14\x03\x14\
-	\x03\x14\x03\x14\x03\x14\x03\x14\x03\x15\x03\x15\x03\x15\x03\x15\x03\x15\
-	\x03\x16\x03\x16\x03\x16\x03\x16\x07\x16\u{100}\x0a\x16\x0c\x16\x0e\x16\
-	\u{103}\x0b\x16\x03\x17\x03\x17\x03\x17\x03\x17\x03\x17\x07\x17\u{10a}\x0a\
-	\x17\x0c\x17\x0e\x17\u{10d}\x0b\x17\x03\x18\x07\x18\u{110}\x0a\x18\x0c\x18\
-	\x0e\x18\u{113}\x0b\x18\x03\x18\x03\x18\x05\x18\u{117}\x0a\x18\x03\x19\x03\
-	\x19\x03\x19\x03\x19\x07\x19\u{11d}\x0a\x19\x0c\x19\x0e\x19\u{120}\x0b\x19\
-	\x03\x19\x05\x19\u{123}\x0a\x19\x03\x1a\x03\x1a\x03\x1a\x03\x1a\x03\x1a\
-	\x03\x1a\x03\x1a\x05\x1a\u{12c}\x0a\x1a\x03\x1a\x03\x1a\x03\x1b\x03\x1b\
-	\x03\x1b\x03\x1b\x03\x1b\x03\x1b\x03\x1b\x03\x1b\x03\x1b\x03\x1b\x03\x1b\
-	\x05\x1b\u{13b}\x0a\x1b\x03\x1b\x02\x03\x16\x1c\x02\x04\x06\x08\x0a\x0c\
-	\x0e\x10\x12\x14\x16\x18\x1a\x1c\x1e\x20\x22\x24\x26\x28\x2a\x2c\x2e\x30\
-	\x32\x34\x02\x08\x03\x02\x33\x35\x03\x02\x31\x32\x04\x02\x22\x23\x25\x26\
-	\x04\x02\x24\x24\x27\x27\x03\x02\x28\x2a\x04\x02\x21\x21\x2c\x30\x02\u{153}\
-	\x02\x39\x03\x02\x02\x02\x04\x41\x03\x02\x02\x02\x06\x45\x03\x02\x02\x02\
-	\x08\x4d\x03\x02\x02\x02\x0a\x55\x03\x02\x02\x02\x0c\x68\x03\x02\x02\x02\
-	\x0e\x6a\x03\x02\x02\x02\x10\x7f\x03\x02\x02\x02\x12\u{83}\x03\x02\x02\x02\
-	\x14\u{86}\x03\x02\x02\x02\x16\u{95}\x03\x02\x02\x02\x18\u{b2}\x03\x02\x02\
-	\x02\x1a\u{b4}\x03\x02\x02\x02\x1c\u{b6}\x03\x02\x02\x02\x1e\u{c4}\x03\x02\
-	\x02\x02\x20\u{d2}\x03\x02\x02\x02\x22\u{dc}\x03\x02\x02\x02\x24\u{e6}\x03\
-	\x02\x02\x02\x26\u{ef}\x03\x02\x02\x02\x28\u{f6}\x03\x02\x02\x02\x2a\u{fb}\
-	\x03\x02\x02\x02\x2c\u{10b}\x03\x02\x02\x02\x2e\u{111}\x03\x02\x02\x02\x30\
-	\u{118}\x03\x02\x02\x02\x32\u{124}\x03\x02\x02\x02\x34\u{13a}\x03\x02\x02\
-	\x02\x36\x38\x05\x04\x03\x02\x37\x36\x03\x02\x02\x02\x38\x3b\x03\x02\x02\
-	\x02\x39\x37\x03\x02\x02\x02\x39\x3a\x03\x02\x02\x02\x3a\x3d\x03\x02\x02\
-	\x02\x3b\x39\x03\x02\x02\x02\x3c\x3e\x05\x06\x04\x02\x3d\x3c\x03\x02\x02\
-	\x02\x3e\x3f\x03\x02\x02\x02\x3f\x3d\x03\x02\x02\x02\x3f\x40\x03\x02\x02\
-	\x02\x40\x03\x03\x02\x02\x02\x41\x42\x07\x0c\x02\x02\x42\x43\x07\x1c\x02\
-	\x02\x43\x05\x03\x02\x02\x02\x44\x46\x05\x08\x05\x02\x45\x44\x03\x02\x02\
-	\x02\x46\x47\x03\x02\x02\x02\x47\x45\x03\x02\x02\x02\x47\x48\x03\x02\x02\
-	\x02\x48\x49\x03\x02\x02\x02\x49\x4a\x07\x0a\x02\x02\x4a\x4b\x05\x0a\x06\
-	\x02\x4b\x4c\x07\x0f\x02\x02\x4c\x07\x03\x02\x02\x02\x4d\x4e\x07\x09\x02\
-	\x02\x4e\x50\x07\x0b\x02\x02\x4f\x51\x07\x0d\x02\x02\x50\x4f\x03\x02\x02\
-	\x02\x50\x51\x03\x02\x02\x02\x51\x09\x03\x02\x02\x02\x52\x54\x05\x0c\x07\
-	\x02\x53\x52\x03\x02\x02\x02\x54\x57\x03\x02\x02\x02\x55\x53\x03\x02\x02\
-	\x02\x55\x56\x03\x02\x02\x02\x56\x0b\x03\x02\x02\x02\x57\x55\x03\x02\x02\
-	\x02\x58\x69\x05\x0e\x08\x02\x59\x69\x05\x1e\x10\x02\x5a\x69\x05\x26\x14\
-	\x02\x5b\x69\x05\x2e\x18\x02\x5c\x69\x05\x28\x15\x02\x5d\x69\x05\x2a\x16\
-	\x02\x5e\x69\x05\x32\x1a\x02\x5f\x69\x05\x34\x1b\x02\x60\x64\x07\x03\x02\
-	\x02\x61\x63\x05\x0c\x07\x02\x62\x61\x03\x02\x02\x02\x63\x66\x03\x02\x02\
-	\x02\x64\x62\x03\x02\x02\x02\x64\x65\x03\x02\x02\x02\x65\x67\x03\x02\x02\
-	\x02\x66\x64\x03\x02\x02\x02\x67\x69\x07\x04\x02\x02\x68\x58\x03\x02\x02\
-	\x02\x68\x59\x03\x02\x02\x02\x68\x5a\x03\x02\x02\x02\x68\x5b\x03\x02\x02\
-	\x02\x68\x5c\x03\x02\x02\x02\x68\x5d\x03\x02\x02\x02\x68\x5e\x03\x02\x02\
-	\x02\x68\x5f\x03\x02\x02\x02\x68\x60\x03\x02\x02\x02\x69\x0d\x03\x02\x02\
-	\x02\x6a\x6c\x05\x10\x09\x02\x6b\x6d\x05\x14\x0b\x02\x6c\x6b\x03\x02\x02\
-	\x02\x6c\x6d\x03\x02\x02\x02\x6d\x71\x03\x02\x02\x02\x6e\x70\x05\x12\x0a\
-	\x02\x6f\x6e\x03\x02\x02\x02\x70\x73\x03\x02\x02\x02\x71\x6f\x03\x02\x02\
-	\x02\x71\x72\x03\x02\x02\x02\x72\x74\x03\x02\x02\x02\x73\x71\x03\x02\x02\
-	\x02\x74\x75\x07\x08\x02\x02\x75\x0f\x03\x02\x02\x02\x76\x78\x07\x16\x02\
-	\x02\x77\x76\x03\x02\x02\x02\x78\x79\x03\x02\x02\x02\x79\x77\x03\x02\x02\
-	\x02\x79\x7a\x03\x02\x02\x02\x7a\u{80}\x03\x02\x02\x02\x7b\x7c\x07\x12\x02\
-	\x02\x7c\x7d\x05\x16\x0c\x02\x7d\x7e\x07\x3c\x02\x02\x7e\u{80}\x03\x02\x02\
-	\x02\x7f\x77\x03\x02\x02\x02\x7f\x7b\x03\x02\x02\x02\u{80}\u{81}\x03\x02\
-	\x02\x02\u{81}\x7f\x03\x02\x02\x02\u{81}\u{82}\x03\x02\x02\x02\u{82}\x11\
-	\x03\x02\x02\x02\u{83}\u{84}\x07\x0c\x02\x02\u{84}\u{85}\x07\x1c\x02\x02\
-	\u{85}\x13\x03\x02\x02\x02\u{86}\u{87}\x07\x11\x02\x02\u{87}\u{88}\x07\x41\
-	\x02\x02\u{88}\u{89}\x05\x16\x0c\x02\u{89}\u{8a}\x07\x4d\x02\x02\u{8a}\x15\
-	\x03\x02\x02\x02\u{8b}\u{8c}\x08\x0c\x01\x02\u{8c}\u{8d}\x07\x36\x02\x02\
-	\u{8d}\u{8e}\x05\x16\x0c\x02\u{8e}\u{8f}\x07\x37\x02\x02\u{8f}\u{96}\x03\
-	\x02\x02\x02\u{90}\u{91}\x07\x32\x02\x02\u{91}\u{96}\x05\x16\x0c\x0a\u{92}\
-	\u{93}\x07\x2b\x02\x02\u{93}\u{96}\x05\x16\x0c\x09\u{94}\u{96}\x05\x18\x0d\
-	\x02\u{95}\u{8b}\x03\x02\x02\x02\u{95}\u{90}\x03\x02\x02\x02\u{95}\u{92}\
-	\x03\x02\x02\x02\u{95}\u{94}\x03\x02\x02\x02\u{96}\u{a8}\x03\x02\x02\x02\
-	\u{97}\u{98}\x0c\x08\x02\x02\u{98}\u{99}\x09\x02\x02\x02\u{99}\u{a7}\x05\
-	\x16\x0c\x09\u{9a}\u{9b}\x0c\x07\x02\x02\u{9b}\u{9c}\x09\x03\x02\x02\u{9c}\
-	\u{a7}\x05\x16\x0c\x08\u{9d}\u{9e}\x0c\x06\x02\x02\u{9e}\u{9f}\x09\x04\x02\
-	\x02\u{9f}\u{a7}\x05\x16\x0c\x07\u{a0}\u{a1}\x0c\x05\x02\x02\u{a1}\u{a2}\
-	\x09\x05\x02\x02\u{a2}\u{a7}\x05\x16\x0c\x06\u{a3}\u{a4}\x0c\x04\x02\x02\
-	\u{a4}\u{a5}\x09\x06\x02\x02\u{a5}\u{a7}\x05\x16\x0c\x05\u{a6}\u{97}\x03\
-	\x02\x02\x02\u{a6}\u{9a}\x03\x02\x02\x02\u{a6}\u{9d}\x03\x02\x02\x02\u{a6}\
-	\u{a0}\x03\x02\x02\x02\u{a6}\u{a3}\x03\x02\x02\x02\u{a7}\u{aa}\x03\x02\x02\
-	\x02\u{a8}\u{a6}\x03\x02\x02\x02\u{a8}\u{a9}\x03\x02\x02\x02\u{a9}\x17\x03\
-	\x02\x02\x02\u{aa}\u{a8}\x03\x02\x02\x02\u{ab}\u{b3}\x07\x3f\x02\x02\u{ac}\
-	\u{b3}\x07\x1e\x02\x02\u{ad}\u{b3}\x07\x1f\x02\x02\u{ae}\u{b3}\x05\x1a\x0e\
-	\x02\u{af}\u{b3}\x07\x3a\x02\x02\u{b0}\u{b3}\x07\x20\x02\x02\u{b1}\u{b3}\
-	\x05\x1c\x0f\x02\u{b2}\u{ab}\x03\x02\x02\x02\u{b2}\u{ac}\x03\x02\x02\x02\
-	\u{b2}\u{ad}\x03\x02\x02\x02\u{b2}\u{ae}\x03\x02\x02\x02\u{b2}\u{af}\x03\
-	\x02\x02\x02\u{b2}\u{b0}\x03\x02\x02\x02\u{b2}\u{b1}\x03\x02\x02\x02\u{b3}\
-	\x19\x03\x02\x02\x02\u{b4}\u{b5}\x07\x3d\x02\x02\u{b5}\x1b\x03\x02\x02\x02\
-	\u{b6}\u{b7}\x07\x3b\x02\x02\u{b7}\u{b9}\x07\x36\x02\x02\u{b8}\u{ba}\x05\
-	\x16\x0c\x02\u{b9}\u{b8}\x03\x02\x02\x02\u{b9}\u{ba}\x03\x02\x02\x02\u{ba}\
-	\u{bf}\x03\x02\x02\x02\u{bb}\u{bc}\x07\x38\x02\x02\u{bc}\u{be}\x05\x16\x0c\
-	\x02\u{bd}\u{bb}\x03\x02\x02\x02\u{be}\u{c1}\x03\x02\x02\x02\u{bf}\u{bd}\
-	\x03\x02\x02\x02\u{bf}\u{c0}\x03\x02\x02\x02\u{c0}\u{c2}\x03\x02\x02\x02\
-	\u{c1}\u{bf}\x03\x02\x02\x02\u{c2}\u{c3}\x07\x37\x02\x02\u{c3}\x1d\x03\x02\
-	\x02\x02\u{c4}\u{c8}\x05\x20\x11\x02\u{c5}\u{c7}\x05\x22\x12\x02\u{c6}\u{c5}\
-	\x03\x02\x02\x02\u{c7}\u{ca}\x03\x02\x02\x02\u{c8}\u{c6}\x03\x02\x02\x02\
-	\u{c8}\u{c9}\x03\x02\x02\x02\u{c9}\u{cc}\x03\x02\x02\x02\u{ca}\u{c8}\x03\
-	\x02\x02\x02\u{cb}\u{cd}\x05\x24\x13\x02\u{cc}\u{cb}\x03\x02\x02\x02\u{cc}\
-	\u{cd}\x03\x02\x02\x02\u{cd}\u{ce}\x03\x02\x02\x02\u{ce}\u{cf}\x07\x11\x02\
-	\x02\u{cf}\u{d0}\x07\x45\x02\x02\u{d0}\u{d1}\x07\x4d\x02\x02\u{d1}\x1f\x03\
-	\x02\x02\x02\u{d2}\u{d3}\x07\x11\x02\x02\u{d3}\u{d4}\x07\x41\x02\x02\u{d4}\
-	\u{d5}\x05\x16\x0c\x02\u{d5}\u{d9}\x07\x4d\x02\x02\u{d6}\u{d8}\x05\x0c\x07\
-	\x02\u{d7}\u{d6}\x03\x02\x02\x02\u{d8}\u{db}\x03\x02\x02\x02\u{d9}\u{d7}\
-	\x03\x02\x02\x02\u{d9}\u{da}\x03\x02\x02\x02\u{da}\x21\x03\x02\x02\x02\u{db}\
-	\u{d9}\x03\x02\x02\x02\u{dc}\u{dd}\x07\x11\x02\x02\u{dd}\u{de}\x07\x42\x02\
-	\x02\u{de}\u{df}\x05\x16\x0c\x02\u{df}\u{e3}\x07\x4d\x02\x02\u{e0}\u{e2}\
-	\x05\x0c\x07\x02\u{e1}\u{e0}\x03\x02\x02\x02\u{e2}\u{e5}\x03\x02\x02\x02\
-	\u{e3}\u{e1}\x03\x02\x02\x02\u{e3}\u{e4}\x03\x02\x02\x02\u{e4}\x23\x03\x02\
-	\x02\x02\u{e5}\u{e3}\x03\x02\x02\x02\u{e6}\u{e7}\x07\x11\x02\x02\u{e7}\u{e8}\
-	\x07\x43\x02\x02\u{e8}\u{ec}\x07\x4d\x02\x02\u{e9}\u{eb}\x05\x0c\x07\x02\
-	\u{ea}\u{e9}\x03\x02\x02\x02\u{eb}\u{ee}\x03\x02\x02\x02\u{ec}\u{ea}\x03\
-	\x02\x02\x02\u{ec}\u{ed}\x03\x02\x02\x02\u{ed}\x25\x03\x02\x02\x02\u{ee}\
-	\u{ec}\x03\x02\x02\x02\u{ef}\u{f0}\x07\x11\x02\x02\u{f0}\u{f1}\x07\x44\x02\
-	\x02\u{f1}\u{f2}\x05\x1a\x0e\x02\u{f2}\u{f3}\x09\x07\x02\x02\u{f3}\u{f4}\
-	\x05\x16\x0c\x02\u{f4}\u{f5}\x07\x4d\x02\x02\u{f5}\x27\x03\x02\x02\x02\u{f6}\
-	\u{f7}\x07\x11\x02\x02\u{f7}\u{f8}\x07\x46\x02\x02\u{f8}\u{f9}\x05\x1c\x0f\
-	\x02\u{f9}\u{fa}\x07\x4d\x02\x02\u{fa}\x29\x03\x02\x02\x02\u{fb}\u{fc}\x07\
-	\x11\x02\x02\u{fc}\u{fd}\x05\x2c\x17\x02\u{fd}\u{101}\x07\x4e\x02\x02\u{fe}\
-	\u{100}\x05\x12\x0a\x02\u{ff}\u{fe}\x03\x02\x02\x02\u{100}\u{103}\x03\x02\
-	\x02\x02\u{101}\u{ff}\x03\x02\x02\x02\u{101}\u{102}\x03\x02\x02\x02\u{102}\
-	\x2b\x03\x02\x02\x02\u{103}\u{101}\x03\x02\x02\x02\u{104}\u{10a}\x07\x50\
-	\x02\x02\u{105}\u{106}\x07\x4f\x02\x02\u{106}\u{107}\x05\x16\x0c\x02\u{107}\
-	\u{108}\x07\x3c\x02\x02\u{108}\u{10a}\x03\x02\x02\x02\u{109}\u{104}\x03\
-	\x02\x02\x02\u{109}\u{105}\x03\x02\x02\x02\u{10a}\u{10d}\x03\x02\x02\x02\
-	\u{10b}\u{109}\x03\x02\x02\x02\u{10b}\u{10c}\x03\x02\x02\x02\u{10c}\x2d\
-	\x03\x02\x02\x02\u{10d}\u{10b}\x03\x02\x02\x02\u{10e}\u{110}\x05\x30\x19\
-	\x02\u{10f}\u{10e}\x03\x02\x02\x02\u{110}\u{113}\x03\x02\x02\x02\u{111}\
-	\u{10f}\x03\x02\x02\x02\u{111}\u{112}\x03\x02\x02\x02\u{112}\u{114}\x03\
-	\x02\x02\x02\u{113}\u{111}\x03\x02\x02\x02\u{114}\u{116}\x05\x30\x19\x02\
-	\u{115}\u{117}\x07\x05\x02\x02\u{116}\u{115}\x03\x02\x02\x02\u{116}\u{117}\
-	\x03\x02\x02\x02\u{117}\x2f\x03\x02\x02\x02\u{118}\u{119}\x07\x10\x02\x02\
-	\u{119}\u{122}\x05\x0e\x08\x02\u{11a}\u{11e}\x07\x03\x02\x02\u{11b}\u{11d}\
-	\x05\x0c\x07\x02\u{11c}\u{11b}\x03\x02\x02\x02\u{11d}\u{120}\x03\x02\x02\
-	\x02\u{11e}\u{11c}\x03\x02\x02\x02\u{11e}\u{11f}\x03\x02\x02\x02\u{11f}\
-	\u{121}\x03\x02\x02\x02\u{120}\u{11e}\x03\x02\x02\x02\u{121}\u{123}\x07\
-	\x04\x02\x02\u{122}\u{11a}\x03\x02\x02\x02\u{122}\u{123}\x03\x02\x02\x02\
-	\u{123}\x31\x03\x02\x02\x02\u{124}\u{125}\x07\x11\x02\x02\u{125}\u{126}\
-	\x07\x47\x02\x02\u{126}\u{127}\x05\x1a\x0e\x02\u{127}\u{128}\x07\x21\x02\
-	\x02\u{128}\u{12b}\x05\x18\x0d\x02\u{129}\u{12a}\x07\x39\x02\x02\u{12a}\
-	\u{12c}\x07\x3b\x02\x02\u{12b}\u{129}\x03\x02\x02\x02\u{12b}\u{12c}\x03\
-	\x02\x02\x02\u{12c}\u{12d}\x03\x02\x02\x02\u{12d}\u{12e}\x07\x4d\x02\x02\
-	\u{12e}\x33\x03\x02\x02\x02\u{12f}\u{130}\x07\x11\x02\x02\u{130}\u{131}\
-	\x07\x48\x02\x02\u{131}\u{132}\x07\x09\x02\x02\u{132}\u{13b}\x07\x4d\x02\
-	\x02\u{133}\u{134}\x07\x11\x02\x02\u{134}\u{135}\x07\x48\x02\x02\u{135}\
-	\u{136}\x07\x12\x02\x02\u{136}\u{137}\x05\x16\x0c\x02\u{137}\u{138}\x07\
-	\x3c\x02\x02\u{138}\u{139}\x07\x4d\x02\x02\u{139}\u{13b}\x03\x02\x02\x02\
-	\u{13a}\u{12f}\x03\x02\x02\x02\u{13a}\u{133}\x03\x02\x02\x02\u{13b}\x35\
-	\x03\x02\x02\x02\x22\x39\x3f\x47\x50\x55\x64\x68\x6c\x71\x79\x7f\u{81}\u{95}\
-	\u{a6}\u{a8}\u{b2}\u{b9}\u{bf}\u{c8}\u{cc}\u{d9}\u{e3}\u{ec}\u{101}\u{109}\
-	\u{10b}\u{111}\u{116}\u{11e}\u{122}\u{12b}\u{13a}";
->>>>>>> ee4cbd47
+	\u{10b}\u{111}\u{116}\u{11e}\u{122}\u{12b}\u{13a}";